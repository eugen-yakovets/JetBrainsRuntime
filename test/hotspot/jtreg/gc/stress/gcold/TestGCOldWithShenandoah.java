/*
* Copyright (c) 2016, 2020, Oracle and/or its affiliates. All rights reserved.
* DO NOT ALTER OR REMOVE COPYRIGHT NOTICES OR THIS FILE HEADER.
*
* This code is free software; you can redistribute it and/or modify it
* under the terms of the GNU General Public License version 2 only, as
* published by the Free Software Foundation.
*
* This code is distributed in the hope that it will be useful, but WITHOUT
* ANY WARRANTY; without even the implied warranty of MERCHANTABILITY or
* FITNESS FOR A PARTICULAR PURPOSE.  See the GNU General Public License
* version 2 for more details (a copy is included in the LICENSE file that
* accompanied this code).
*
* You should have received a copy of the GNU General Public License version
* 2 along with this work; if not, write to the Free Software Foundation,
* Inc., 51 Franklin St, Fifth Floor, Boston, MA 02110-1301 USA.
*
* Please contact Oracle, 500 Oracle Parkway, Redwood Shores, CA 94065 USA
* or visit www.oracle.com if you need additional information or have any
* questions.
*/

package gc.stress.gcold;

/*
 * @test TestGCOldWithShenandoah
 * @key stress randomness
 * @library / /test/lib
 * @requires vm.gc.Shenandoah
 * @summary Stress the GC by trying to make old objects more likely to be garbage than young objects.
 *
 * @run main/othervm/timeout=600 -Xmx384M -XX:+UnlockDiagnosticVMOptions -XX:+UnlockExperimentalVMOptions
 *      -XX:+UseShenandoahGC -XX:ShenandoahGCMode=passive
 *      -XX:+ShenandoahDegeneratedGC -XX:+ShenandoahVerify
 *      gc.stress.gcold.TestGCOld 50 1 20 10 10000
 *
 * @run main/othervm/timeout=600 -Xmx384M -XX:+UnlockDiagnosticVMOptions -XX:+UnlockExperimentalVMOptions
 *      -XX:+UseShenandoahGC -XX:ShenandoahGCMode=passive
 *      -XX:-ShenandoahDegeneratedGC -XX:+ShenandoahVerify
 *      gc.stress.gcold.TestGCOld 50 1 20 10 10000
 *
 * @run main/othervm/timeout=600 -Xmx384M -XX:+UnlockDiagnosticVMOptions -XX:+UnlockExperimentalVMOptions
 *      -XX:+UseShenandoahGC -XX:ShenandoahGCMode=passive
 *      -XX:+ShenandoahDegeneratedGC
 *      gc.stress.gcold.TestGCOld 50 1 20 10 10000
 *
 * @run main/othervm/timeout=600 -Xmx384M -XX:+UnlockDiagnosticVMOptions -XX:+UnlockExperimentalVMOptions
 *      -XX:+UseShenandoahGC -XX:ShenandoahGCMode=passive
 *      -XX:-ShenandoahDegeneratedGC
 *      gc.stress.gcold.TestGCOld 50 1 20 10 10000
 */

/*
 * @test TestGCOldWithShenandoah
 * @key stress randomness
 * @library / /test/lib
 * @requires vm.gc.Shenandoah
 * @summary Stress the GC by trying to make old objects more likely to be garbage than young objects.
 *
 * @run main/othervm -Xmx384M -XX:+UnlockDiagnosticVMOptions -XX:+UnlockExperimentalVMOptions
 *      -XX:+UseShenandoahGC -XX:ShenandoahGCHeuristics=aggressive
 *      -XX:+ShenandoahOOMDuringEvacALot
 *      gc.stress.gcold.TestGCOld 50 1 20 10 10000
 *
 * @run main/othervm -Xmx384M -XX:+UnlockDiagnosticVMOptions -XX:+UnlockExperimentalVMOptions
 *      -XX:+UseShenandoahGC -XX:ShenandoahGCHeuristics=aggressive
 *      -XX:+ShenandoahAllocFailureALot
 *      gc.stress.gcold.TestGCOld 50 1 20 10 10000
 *
 * @run main/othervm -Xmx384M -XX:+UnlockDiagnosticVMOptions -XX:+UnlockExperimentalVMOptions
 *      -XX:+UseShenandoahGC -XX:ShenandoahGCHeuristics=aggressive
 *      gc.stress.gcold.TestGCOld 50 1 20 10 10000
 */

/*
 * @test TestGCOldWithShenandoah
 * @key stress randomness
 * @library / /test/lib
<<<<<<< HEAD
 * @requires vm.gc.Shenandoah & !vm.graal.enabled
=======
 * @requires vm.gc.Shenandoah
>>>>>>> 43339420
 * @summary Stress the GC by trying to make old objects more likely to be garbage than young objects.
 *
 * @run main/othervm/timeout=600 -Xmx384M -XX:+UnlockDiagnosticVMOptions -XX:+UnlockExperimentalVMOptions
 *      -XX:+UseShenandoahGC -XX:ShenandoahGCHeuristics=adaptive
 *      -XX:+ShenandoahVerify
 *      gc.stress.gcold.TestGCOld 50 1 20 10 10000
 *
 * @run main/othervm -Xmx384M -XX:+UnlockDiagnosticVMOptions -XX:+UnlockExperimentalVMOptions
 *      -XX:+UseShenandoahGC -XX:ShenandoahGCHeuristics=adaptive
 *      gc.stress.gcold.TestGCOld 50 1 20 10 10000
 */

/*
 * @test TestGCOldWithShenandoah
 * @key stress randomness
 * @library / /test/lib
<<<<<<< HEAD
 * @requires vm.gc.Shenandoah & !vm.graal.enabled
=======
 * @requires vm.gc.Shenandoah
>>>>>>> 43339420
 * @summary Stress the GC by trying to make old objects more likely to be garbage than young objects.
 *
 * @run main/othervm -Xmx384M -XX:+UnlockDiagnosticVMOptions -XX:+UnlockExperimentalVMOptions
 *      -XX:+UseShenandoahGC -XX:ShenandoahGCHeuristics=compact
 *      gc.stress.gcold.TestGCOld 50 1 20 10 10000
 */

/*
 * @test TestGCOldWithShenandoah
 * @key stress randomness
 * @library / /test/lib
 * @requires vm.gc.Shenandoah
 * @summary Stress the GC by trying to make old objects more likely to be garbage than young objects.
 *
 * @run main/othervm -Xmx384M -XX:+UnlockDiagnosticVMOptions -XX:+UnlockExperimentalVMOptions
 *      -XX:+UseShenandoahGC -XX:ShenandoahGCMode=iu -XX:ShenandoahGCHeuristics=aggressive
 *      -XX:+ShenandoahOOMDuringEvacALot
 *      gc.stress.gcold.TestGCOld 50 1 20 10 10000
 *
 * @run main/othervm -Xmx384M -XX:+UnlockDiagnosticVMOptions -XX:+UnlockExperimentalVMOptions
 *      -XX:+UseShenandoahGC -XX:ShenandoahGCMode=iu -XX:ShenandoahGCHeuristics=aggressive
 *      -XX:+ShenandoahAllocFailureALot
 *      gc.stress.gcold.TestGCOld 50 1 20 10 10000
 *
 * @run main/othervm -Xmx384M -XX:+UnlockDiagnosticVMOptions -XX:+UnlockExperimentalVMOptions
 *      -XX:+UseShenandoahGC -XX:ShenandoahGCMode=iu -XX:ShenandoahGCHeuristics=aggressive
 *      gc.stress.gcold.TestGCOld 50 1 20 10 10000
 */

/*
 * @test TestGCOldWithShenandoah
 * @key stress randomness
 * @library / /test/lib
<<<<<<< HEAD
 * @requires vm.gc.Shenandoah & !vm.graal.enabled
=======
 * @requires vm.gc.Shenandoah
>>>>>>> 43339420
 * @summary Stress the GC by trying to make old objects more likely to be garbage than young objects.
 *
 * @run main/othervm/timeout=600 -Xmx384M -XX:+UnlockDiagnosticVMOptions -XX:+UnlockExperimentalVMOptions
 *      -XX:+UseShenandoahGC -XX:ShenandoahGCMode=iu
 *      -XX:+ShenandoahVerify
 *      gc.stress.gcold.TestGCOld 50 1 20 10 10000
 *
 * @run main/othervm -Xmx384M -XX:+UnlockDiagnosticVMOptions -XX:+UnlockExperimentalVMOptions
 *      -XX:+UseShenandoahGC -XX:ShenandoahGCMode=iu
 *      gc.stress.gcold.TestGCOld 50 1 20 10 10000
 */

public class TestGCOldWithShenandoah {

    public static void main(String[] args) {
        TestGCOld.main(args);
    }
}<|MERGE_RESOLUTION|>--- conflicted
+++ resolved
@@ -77,11 +77,7 @@
  * @test TestGCOldWithShenandoah
  * @key stress randomness
  * @library / /test/lib
-<<<<<<< HEAD
- * @requires vm.gc.Shenandoah & !vm.graal.enabled
-=======
  * @requires vm.gc.Shenandoah
->>>>>>> 43339420
  * @summary Stress the GC by trying to make old objects more likely to be garbage than young objects.
  *
  * @run main/othervm/timeout=600 -Xmx384M -XX:+UnlockDiagnosticVMOptions -XX:+UnlockExperimentalVMOptions
@@ -98,11 +94,7 @@
  * @test TestGCOldWithShenandoah
  * @key stress randomness
  * @library / /test/lib
-<<<<<<< HEAD
- * @requires vm.gc.Shenandoah & !vm.graal.enabled
-=======
  * @requires vm.gc.Shenandoah
->>>>>>> 43339420
  * @summary Stress the GC by trying to make old objects more likely to be garbage than young objects.
  *
  * @run main/othervm -Xmx384M -XX:+UnlockDiagnosticVMOptions -XX:+UnlockExperimentalVMOptions
@@ -136,11 +128,7 @@
  * @test TestGCOldWithShenandoah
  * @key stress randomness
  * @library / /test/lib
-<<<<<<< HEAD
- * @requires vm.gc.Shenandoah & !vm.graal.enabled
-=======
  * @requires vm.gc.Shenandoah
->>>>>>> 43339420
  * @summary Stress the GC by trying to make old objects more likely to be garbage than young objects.
  *
  * @run main/othervm/timeout=600 -Xmx384M -XX:+UnlockDiagnosticVMOptions -XX:+UnlockExperimentalVMOptions
