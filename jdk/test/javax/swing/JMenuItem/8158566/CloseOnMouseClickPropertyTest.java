--- conflicted
+++ resolved
@@ -37,11 +37,7 @@
 
 /*
  * @test
-<<<<<<< HEAD
- * @bug 8158566 8160879
-=======
  * @bug 8158566 8160879 8160977
->>>>>>> edb36c4e
  * @summary Provide a Swing property which modifies MenuItemUI behaviour
  */
 public class CloseOnMouseClickPropertyTest {
