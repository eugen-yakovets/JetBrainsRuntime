--- conflicted
+++ resolved
@@ -261,13 +261,8 @@
 
 tools/jlink/multireleasejar/JLinkMultiReleaseJarTest.java       8169971 windows-x64
 
-<<<<<<< HEAD
-=======
-tools/jmod/JmodTest.java                                        8172870 windows-all
-
 tools/jar/multiRelease/RuntimeTest.java                         8173905 generic-all
 
->>>>>>> fc6ea423
 ############################################################################
 
 # jdk_jdi
