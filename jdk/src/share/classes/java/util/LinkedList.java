--- conflicted
+++ resolved
@@ -957,10 +957,7 @@
                 next = next.next;
                 nextIndex++;
             }
-<<<<<<< HEAD
-=======
             lastReturned = next;
->>>>>>> 115766a8
             checkForComodification();
         }
 
