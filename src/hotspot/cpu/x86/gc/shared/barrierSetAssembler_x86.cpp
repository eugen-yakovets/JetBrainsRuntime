--- conflicted
+++ resolved
@@ -180,12 +180,9 @@
     assert(val == noreg, "only tos");
     __ store_double(dst);
     break;
-<<<<<<< HEAD
-=======
   case T_ADDRESS:
     __ movptr(dst, val);
     break;
->>>>>>> a4f7f435
   default: Unimplemented();
   }
 }
