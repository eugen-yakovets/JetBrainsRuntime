--- conflicted
+++ resolved
@@ -82,19 +82,6 @@
 #include "utilities/macros.hpp"
 #include "utilities/ostream.hpp"
 #include "utilities/preserveException.hpp"
-<<<<<<< HEAD
-#if INCLUDE_ALL_GCS
-#include "gc/shenandoah/shenandoahHeap.hpp"
-#include "gc/shenandoah/shenandoahCollectorPolicy.hpp"
-#include "gc/cms/cmsCollectorPolicy.hpp"
-#include "gc/cms/cmsHeap.hpp"
-#include "gc/g1/g1CollectedHeap.inline.hpp"
-#include "gc/g1/g1CollectorPolicy.hpp"
-#include "gc/parallel/parallelScavengeHeap.hpp"
-#include "gc/shared/adaptiveSizePolicy.hpp"
-#endif // INCLUDE_ALL_GCS
-=======
->>>>>>> e17cf3fc
 #if INCLUDE_CDS
 #include "classfile/sharedClassUtil.hpp"
 #endif
@@ -755,37 +742,8 @@
 
 CollectedHeap* Universe::create_heap() {
   assert(_collectedHeap == NULL, "Heap already created");
-<<<<<<< HEAD
-#if !INCLUDE_ALL_GCS
-  if (UseParallelGC) {
-    fatal("UseParallelGC not supported in this VM.");
-  } else if (UseG1GC) {
-    fatal("UseG1GC not supported in this VM.");
-  } else if (UseConcMarkSweepGC) {
-    fatal("UseConcMarkSweepGC not supported in this VM.");
-  } else if (UseShenandoahGC) {
-    fatal("UseShenandoahGC not supported in this VM.");
-  }
-#else
-  if (UseParallelGC) {
-    return Universe::create_heap_with_policy<ParallelScavengeHeap, GenerationSizer>();
-  } else if (UseG1GC) {
-    return Universe::create_heap_with_policy<G1CollectedHeap, G1CollectorPolicy>();
-  } else if (UseConcMarkSweepGC) {
-    return Universe::create_heap_with_policy<CMSHeap, ConcurrentMarkSweepPolicy>();
-  } else if (UseShenandoahGC) {
-    return Universe::create_heap_with_policy<ShenandoahHeap, ShenandoahCollectorPolicy>();
-#endif
-  } else if (UseSerialGC) {
-    return Universe::create_heap_with_policy<SerialHeap, MarkSweepPolicy>();
-  }
-
-  ShouldNotReachHere();
-  return NULL;
-=======
   assert(GCArguments::is_initialized(), "GC must be initialized here");
   return GCArguments::arguments()->create_heap();
->>>>>>> e17cf3fc
 }
 
 // Choose the heap base address and oop encoding mode
