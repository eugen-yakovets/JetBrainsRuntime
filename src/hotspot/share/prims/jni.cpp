--- conflicted
+++ resolved
@@ -2067,32 +2067,9 @@
   if (JvmtiExport::should_post_field_access()) {
     o = JvmtiExport::jni_GetField_probe(thread, obj, o, k, fieldID, false);
   }
-<<<<<<< HEAD
-  jobject ret = JNIHandles::make_local(env, o->obj_field(offset));
-#if INCLUDE_ALL_GCS
-  // If G1 is enabled and we are accessing the value of the referent
-  // field in a reference object then we need to register a non-null
-  // referent with the SATB barrier.
-  bool needs_barrier = false;
-
-  if (ret != NULL &&
-      offset == java_lang_ref_Reference::referent_offset &&
-      InstanceKlass::cast(k)->reference_type() != REF_NONE) {
-    assert(InstanceKlass::cast(k)->is_subclass_of(SystemDictionary::Reference_klass()), "sanity");
-    needs_barrier = true;
-  }
-
-  if (needs_barrier) {
-    oop referent = JNIHandles::resolve(ret);
-    oopDesc::bs()->keep_alive_barrier(referent);
-  }
-#endif // INCLUDE_ALL_GCS
-HOTSPOT_JNI_GETOBJECTFIELD_RETURN(ret);
-=======
   oop loaded_obj = HeapAccess<ON_UNKNOWN_OOP_REF>::oop_load_at(o, offset);
   jobject ret = JNIHandles::make_local(env, loaded_obj);
   HOTSPOT_JNI_GETOBJECTFIELD_RETURN(ret);
->>>>>>> e17cf3fc
   return ret;
 JNI_END
 
@@ -2735,7 +2712,7 @@
   EntryProbe; \
   /* allocate an chunk of memory in c land */ \
   typeArrayOop a = typeArrayOop(JNIHandles::resolve_non_null(array)); \
-  a = typeArrayOop(oopDesc::bs()->read_barrier(a)); \
+  a = typeArrayOop(BarrierSet::barrier_set()->read_barrier(a)); \
   ElementType* result; \
   int len = a->length(); \
   if (len == 0) { \
@@ -2794,7 +2771,7 @@
   JNIWrapper("Release" XSTR(Result) "ArrayElements"); \
   EntryProbe; \
   typeArrayOop a = typeArrayOop(JNIHandles::resolve_non_null(array)); \
-  a = typeArrayOop(oopDesc::bs()->write_barrier(a)); \
+  a = typeArrayOop(BarrierSet::barrier_set()->write_barrier(a)); \
   int len = a->length(); \
   if (len != 0) {   /* Empty array:  nothing to free or copy. */  \
     if ((mode == 0) || (mode == JNI_COMMIT)) { \
@@ -2845,12 +2822,8 @@
   EntryProbe; \
   DT_VOID_RETURN_MARK(Get##Result##ArrayRegion); \
   typeArrayOop src = typeArrayOop(JNIHandles::resolve_non_null(array)); \
-<<<<<<< HEAD
-  src = typeArrayOop(oopDesc::bs()->read_barrier(src)); \
-  if (start < 0 || len < 0 || ((unsigned int)start + (unsigned int)len > (unsigned int)src->length())) { \
-=======
+  src = typeArrayOop(BarrierSet::barrier_set()->read_barrier(src)); \
   if (start < 0 || len < 0 || (start > src->length() - len)) { \
->>>>>>> e17cf3fc
     THROW(vmSymbols::java_lang_ArrayIndexOutOfBoundsException()); \
   } else { \
     if (len > 0) { \
@@ -2900,12 +2873,8 @@
   EntryProbe; \
   DT_VOID_RETURN_MARK(Set##Result##ArrayRegion); \
   typeArrayOop dst = typeArrayOop(JNIHandles::resolve_non_null(array)); \
-<<<<<<< HEAD
-  dst = typeArrayOop(oopDesc::bs()->write_barrier(dst)); \
-  if (start < 0 || len < 0 || ((unsigned int)start + (unsigned int)len > (unsigned int)dst->length())) { \
-=======
+  dst = typeArrayOop(BarrierSet::barrier_set()->write_barrier(dst)); \
   if (start < 0 || len < 0 || (start > dst->length() - len)) { \
->>>>>>> e17cf3fc
     THROW(vmSymbols::java_lang_ArrayIndexOutOfBoundsException()); \
   } else { \
     if (len > 0) { \
@@ -3193,7 +3162,7 @@
     *isCopy = JNI_FALSE;
   }
   oop a = JNIHandles::resolve_non_null(array);
-  a = oopDesc::bs()->write_barrier(a);
+  a = BarrierSet::barrier_set()->write_barrier(a);
   Universe::heap()->pin_object(a);
   assert(a->is_array(), "just checking");
   BasicType type;
@@ -3213,7 +3182,7 @@
   HOTSPOT_JNI_RELEASEPRIMITIVEARRAYCRITICAL_ENTRY(env, array, carray, mode);
   // The array, carray and mode arguments are ignored
   oop a = JNIHandles::resolve_non_null(array);
-  a = oopDesc::bs()->read_barrier(a);
+  a = BarrierSet::barrier_set()->read_barrier(a);
 #ifdef ASSERT
   assert(a->is_array(), "just checking");
   BasicType type;
@@ -3237,7 +3206,7 @@
   HOTSPOT_JNI_GETSTRINGCRITICAL_ENTRY(env, string, (uintptr_t *) isCopy);
   GCLocker::lock_critical(thread);
   oop s = JNIHandles::resolve_non_null(string);
-  s = oopDesc::bs()->write_barrier(s);
+  s = BarrierSet::barrier_set()->write_barrier(s);
   Universe::heap()->pin_object(s);
   typeArrayOop s_value = java_lang_String::value(s);
   bool is_latin1 = java_lang_String::is_latin1(s);
@@ -3269,7 +3238,7 @@
   HOTSPOT_JNI_RELEASESTRINGCRITICAL_ENTRY(env, str, (uint16_t *) chars);
   // The str and chars arguments are ignored for UTF16 strings
   oop s = JNIHandles::resolve_non_null(str);
-  s = oopDesc::bs()->read_barrier(s);
+  s = BarrierSet::barrier_set()->read_barrier(s);
   Universe::heap()->unpin_object(s);
   bool is_latin1 = java_lang_String::is_latin1(s);
   if (is_latin1) {
