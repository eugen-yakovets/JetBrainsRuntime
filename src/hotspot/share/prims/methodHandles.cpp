/*
 * Copyright (c) 2008, 2020, Oracle and/or its affiliates. All rights reserved.
 * DO NOT ALTER OR REMOVE COPYRIGHT NOTICES OR THIS FILE HEADER.
 *
 * This code is free software; you can redistribute it and/or modify it
 * under the terms of the GNU General Public License version 2 only, as
 * published by the Free Software Foundation.
 *
 * This code is distributed in the hope that it will be useful, but WITHOUT
 * ANY WARRANTY; without even the implied warranty of MERCHANTABILITY or
 * FITNESS FOR A PARTICULAR PURPOSE.  See the GNU General Public License
 * version 2 for more details (a copy is included in the LICENSE file that
 * accompanied this code).
 *
 * You should have received a copy of the GNU General Public License version
 * 2 along with this work; if not, write to the Free Software Foundation,
 * Inc., 51 Franklin St, Fifth Floor, Boston, MA 02110-1301 USA.
 *
 * Please contact Oracle, 500 Oracle Parkway, Redwood Shores, CA 94065 USA
 * or visit www.oracle.com if you need additional information or have any
 * questions.
 *
 */

#include "precompiled.hpp"
#include "classfile/javaClasses.inline.hpp"
#include "classfile/stringTable.hpp"
#include "classfile/symbolTable.hpp"
#include "code/codeCache.hpp"
#include "code/dependencyContext.hpp"
#include "compiler/compileBroker.hpp"
#include "interpreter/interpreter.hpp"
#include "interpreter/oopMapCache.hpp"
#include "interpreter/linkResolver.hpp"
#include "logging/log.hpp"
#include "logging/logStream.hpp"
#include "memory/allocation.inline.hpp"
#include "memory/oopFactory.hpp"
#include "memory/resourceArea.hpp"
#include "memory/universe.hpp"
#include "oops/objArrayKlass.hpp"
#include "oops/objArrayOop.inline.hpp"
#include "oops/oop.inline.hpp"
#include "oops/typeArrayOop.inline.hpp"
#include "prims/methodHandles.hpp"
#include "runtime/deoptimization.hpp"
#include "runtime/fieldDescriptor.inline.hpp"
#include "runtime/handles.inline.hpp"
#include "runtime/interfaceSupport.inline.hpp"
#include "runtime/javaCalls.hpp"
#include "runtime/jniHandles.inline.hpp"
#include "runtime/timerTrace.hpp"
#include "runtime/reflection.hpp"
#include "runtime/reflectionUtils.hpp"
#include "runtime/safepointVerifiers.hpp"
#include "runtime/signature.hpp"
#include "runtime/stubRoutines.hpp"
#include "utilities/exceptions.hpp"


/*
 * JSR 292 reference implementation: method handles
 * The JDK 7 reference implementation represented method handle
 * combinations as chains.  Each link in the chain had a "vmentry"
 * field which pointed at a bit of assembly code which performed
 * one transformation before dispatching to the next link in the chain.
 *
 * The current reference implementation pushes almost all code generation
 * responsibility to (trusted) Java code.  A method handle contains a
 * pointer to its "LambdaForm", which embodies all details of the method
 * handle's behavior.  The LambdaForm is a normal Java object, managed
 * by a runtime coded in Java.
 */

bool MethodHandles::_enabled = false; // set true after successful native linkage
MethodHandlesAdapterBlob* MethodHandles::_adapter_code = NULL;

/**
 * Generates method handle adapters. Returns 'false' if memory allocation
 * failed and true otherwise.
 */
void MethodHandles::generate_adapters() {
  assert(SystemDictionary::MethodHandle_klass() != NULL, "should be present");
  assert(_adapter_code == NULL, "generate only once");

  ResourceMark rm;
  TraceTime timer("MethodHandles adapters generation", TRACETIME_LOG(Info, startuptime));
  _adapter_code = MethodHandlesAdapterBlob::create(adapter_code_size);
  CodeBuffer code(_adapter_code);
  MethodHandlesAdapterGenerator g(&code);
  g.generate();
  code.log_section_sizes("MethodHandlesAdapterBlob");
}

//------------------------------------------------------------------------------
// MethodHandlesAdapterGenerator::generate
//
void MethodHandlesAdapterGenerator::generate() {
  // Generate generic method handle adapters.
  // Generate interpreter entries
  for (Interpreter::MethodKind mk = Interpreter::method_handle_invoke_FIRST;
       mk <= Interpreter::method_handle_invoke_LAST;
       mk = Interpreter::MethodKind(1 + (int)mk)) {
    vmIntrinsics::ID iid = Interpreter::method_handle_intrinsic(mk);
    StubCodeMark mark(this, "MethodHandle::interpreter_entry", vmIntrinsics::name_at(iid));
    address entry = MethodHandles::generate_method_handle_interpreter_entry(_masm, iid);
    if (entry != NULL) {
      Interpreter::set_entry_for_kind(mk, entry);
    }
    // If the entry is not set, it will throw AbstractMethodError.
  }
}

void MethodHandles::set_enabled(bool z) {
  if (_enabled != z) {
    guarantee(z, "can only enable once");
    _enabled = z;
  }
}

// MemberName support

// import java_lang_invoke_MemberName.*
enum {
  IS_METHOD            = java_lang_invoke_MemberName::MN_IS_METHOD,
  IS_CONSTRUCTOR       = java_lang_invoke_MemberName::MN_IS_CONSTRUCTOR,
  IS_FIELD             = java_lang_invoke_MemberName::MN_IS_FIELD,
  IS_TYPE              = java_lang_invoke_MemberName::MN_IS_TYPE,
  CALLER_SENSITIVE     = java_lang_invoke_MemberName::MN_CALLER_SENSITIVE,
  TRUSTED_FINAL        = java_lang_invoke_MemberName::MN_TRUSTED_FINAL,
  REFERENCE_KIND_SHIFT = java_lang_invoke_MemberName::MN_REFERENCE_KIND_SHIFT,
  REFERENCE_KIND_MASK  = java_lang_invoke_MemberName::MN_REFERENCE_KIND_MASK,
  SEARCH_SUPERCLASSES  = java_lang_invoke_MemberName::MN_SEARCH_SUPERCLASSES,
  SEARCH_INTERFACES    = java_lang_invoke_MemberName::MN_SEARCH_INTERFACES,
  LM_UNCONDITIONAL     = java_lang_invoke_MemberName::MN_UNCONDITIONAL_MODE,
  LM_MODULE            = java_lang_invoke_MemberName::MN_MODULE_MODE,
  LM_TRUSTED           = java_lang_invoke_MemberName::MN_TRUSTED_MODE,
  ALL_KINDS      = IS_METHOD | IS_CONSTRUCTOR | IS_FIELD | IS_TYPE
};

int MethodHandles::ref_kind_to_flags(int ref_kind) {
  assert(ref_kind_is_valid(ref_kind), "%d", ref_kind);
  int flags = (ref_kind << REFERENCE_KIND_SHIFT);
  if (ref_kind_is_field(ref_kind)) {
    flags |= IS_FIELD;
  } else if (ref_kind_is_method(ref_kind)) {
    flags |= IS_METHOD;
  } else if (ref_kind == JVM_REF_newInvokeSpecial) {
    flags |= IS_CONSTRUCTOR;
  }
  return flags;
}

Handle MethodHandles::resolve_MemberName_type(Handle mname, Klass* caller, TRAPS) {
  Handle empty;
  Handle type(THREAD, java_lang_invoke_MemberName::type(mname()));
  if (!java_lang_String::is_instance_inlined(type())) {
    return type; // already resolved
  }
  Symbol* signature = java_lang_String::as_symbol_or_null(type());
  if (signature == NULL) {
    return empty;  // no such signature exists in the VM
  }
  Handle resolved;
  int flags = java_lang_invoke_MemberName::flags(mname());
  switch (flags & ALL_KINDS) {
    case IS_METHOD:
    case IS_CONSTRUCTOR:
      resolved = SystemDictionary::find_method_handle_type(signature, caller, CHECK_(empty));
      break;
    case IS_FIELD:
      resolved = SystemDictionary::find_field_handle_type(signature, caller, CHECK_(empty));
      break;
    default:
      THROW_MSG_(vmSymbols::java_lang_InternalError(), "unrecognized MemberName format", empty);
  }
  if (resolved.is_null()) {
    THROW_MSG_(vmSymbols::java_lang_InternalError(), "bad MemberName type", empty);
  }
  return resolved;
}

oop MethodHandles::init_MemberName(Handle mname, Handle target, TRAPS) {
  // This method is used from java.lang.invoke.MemberName constructors.
  // It fills in the new MemberName from a java.lang.reflect.Member.
  oop target_oop = target();
  Klass* target_klass = target_oop->klass();
  if (target_klass == SystemDictionary::reflect_Field_klass()) {
    oop clazz = java_lang_reflect_Field::clazz(target_oop); // fd.field_holder()
    int slot  = java_lang_reflect_Field::slot(target_oop);  // fd.index()
    Klass* k = java_lang_Class::as_Klass(clazz);
    if (k != NULL && k->is_instance_klass()) {
      fieldDescriptor fd(InstanceKlass::cast(k), slot);
      oop mname2 = init_field_MemberName(mname, fd);
      if (mname2 != NULL) {
        // Since we have the reified name and type handy, add them to the result.
        if (java_lang_invoke_MemberName::name(mname2) == NULL)
          java_lang_invoke_MemberName::set_name(mname2, java_lang_reflect_Field::name(target_oop));
        if (java_lang_invoke_MemberName::type(mname2) == NULL)
          java_lang_invoke_MemberName::set_type(mname2, java_lang_reflect_Field::type(target_oop));
      }
      return mname2;
    }
  } else if (target_klass == SystemDictionary::reflect_Method_klass()) {
    oop clazz  = java_lang_reflect_Method::clazz(target_oop);
    int slot   = java_lang_reflect_Method::slot(target_oop);
    Klass* k = java_lang_Class::as_Klass(clazz);
    if (k != NULL && k->is_instance_klass()) {
      Method* m = InstanceKlass::cast(k)->method_with_idnum(slot);
      if (m == NULL || is_signature_polymorphic(m->intrinsic_id()))
        return NULL;            // do not resolve unless there is a concrete signature
      CallInfo info(m, k, CHECK_NULL);
      return init_method_MemberName(mname, info, THREAD);
    }
  } else if (target_klass == SystemDictionary::reflect_Constructor_klass()) {
    oop clazz  = java_lang_reflect_Constructor::clazz(target_oop);
    int slot   = java_lang_reflect_Constructor::slot(target_oop);
    Klass* k = java_lang_Class::as_Klass(clazz);
    if (k != NULL && k->is_instance_klass()) {
      Method* m = InstanceKlass::cast(k)->method_with_idnum(slot);
      if (m == NULL)  return NULL;
      CallInfo info(m, k, CHECK_NULL);
      return init_method_MemberName(mname, info, THREAD);
    }
  }
  return NULL;
}

oop MethodHandles::init_method_MemberName(Handle mname, CallInfo& info, TRAPS) {
  assert(info.resolved_appendix().is_null(), "only normal methods here");
  methodHandle m(Thread::current(), info.resolved_method());
  assert(m.not_null(), "null method handle");
  InstanceKlass* m_klass = m->method_holder();
  assert(m_klass != NULL, "null holder for method handle");
  int flags = (jushort)( m->access_flags().as_short() & JVM_RECOGNIZED_METHOD_MODIFIERS );
  int vmindex = Method::invalid_vtable_index;
  LogTarget(Debug, methodhandles, indy) lt_indy;

  switch (info.call_kind()) {
  case CallInfo::itable_call:
    vmindex = info.itable_index();
    // More importantly, the itable index only works with the method holder.
    assert(m_klass->verify_itable_index(vmindex), "");
    flags |= IS_METHOD | (JVM_REF_invokeInterface << REFERENCE_KIND_SHIFT);
    if (lt_indy.is_enabled()) {
      ResourceMark rm;
      LogStream ls(lt_indy);
      ls.print_cr("memberName: invokeinterface method_holder::method: %s, itableindex: %d, access_flags:",
                  Method::name_and_sig_as_C_string(m->method_holder(), m->name(), m->signature()),
                  vmindex);
       m->access_flags().print_on(&ls);
       if (!m->is_abstract()) {
         if (!m->is_private()) {
           ls.print("default");
         }
         else {
           ls.print("private-intf");
         }
       }
       ls.cr();
    }
    break;

  case CallInfo::vtable_call:
    vmindex = info.vtable_index();
    flags |= IS_METHOD | (JVM_REF_invokeVirtual << REFERENCE_KIND_SHIFT);
    assert(info.resolved_klass()->is_subtype_of(m_klass), "virtual call must be type-safe");
    if (m_klass->is_interface()) {
      // This is a vtable call to an interface method (abstract "miranda method" or default method).
      // The vtable index is meaningless without a class (not interface) receiver type, so get one.
      // (LinkResolver should help us figure this out.)
      assert(info.resolved_klass()->is_instance_klass(), "subtype of interface must be an instance klass");
      InstanceKlass* m_klass_non_interface = InstanceKlass::cast(info.resolved_klass());
      if (m_klass_non_interface->is_interface()) {
        m_klass_non_interface = SystemDictionary::Object_klass();
#ifdef ASSERT
        { ResourceMark rm;
          Method* m2 = m_klass_non_interface->vtable().method_at(vmindex);
          assert(m->name() == m2->name() && m->signature() == m2->signature(),
                 "at %d, %s != %s", vmindex,
                 m->name_and_sig_as_C_string(), m2->name_and_sig_as_C_string());
        }
#endif //ASSERT
      }
      if (!m->is_public()) {
        assert(m->is_public(), "virtual call must be to public interface method");
        return NULL;  // elicit an error later in product build
      }
      assert(info.resolved_klass()->is_subtype_of(m_klass_non_interface), "virtual call must be type-safe");
      m_klass = m_klass_non_interface;
    }
    if (lt_indy.is_enabled()) {
      ResourceMark rm;
      LogStream ls(lt_indy);
      ls.print_cr("memberName: invokevirtual method_holder::method: %s, receiver: %s, vtableindex: %d, access_flags:",
                  Method::name_and_sig_as_C_string(m->method_holder(), m->name(), m->signature()),
                  m_klass->internal_name(), vmindex);
       m->access_flags().print_on(&ls);
       if (m->is_default_method()) {
         ls.print("default");
       }
       ls.cr();
    }
    break;

  case CallInfo::direct_call:
    vmindex = Method::nonvirtual_vtable_index;
    if (m->is_static()) {
      flags |= IS_METHOD      | (JVM_REF_invokeStatic  << REFERENCE_KIND_SHIFT);
    } else if (m->is_initializer()) {
      flags |= IS_CONSTRUCTOR | (JVM_REF_invokeSpecial << REFERENCE_KIND_SHIFT);
    } else {
      // "special" reflects that this is a direct call, not that it
      // necessarily originates from an invokespecial. We can also do
      // direct calls for private and/or final non-static methods.
      flags |= IS_METHOD      | (JVM_REF_invokeSpecial << REFERENCE_KIND_SHIFT);
    }
    break;

  default:  assert(false, "bad CallInfo");  return NULL;
  }

  // @CallerSensitive annotation detected
  if (m->caller_sensitive()) {
    flags |= CALLER_SENSITIVE;
  }

  Handle resolved_method = info.resolved_method_name();
  assert(java_lang_invoke_ResolvedMethodName::vmtarget(resolved_method()) == m() || m->is_old(),
         "Should not change after link resolution");

  oop mname_oop = mname();
  java_lang_invoke_MemberName::set_flags  (mname_oop, flags);
  java_lang_invoke_MemberName::set_method (mname_oop, resolved_method());
  java_lang_invoke_MemberName::set_vmindex(mname_oop, vmindex);   // vtable/itable index
  java_lang_invoke_MemberName::set_clazz  (mname_oop, m_klass->java_mirror());
  // Note:  name and type can be lazily computed by resolve_MemberName,
  // if Java code needs them as resolved String and MethodType objects.
  // If relevant, the vtable or itable value is stored as vmindex.
  // This is done eagerly, since it is readily available without
  // constructing any new objects.
  return mname();
}

oop MethodHandles::init_field_MemberName(Handle mname, fieldDescriptor& fd, bool is_setter) {
  InstanceKlass* ik = fd.field_holder();
  int flags = (jushort)( fd.access_flags().as_short() & JVM_RECOGNIZED_FIELD_MODIFIERS );
  flags |= IS_FIELD | ((fd.is_static() ? JVM_REF_getStatic : JVM_REF_getField) << REFERENCE_KIND_SHIFT);
  if (fd.is_trusted_final()) flags |= TRUSTED_FINAL;
  if (is_setter)  flags += ((JVM_REF_putField - JVM_REF_getField) << REFERENCE_KIND_SHIFT);
  int vmindex        = fd.offset();  // determines the field uniquely when combined with static bit

  oop mname_oop = mname();
  java_lang_invoke_MemberName::set_flags  (mname_oop, flags);
  java_lang_invoke_MemberName::set_method (mname_oop, NULL);
  java_lang_invoke_MemberName::set_vmindex(mname_oop, vmindex);
  java_lang_invoke_MemberName::set_clazz  (mname_oop, ik->java_mirror());

  oop type = field_signature_type_or_null(fd.signature());
  oop name = field_name_or_null(fd.name());
  if (name != NULL)
    java_lang_invoke_MemberName::set_name(mname_oop,   name);
  if (type != NULL)
    java_lang_invoke_MemberName::set_type(mname_oop,   type);
  // Note:  name and type can be lazily computed by resolve_MemberName,
  // if Java code needs them as resolved String and Class objects.
  // Note that the incoming type oop might be pre-resolved (non-null).
  // The base clazz and field offset (vmindex) must be eagerly stored,
  // because they unambiguously identify the field.
  // Although the fieldDescriptor::_index would also identify the field,
  // we do not use it, because it is harder to decode.
  // TO DO: maybe intern mname_oop
  return mname();
}

// JVM 2.9 Special Methods:
// A method is signature polymorphic if and only if all of the following conditions hold :
// * It is declared in the java.lang.invoke.MethodHandle/VarHandle classes.
// * It has a single formal parameter of type Object[].
// * It has a return type of Object for a polymorphic return type, otherwise a fixed return type.
// * It has the ACC_VARARGS and ACC_NATIVE flags set.
bool MethodHandles::is_method_handle_invoke_name(Klass* klass, Symbol* name) {
  if (klass == NULL)
    return false;
  // The following test will fail spuriously during bootstrap of MethodHandle itself:
  //    if (klass != SystemDictionary::MethodHandle_klass())
  // Test the name instead:
  if (klass->name() != vmSymbols::java_lang_invoke_MethodHandle() &&
      klass->name() != vmSymbols::java_lang_invoke_VarHandle()) {
    return false;
  }

  // Look up signature polymorphic method with polymorphic return type
  Symbol* poly_sig = vmSymbols::object_array_object_signature();
  InstanceKlass* iklass = InstanceKlass::cast(klass);
  Method* m = iklass->find_method(name, poly_sig);
  if (m != NULL) {
    int required = JVM_ACC_NATIVE | JVM_ACC_VARARGS;
    int flags = m->access_flags().as_int();
    if ((flags & required) == required) {
      return true;
    }
  }

  // Look up signature polymorphic method with non-polymorphic (non Object) return type
  int me;
  int ms = iklass->find_method_by_name(name, &me);
  if (ms == -1) return false;
  for (; ms < me; ms++) {
    Method* m = iklass->methods()->at(ms);
    int required = JVM_ACC_NATIVE | JVM_ACC_VARARGS;
    int flags = m->access_flags().as_int();
    if ((flags & required) == required && ArgumentCount(m->signature()).size() == 1) {
      return true;
    }
  }
  return false;
}


Symbol* MethodHandles::signature_polymorphic_intrinsic_name(vmIntrinsics::ID iid) {
  assert(is_signature_polymorphic_intrinsic(iid), "%d %s", iid, vmIntrinsics::name_at(iid));
  switch (iid) {
  case vmIntrinsics::_invokeBasic:      return vmSymbols::invokeBasic_name();
  case vmIntrinsics::_linkToVirtual:    return vmSymbols::linkToVirtual_name();
  case vmIntrinsics::_linkToStatic:     return vmSymbols::linkToStatic_name();
  case vmIntrinsics::_linkToSpecial:    return vmSymbols::linkToSpecial_name();
  case vmIntrinsics::_linkToInterface:  return vmSymbols::linkToInterface_name();
  default:
    fatal("unexpected intrinsic id: %d %s", iid, vmIntrinsics::name_at(iid));
    return 0;
  }
}

Bytecodes::Code MethodHandles::signature_polymorphic_intrinsic_bytecode(vmIntrinsics::ID id) {
  switch(id) {
    case vmIntrinsics::_linkToVirtual:   return Bytecodes::_invokevirtual;
    case vmIntrinsics::_linkToInterface: return Bytecodes::_invokeinterface;
    case vmIntrinsics::_linkToStatic:    return Bytecodes::_invokestatic;
    case vmIntrinsics::_linkToSpecial:   return Bytecodes::_invokespecial;
    case vmIntrinsics::_invokeBasic:     return Bytecodes::_invokehandle;
    default:
      fatal("unexpected id: (%d) %s", (uint)id, vmIntrinsics::name_at(id));
      return Bytecodes::_illegal;
  }
}

int MethodHandles::signature_polymorphic_intrinsic_ref_kind(vmIntrinsics::ID iid) {
  switch (iid) {
  case vmIntrinsics::_invokeBasic:      return 0;
  case vmIntrinsics::_linkToVirtual:    return JVM_REF_invokeVirtual;
  case vmIntrinsics::_linkToStatic:     return JVM_REF_invokeStatic;
  case vmIntrinsics::_linkToSpecial:    return JVM_REF_invokeSpecial;
  case vmIntrinsics::_linkToInterface:  return JVM_REF_invokeInterface;
  default:
    fatal("unexpected intrinsic id: %d %s", iid, vmIntrinsics::name_at(iid));
    return 0;
  }
}

vmIntrinsics::ID MethodHandles::signature_polymorphic_name_id(Symbol* name) {
  vmSymbols::SID name_id = vmSymbols::find_sid(name);
  switch (name_id) {
  // The ID _invokeGeneric stands for all non-static signature-polymorphic methods, except built-ins.
  case vmSymbols::VM_SYMBOL_ENUM_NAME(invoke_name):           return vmIntrinsics::_invokeGeneric;
  // The only built-in non-static signature-polymorphic method is MethodHandle.invokeBasic:
  case vmSymbols::VM_SYMBOL_ENUM_NAME(invokeBasic_name):      return vmIntrinsics::_invokeBasic;

  // There is one static signature-polymorphic method for each JVM invocation mode.
  case vmSymbols::VM_SYMBOL_ENUM_NAME(linkToVirtual_name):    return vmIntrinsics::_linkToVirtual;
  case vmSymbols::VM_SYMBOL_ENUM_NAME(linkToStatic_name):     return vmIntrinsics::_linkToStatic;
  case vmSymbols::VM_SYMBOL_ENUM_NAME(linkToSpecial_name):    return vmIntrinsics::_linkToSpecial;
  case vmSymbols::VM_SYMBOL_ENUM_NAME(linkToInterface_name):  return vmIntrinsics::_linkToInterface;
  default:                                                    break;
  }

  // Cover the case of invokeExact and any future variants of invokeFoo.
  Klass* mh_klass = SystemDictionary::well_known_klass(
                              SystemDictionary::WK_KLASS_ENUM_NAME(MethodHandle_klass) );
  if (mh_klass != NULL && is_method_handle_invoke_name(mh_klass, name)) {
    return vmIntrinsics::_invokeGeneric;
  }

  // Cover the case of methods on VarHandle.
  Klass* vh_klass = SystemDictionary::well_known_klass(
                              SystemDictionary::WK_KLASS_ENUM_NAME(VarHandle_klass) );
  if (vh_klass != NULL && is_method_handle_invoke_name(vh_klass, name)) {
    return vmIntrinsics::_invokeGeneric;
  }

  // Note: The pseudo-intrinsic _compiledLambdaForm is never linked against.
  // Instead it is used to mark lambda forms bound to invokehandle or invokedynamic.
  return vmIntrinsics::_none;
}

vmIntrinsics::ID MethodHandles::signature_polymorphic_name_id(Klass* klass, Symbol* name) {
  if (klass != NULL &&
      (klass->name() == vmSymbols::java_lang_invoke_MethodHandle() ||
       klass->name() == vmSymbols::java_lang_invoke_VarHandle())) {
    vmIntrinsics::ID iid = signature_polymorphic_name_id(name);
    if (iid != vmIntrinsics::_none)
      return iid;
    if (is_method_handle_invoke_name(klass, name))
      return vmIntrinsics::_invokeGeneric;
  }
  return vmIntrinsics::_none;
}

// Returns true if method is signature polymorphic and public
bool MethodHandles::is_signature_polymorphic_public_name(Klass* klass, Symbol* name) {
  if (is_signature_polymorphic_name(klass, name)) {
    InstanceKlass* iklass = InstanceKlass::cast(klass);
    int me;
    int ms = iklass->find_method_by_name(name, &me);
    assert(ms != -1, "");
    for (; ms < me; ms++) {
      Method* m = iklass->methods()->at(ms);
      int required = JVM_ACC_NATIVE | JVM_ACC_VARARGS | JVM_ACC_PUBLIC;
      int flags = m->access_flags().as_int();
      if ((flags & required) == required && ArgumentCount(m->signature()).size() == 1) {
        return true;
      }
    }
  }
  return false;
}

// convert the external string or reflective type to an internal signature
Symbol* MethodHandles::lookup_signature(oop type_str, bool intern_if_not_found, TRAPS) {
  if (java_lang_invoke_MethodType::is_instance(type_str)) {
    return java_lang_invoke_MethodType::as_signature(type_str, intern_if_not_found);
  } else if (java_lang_Class::is_instance(type_str)) {
    return java_lang_Class::as_signature(type_str, false);
  } else if (java_lang_String::is_instance_inlined(type_str)) {
    if (intern_if_not_found) {
      return java_lang_String::as_symbol(type_str);
    } else {
      return java_lang_String::as_symbol_or_null(type_str);
    }
  } else {
    THROW_MSG_(vmSymbols::java_lang_InternalError(), "unrecognized type", NULL);
  }
}

static const char OBJ_SIG[] = "Ljava/lang/Object;";
enum { OBJ_SIG_LEN = 18 };

bool MethodHandles::is_basic_type_signature(Symbol* sig) {
  assert(vmSymbols::object_signature()->utf8_length() == (int)OBJ_SIG_LEN, "");
  assert(vmSymbols::object_signature()->equals(OBJ_SIG), "");
  for (SignatureStream ss(sig, sig->starts_with(JVM_SIGNATURE_FUNC)); !ss.is_done(); ss.next()) {
    switch (ss.type()) {
    case T_OBJECT:
      // only java/lang/Object is valid here
      if (strncmp((char*) ss.raw_bytes(), OBJ_SIG, OBJ_SIG_LEN) != 0)
        return false;
      break;
    case T_VOID:
    case T_INT:
    case T_LONG:
    case T_FLOAT:
    case T_DOUBLE:
      break;
    default:
      // subword types (T_BYTE etc.), Q-descriptors, arrays
      return false;
    }
  }
  return true;
}

Symbol* MethodHandles::lookup_basic_type_signature(Symbol* sig, bool keep_last_arg, TRAPS) {
  Symbol* bsig = NULL;
  if (sig == NULL) {
    return sig;
  } else if (is_basic_type_signature(sig)) {
    sig->increment_refcount();
    return sig;  // that was easy
  } else if (!sig->starts_with(JVM_SIGNATURE_FUNC)) {
    BasicType bt = Signature::basic_type(sig);
    if (is_subword_type(bt)) {
      bsig = vmSymbols::int_signature();
    } else {
      assert(is_reference_type(bt), "is_basic_type_signature was false");
      bsig = vmSymbols::object_signature();
    }
  } else {
    ResourceMark rm;
    stringStream buffer(128);
    buffer.put(JVM_SIGNATURE_FUNC);
    int arg_pos = 0, keep_arg_pos = -1;
    if (keep_last_arg)
      keep_arg_pos = ArgumentCount(sig).size() - 1;
    for (SignatureStream ss(sig); !ss.is_done(); ss.next()) {
      BasicType bt = ss.type();
      size_t this_arg_pos = buffer.size();
      if (ss.at_return_type()) {
        buffer.put(JVM_SIGNATURE_ENDFUNC);
      }
      if (arg_pos == keep_arg_pos) {
        buffer.write((char*) ss.raw_bytes(),
                     (int)   ss.raw_length());
      } else if (is_reference_type(bt)) {
        buffer.write(OBJ_SIG, OBJ_SIG_LEN);
      } else {
        if (is_subword_type(bt))
          bt = T_INT;
        buffer.put(type2char(bt));
      }
      arg_pos++;
    }
    const char* sigstr =       buffer.base();
    int         siglen = (int) buffer.size();
    bsig = SymbolTable::new_symbol(sigstr, siglen);
  }
  assert(is_basic_type_signature(bsig) ||
         // detune assert in case the injected argument is not a basic type:
         keep_last_arg, "");
  return bsig;
}

void MethodHandles::print_as_basic_type_signature_on(outputStream* st,
                                                     Symbol* sig) {
  st = st ? st : tty;
  bool prev_type = false;
  bool is_method = (sig->char_at(0) == JVM_SIGNATURE_FUNC);
  if (is_method)  st->put(JVM_SIGNATURE_FUNC);
  for (SignatureStream ss(sig, is_method); !ss.is_done(); ss.next()) {
    if (ss.at_return_type())
      st->put(JVM_SIGNATURE_ENDFUNC);
    else if (prev_type)
      st->put(',');
    const char* cp = (const char*) ss.raw_bytes();
    if (ss.is_array()) {
      st->put(JVM_SIGNATURE_ARRAY);
      if (ss.array_prefix_length() == 1)
        st->put(cp[1]);
      else
        st->put(JVM_SIGNATURE_CLASS);
    } else {
      st->put(cp[0]);
    }
  }
}



static oop object_java_mirror() {
  return SystemDictionary::Object_klass()->java_mirror();
}

oop MethodHandles::field_name_or_null(Symbol* s) {
  if (s == NULL)  return NULL;
  return StringTable::lookup(s);
}

oop MethodHandles::field_signature_type_or_null(Symbol* s) {
  if (s == NULL)  return NULL;
  BasicType bt = Signature::basic_type(s);
  if (is_java_primitive(bt)) {
    assert(s->utf8_length() == 1, "");
    return java_lang_Class::primitive_mirror(bt);
  }
  // Here are some more short cuts for common types.
  // They are optional, since reference types can be resolved lazily.
  if (bt == T_OBJECT) {
    if (s == vmSymbols::object_signature()) {
      return object_java_mirror();
    } else if (s == vmSymbols::class_signature()) {
      return SystemDictionary::Class_klass()->java_mirror();
    } else if (s == vmSymbols::string_signature()) {
      return SystemDictionary::String_klass()->java_mirror();
    }
  }
  return NULL;
}

// An unresolved member name is a mere symbolic reference.
// Resolving it plants a vmtarget/vmindex in it,
// which refers directly to JVM internals.
Handle MethodHandles::resolve_MemberName(Handle mname, Klass* caller, int lookup_mode,
                                         bool speculative_resolve, TRAPS) {
  Handle empty;
  assert(java_lang_invoke_MemberName::is_instance(mname()), "");

  if (java_lang_invoke_MemberName::vmtarget(mname()) != NULL) {
    // Already resolved.
    DEBUG_ONLY(int vmindex = java_lang_invoke_MemberName::vmindex(mname()));
    assert(vmindex >= Method::nonvirtual_vtable_index, "");
    return mname;
  }

  Handle defc_oop(THREAD, java_lang_invoke_MemberName::clazz(mname()));
  Handle name_str(THREAD, java_lang_invoke_MemberName::name( mname()));
  Handle type_str(THREAD, java_lang_invoke_MemberName::type( mname()));
  int    flags    =       java_lang_invoke_MemberName::flags(mname());
  int    ref_kind =       (flags >> REFERENCE_KIND_SHIFT) & REFERENCE_KIND_MASK;
  if (!ref_kind_is_valid(ref_kind)) {
    THROW_MSG_(vmSymbols::java_lang_InternalError(), "obsolete MemberName format", empty);
  }

  DEBUG_ONLY(int old_vmindex);
  assert((old_vmindex = java_lang_invoke_MemberName::vmindex(mname())) == 0, "clean input");

  if (defc_oop.is_null() || name_str.is_null() || type_str.is_null()) {
    THROW_MSG_(vmSymbols::java_lang_IllegalArgumentException(), "nothing to resolve", empty);
  }

  InstanceKlass* defc = NULL;
  {
    Klass* defc_klass = java_lang_Class::as_Klass(defc_oop());
    if (defc_klass == NULL)  return empty;  // a primitive; no resolution possible
    if (!defc_klass->is_instance_klass()) {
      if (!defc_klass->is_array_klass())  return empty;
      defc_klass = SystemDictionary::Object_klass();
    }
    defc = InstanceKlass::cast(defc_klass);
  }
  if (defc == NULL) {
    THROW_MSG_(vmSymbols::java_lang_InternalError(), "primitive class", empty);
  }
  defc->link_class(CHECK_(empty));  // possible safepoint

  // convert the external string name to an internal symbol
  TempNewSymbol name = java_lang_String::as_symbol_or_null(name_str());
  if (name == NULL)  return empty;  // no such name
  if (name == vmSymbols::class_initializer_name())
    return empty; // illegal name

  vmIntrinsics::ID mh_invoke_id = vmIntrinsics::_none;
  if ((flags & ALL_KINDS) == IS_METHOD &&
      (defc == SystemDictionary::MethodHandle_klass() || defc == SystemDictionary::VarHandle_klass()) &&
      (ref_kind == JVM_REF_invokeVirtual ||
       ref_kind == JVM_REF_invokeSpecial ||
       // static invocation mode is required for _linkToVirtual, etc.:
       ref_kind == JVM_REF_invokeStatic)) {
    vmIntrinsics::ID iid = signature_polymorphic_name_id(name);
    if (iid != vmIntrinsics::_none &&
        ((ref_kind == JVM_REF_invokeStatic) == is_signature_polymorphic_static(iid))) {
      // Virtual methods invoke and invokeExact, plus internal invokers like _invokeBasic.
      // For a static reference it could an internal linkage routine like _linkToVirtual, etc.
      mh_invoke_id = iid;
    }
  }

  // convert the external string or reflective type to an internal signature
  TempNewSymbol type = lookup_signature(type_str(), (mh_invoke_id != vmIntrinsics::_none), CHECK_(empty));
  if (type == NULL)  return empty;  // no such signature exists in the VM

  // skip access check if it's trusted lookup
  LinkInfo::AccessCheck access_check = caller != NULL ?
                                              LinkInfo::AccessCheck::required :
                                              LinkInfo::AccessCheck::skip;
<<<<<<< HEAD
=======
  // skip loader constraints if it's trusted lookup or a public lookup
  LinkInfo::LoaderConstraintCheck loader_constraint_check = (caller != NULL && (lookup_mode & LM_UNCONDITIONAL) == 0) ?
                                              LinkInfo::LoaderConstraintCheck::required :
                                              LinkInfo::LoaderConstraintCheck::skip;
>>>>>>> 43339420

  // Time to do the lookup.
  switch (flags & ALL_KINDS) {
  case IS_METHOD:
    {
      CallInfo result;
      LinkInfo link_info(defc, name, type, caller, access_check, loader_constraint_check);
      {
        assert(!HAS_PENDING_EXCEPTION, "");
        if (ref_kind == JVM_REF_invokeStatic) {
          LinkResolver::resolve_static_call(result,
                        link_info, false, THREAD);
        } else if (ref_kind == JVM_REF_invokeInterface) {
          LinkResolver::resolve_interface_call(result, Handle(), defc,
                        link_info, false, THREAD);
        } else if (mh_invoke_id != vmIntrinsics::_none) {
          assert(!is_signature_polymorphic_static(mh_invoke_id), "");
          LinkResolver::resolve_handle_call(result, link_info, THREAD);
        } else if (ref_kind == JVM_REF_invokeSpecial) {
          LinkResolver::resolve_special_call(result, Handle(),
                        link_info, THREAD);
        } else if (ref_kind == JVM_REF_invokeVirtual) {
          LinkResolver::resolve_virtual_call(result, Handle(), defc,
                        link_info, false, THREAD);
        } else {
          assert(false, "ref_kind=%d", ref_kind);
        }
        if (HAS_PENDING_EXCEPTION) {
          if (speculative_resolve) {
            CLEAR_PENDING_EXCEPTION;
          }
          return empty;
        }
      }
      if (result.resolved_appendix().not_null()) {
        // The resolved MemberName must not be accompanied by an appendix argument,
        // since there is no way to bind this value into the MemberName.
        // Caller is responsible to prevent this from happening.
        THROW_MSG_(vmSymbols::java_lang_InternalError(), "appendix", empty);
      }
      result.set_resolved_method_name(CHECK_(empty));
      oop mname2 = init_method_MemberName(mname, result, THREAD);
      return Handle(THREAD, mname2);
    }
  case IS_CONSTRUCTOR:
    {
      CallInfo result;
      LinkInfo link_info(defc, name, type, caller, access_check, loader_constraint_check);
      {
        assert(!HAS_PENDING_EXCEPTION, "");
        if (name == vmSymbols::object_initializer_name()) {
          LinkResolver::resolve_special_call(result, Handle(), link_info, THREAD);
        } else {
          break;                // will throw after end of switch
        }
        if (HAS_PENDING_EXCEPTION) {
          if (speculative_resolve) {
            CLEAR_PENDING_EXCEPTION;
          }
          return empty;
        }
      }
      assert(result.is_statically_bound(), "");
      result.set_resolved_method_name(CHECK_(empty));
      oop mname2 = init_method_MemberName(mname, result, THREAD);
      return Handle(THREAD, mname2);
    }
  case IS_FIELD:
    {
      fieldDescriptor result; // find_field initializes fd if found
      {
        assert(!HAS_PENDING_EXCEPTION, "");
<<<<<<< HEAD
        LinkInfo link_info(defc, name, type, caller, LinkInfo::AccessCheck::skip);
=======
        LinkInfo link_info(defc, name, type, caller, LinkInfo::AccessCheck::skip, loader_constraint_check);
>>>>>>> 43339420
        LinkResolver::resolve_field(result, link_info, Bytecodes::_nop, false, THREAD);
        if (HAS_PENDING_EXCEPTION) {
          if (speculative_resolve) {
            CLEAR_PENDING_EXCEPTION;
          }
          return empty;
        }
      }
      oop mname2 = init_field_MemberName(mname, result, ref_kind_is_setter(ref_kind));
      return Handle(THREAD, mname2);
    }
  default:
    THROW_MSG_(vmSymbols::java_lang_InternalError(), "unrecognized MemberName format", empty);
  }

  return empty;
}

// Conversely, a member name which is only initialized from JVM internals
// may have null defc, name, and type fields.
// Resolving it plants a vmtarget/vmindex in it,
// which refers directly to JVM internals.
void MethodHandles::expand_MemberName(Handle mname, int suppress, TRAPS) {
  assert(java_lang_invoke_MemberName::is_instance(mname()), "");

  bool have_defc = (java_lang_invoke_MemberName::clazz(mname()) != NULL);
  bool have_name = (java_lang_invoke_MemberName::name(mname()) != NULL);
  bool have_type = (java_lang_invoke_MemberName::type(mname()) != NULL);
  int flags      = java_lang_invoke_MemberName::flags(mname());

  if (suppress != 0) {
    if (suppress & _suppress_defc)  have_defc = true;
    if (suppress & _suppress_name)  have_name = true;
    if (suppress & _suppress_type)  have_type = true;
  }

  if (have_defc && have_name && have_type)  return;  // nothing needed

  switch (flags & ALL_KINDS) {
  case IS_METHOD:
  case IS_CONSTRUCTOR:
    {
      Method* vmtarget = java_lang_invoke_MemberName::vmtarget(mname());
      if (vmtarget == NULL) {
        THROW_MSG(vmSymbols::java_lang_IllegalArgumentException(), "nothing to expand");
      }
      methodHandle m(THREAD, vmtarget);
      DEBUG_ONLY(vmtarget = NULL);  // safety
      if (!have_defc) {
        InstanceKlass* defc = m->method_holder();
        java_lang_invoke_MemberName::set_clazz(mname(), defc->java_mirror());
      }
      if (!have_name) {
        //not java_lang_String::create_from_symbol; let's intern member names
        oop name = StringTable::intern(m->name(), CHECK);
        java_lang_invoke_MemberName::set_name(mname(), name);
      }
      if (!have_type) {
        Handle type = java_lang_String::create_from_symbol(m->signature(), CHECK);
        java_lang_invoke_MemberName::set_type(mname(), type());
      }
      return;
    }
  case IS_FIELD:
    {
      oop clazz = java_lang_invoke_MemberName::clazz(mname());
      if (clazz == NULL) {
        THROW_MSG(vmSymbols::java_lang_IllegalArgumentException(), "nothing to expand (as field)");
      }
      InstanceKlass* defc = InstanceKlass::cast(java_lang_Class::as_Klass(clazz));
      DEBUG_ONLY(clazz = NULL);  // safety
      int vmindex  = java_lang_invoke_MemberName::vmindex(mname());
      bool is_static = ((flags & JVM_ACC_STATIC) != 0);
      fieldDescriptor fd; // find_field initializes fd if found
      if (!defc->find_field_from_offset(vmindex, is_static, &fd))
        break;                  // cannot expand
      if (!have_name) {
        //not java_lang_String::create_from_symbol; let's intern member names
        oop name = StringTable::intern(fd.name(), CHECK);
        java_lang_invoke_MemberName::set_name(mname(), name);
      }
      if (!have_type) {
        // If it is a primitive field type, don't mess with short strings like "I".
        Handle type (THREAD, field_signature_type_or_null(fd.signature()));
        if (type.is_null()) {
          type = java_lang_String::create_from_symbol(fd.signature(), CHECK);
        }
        java_lang_invoke_MemberName::set_type(mname(), type());
      }
      return;
    }
  }
  THROW_MSG(vmSymbols::java_lang_InternalError(), "unrecognized MemberName format");
}

int MethodHandles::find_MemberNames(Klass* k,
                                    Symbol* name, Symbol* sig,
                                    int mflags, Klass* caller,
                                    int skip, objArrayHandle results, TRAPS) {
  // %%% take caller into account!

  if (k == NULL || !k->is_instance_klass())  return -1;

  int rfill = 0, rlimit = results->length(), rskip = skip;
  // overflow measurement:
  int overflow = 0, overflow_limit = MAX2(1000, rlimit);

  int match_flags = mflags;
  bool search_superc = ((match_flags & SEARCH_SUPERCLASSES) != 0);
  bool search_intfc  = ((match_flags & SEARCH_INTERFACES)   != 0);
  bool local_only = !(search_superc | search_intfc);

  if (name != NULL) {
    if (name->utf8_length() == 0)  return 0; // a match is not possible
  }
  if (sig != NULL) {
    if (sig->starts_with(JVM_SIGNATURE_FUNC))
      match_flags &= ~(IS_FIELD | IS_TYPE);
    else
      match_flags &= ~(IS_CONSTRUCTOR | IS_METHOD);
  }

  if ((match_flags & IS_TYPE) != 0) {
    // NYI, and Core Reflection works quite well for this query
  }

  if ((match_flags & IS_FIELD) != 0) {
    InstanceKlass* ik = InstanceKlass::cast(k);
    for (FieldStream st(ik, local_only, !search_intfc); !st.eos(); st.next()) {
      if (name != NULL && st.name() != name)
          continue;
      if (sig != NULL && st.signature() != sig)
        continue;
      // passed the filters
      if (rskip > 0) {
        --rskip;
      } else if (rfill < rlimit) {
        Handle result(THREAD, results->obj_at(rfill++));
        if (!java_lang_invoke_MemberName::is_instance(result()))
          return -99;  // caller bug!
        oop saved = MethodHandles::init_field_MemberName(result, st.field_descriptor());
        if (saved != result())
          results->obj_at_put(rfill-1, saved);  // show saved instance to user
      } else if (++overflow >= overflow_limit) {
        match_flags = 0; break; // got tired of looking at overflow
      }
    }
  }

  if ((match_flags & (IS_METHOD | IS_CONSTRUCTOR)) != 0) {
    // watch out for these guys:
    Symbol* init_name   = vmSymbols::object_initializer_name();
    Symbol* clinit_name = vmSymbols::class_initializer_name();
    if (name == clinit_name)  clinit_name = NULL; // hack for exposing <clinit>
    bool negate_name_test = false;
    // fix name so that it captures the intention of IS_CONSTRUCTOR
    if (!(match_flags & IS_METHOD)) {
      // constructors only
      if (name == NULL) {
        name = init_name;
      } else if (name != init_name) {
        return 0;               // no constructors of this method name
      }
    } else if (!(match_flags & IS_CONSTRUCTOR)) {
      // methods only
      if (name == NULL) {
        name = init_name;
        negate_name_test = true; // if we see the name, we *omit* the entry
      } else if (name == init_name) {
        return 0;               // no methods of this constructor name
      }
    } else {
      // caller will accept either sort; no need to adjust name
    }
    InstanceKlass* ik = InstanceKlass::cast(k);
    for (MethodStream st(ik, local_only, !search_intfc); !st.eos(); st.next()) {
      Method* m = st.method();
      Symbol* m_name = m->name();
      if (m_name == clinit_name)
        continue;
      if (name != NULL && ((m_name != name) ^ negate_name_test))
          continue;
      if (sig != NULL && m->signature() != sig)
        continue;
      // passed the filters
      if (rskip > 0) {
        --rskip;
      } else if (rfill < rlimit) {
        Handle result(THREAD, results->obj_at(rfill++));
        if (!java_lang_invoke_MemberName::is_instance(result()))
          return -99;  // caller bug!
        CallInfo info(m, NULL, CHECK_0);
        oop saved = MethodHandles::init_method_MemberName(result, info, THREAD);
        if (saved != result())
          results->obj_at_put(rfill-1, saved);  // show saved instance to user
      } else if (++overflow >= overflow_limit) {
        match_flags = 0; break; // got tired of looking at overflow
      }
    }
  }

  // return number of elements we at leasted wanted to initialize
  return rfill + overflow;
}

void MethodHandles::add_dependent_nmethod(oop call_site, nmethod* nm) {
  assert_locked_or_safepoint(CodeCache_lock);

  oop context = java_lang_invoke_CallSite::context_no_keepalive(call_site);
  DependencyContext deps = java_lang_invoke_MethodHandleNatives_CallSiteContext::vmdependencies(context);
  // Try to purge stale entries on updates.
  // Since GC doesn't clean dependency contexts rooted at CallSiteContext objects,
  // in order to avoid memory leak, stale entries are purged whenever a dependency list
  // is changed (both on addition and removal). Though memory reclamation is delayed,
  // it avoids indefinite memory usage growth.
  deps.add_dependent_nmethod(nm);
}

void MethodHandles::remove_dependent_nmethod(oop call_site, nmethod* nm) {
  assert_locked_or_safepoint(CodeCache_lock);

  oop context = java_lang_invoke_CallSite::context_no_keepalive(call_site);
  DependencyContext deps = java_lang_invoke_MethodHandleNatives_CallSiteContext::vmdependencies(context);
  deps.remove_dependent_nmethod(nm);
}

void MethodHandles::clean_dependency_context(oop call_site) {
  oop context = java_lang_invoke_CallSite::context_no_keepalive(call_site);
  DependencyContext deps = java_lang_invoke_MethodHandleNatives_CallSiteContext::vmdependencies(context);
  deps.clean_unloading_dependents();
}

void MethodHandles::flush_dependent_nmethods(Handle call_site, Handle target) {
  assert_lock_strong(Compile_lock);

  int marked = 0;
  CallSiteDepChange changes(call_site, target);
  {
    NoSafepointVerifier nsv;
    MutexLocker mu2(CodeCache_lock, Mutex::_no_safepoint_check_flag);

    oop context = java_lang_invoke_CallSite::context_no_keepalive(call_site());
    DependencyContext deps = java_lang_invoke_MethodHandleNatives_CallSiteContext::vmdependencies(context);
    marked = deps.mark_dependent_nmethods(changes);
  }
  if (marked > 0) {
    // At least one nmethod has been marked for deoptimization.
    Deoptimization::deoptimize_all_marked();
  }
}

void MethodHandles::trace_method_handle_interpreter_entry(MacroAssembler* _masm, vmIntrinsics::ID iid) {
  if (log_is_enabled(Info, methodhandles)) {
    const char* name = vmIntrinsics::name_at(iid);
    if (*name == '_')  name += 1;
    const size_t len = strlen(name) + 50;
    char* qname = NEW_C_HEAP_ARRAY(char, len, mtInternal);
    const char* suffix = "";
    if (is_signature_polymorphic(iid)) {
      if (is_signature_polymorphic_static(iid))
        suffix = "/static";
      else
        suffix = "/private";
    }
    jio_snprintf(qname, len, "MethodHandle::interpreter_entry::%s%s", name, suffix);
    trace_method_handle(_masm, qname);
    // Note:  Don't free the allocated char array because it's used
    // during runtime.
  }
}

//
// Here are the native methods in java.lang.invoke.MethodHandleNatives
// They are the private interface between this JVM and the HotSpot-specific
// Java code that implements JSR 292 method handles.
//
// Note:  We use a JVM_ENTRY macro to define each of these, for this is the way
// that intrinsic (non-JNI) native methods are defined in HotSpot.
//

#ifndef PRODUCT
#define EACH_NAMED_CON(template, requirement) \
    template(java_lang_invoke_MemberName,MN_IS_METHOD) \
    template(java_lang_invoke_MemberName,MN_IS_CONSTRUCTOR) \
    template(java_lang_invoke_MemberName,MN_IS_FIELD) \
    template(java_lang_invoke_MemberName,MN_IS_TYPE) \
    template(java_lang_invoke_MemberName,MN_CALLER_SENSITIVE) \
    template(java_lang_invoke_MemberName,MN_TRUSTED_FINAL) \
    template(java_lang_invoke_MemberName,MN_SEARCH_SUPERCLASSES) \
    template(java_lang_invoke_MemberName,MN_SEARCH_INTERFACES) \
    template(java_lang_invoke_MemberName,MN_REFERENCE_KIND_SHIFT) \
    template(java_lang_invoke_MemberName,MN_REFERENCE_KIND_MASK) \
    template(java_lang_invoke_MemberName,MN_NESTMATE_CLASS) \
    template(java_lang_invoke_MemberName,MN_HIDDEN_CLASS) \
    template(java_lang_invoke_MemberName,MN_STRONG_LOADER_LINK) \
    template(java_lang_invoke_MemberName,MN_ACCESS_VM_ANNOTATIONS) \
    template(java_lang_invoke_MemberName,MN_MODULE_MODE) \
    template(java_lang_invoke_MemberName,MN_UNCONDITIONAL_MODE) \
    template(java_lang_invoke_MemberName,MN_TRUSTED_MODE) \
    /*end*/

#define IGNORE_REQ(req_expr) /* req_expr */
#define ONE_PLUS(scope,value) 1+
static const int con_value_count = EACH_NAMED_CON(ONE_PLUS, IGNORE_REQ) 0;
#define VALUE_COMMA(scope,value) scope::value,
static const int con_values[con_value_count+1] = { EACH_NAMED_CON(VALUE_COMMA, IGNORE_REQ) 0 };
#define STRING_NULL(scope,value) #value "\0"
static const char con_names[] = { EACH_NAMED_CON(STRING_NULL, IGNORE_REQ) };

static bool advertise_con_value(int which) {
  if (which < 0)  return false;
  bool ok = true;
  int count = 0;
#define INC_COUNT(scope,value) \
  ++count;
#define CHECK_REQ(req_expr) \
  if (which < count)  return ok; \
  ok = (req_expr);
  EACH_NAMED_CON(INC_COUNT, CHECK_REQ);
#undef INC_COUNT
#undef CHECK_REQ
  assert(count == con_value_count, "");
  if (which < count)  return ok;
  return false;
}

#undef ONE_PLUS
#undef VALUE_COMMA
#undef STRING_NULL
#undef EACH_NAMED_CON
#endif // PRODUCT

JVM_ENTRY(jint, MHN_getNamedCon(JNIEnv *env, jobject igcls, jint which, jobjectArray box_jh)) {
#ifndef PRODUCT
  if (advertise_con_value(which)) {
    assert(which >= 0 && which < con_value_count, "");
    int con = con_values[which];
    objArrayHandle box(THREAD, (objArrayOop) JNIHandles::resolve(box_jh));
    if (box.not_null() && box->klass() == Universe::objectArrayKlassObj() && box->length() > 0) {
      const char* str = &con_names[0];
      for (int i = 0; i < which; i++)
        str += strlen(str) + 1;   // skip name and null
      oop name = java_lang_String::create_oop_from_str(str, CHECK_0);  // possible safepoint
      box->obj_at_put(0, name);
    }
    return con;
  }
#endif
  return 0;
}
JVM_END

// void init(MemberName self, AccessibleObject ref)
JVM_ENTRY(void, MHN_init_Mem(JNIEnv *env, jobject igcls, jobject mname_jh, jobject target_jh)) {
  if (mname_jh == NULL) { THROW_MSG(vmSymbols::java_lang_InternalError(), "mname is null"); }
  if (target_jh == NULL) { THROW_MSG(vmSymbols::java_lang_InternalError(), "target is null"); }
  Handle mname(THREAD, JNIHandles::resolve_non_null(mname_jh));
  Handle target(THREAD, JNIHandles::resolve_non_null(target_jh));
  MethodHandles::init_MemberName(mname, target, CHECK);
}
JVM_END

// void expand(MemberName self)
JVM_ENTRY(void, MHN_expand_Mem(JNIEnv *env, jobject igcls, jobject mname_jh)) {
  if (mname_jh == NULL) { THROW_MSG(vmSymbols::java_lang_InternalError(), "mname is null"); }
  Handle mname(THREAD, JNIHandles::resolve_non_null(mname_jh));
  MethodHandles::expand_MemberName(mname, 0, CHECK);
}
JVM_END

// void resolve(MemberName self, Class<?> caller)
JVM_ENTRY(jobject, MHN_resolve_Mem(JNIEnv *env, jobject igcls, jobject mname_jh, jclass caller_jh,
    jint lookup_mode, jboolean speculative_resolve)) {
  if (mname_jh == NULL) { THROW_MSG_NULL(vmSymbols::java_lang_InternalError(), "mname is null"); }
  Handle mname(THREAD, JNIHandles::resolve_non_null(mname_jh));

  // The trusted Java code that calls this method should already have performed
  // access checks on behalf of the given caller.  But, we can verify this.
  // This only verifies from the context of the lookup class.  It does not
  // verify the lookup context for a Lookup object teleported from one module
  // to another. Such Lookup object can only access the intersection of the set
  // of accessible classes from both lookup class and previous lookup class.
  if (VerifyMethodHandles && (lookup_mode & LM_TRUSTED) == LM_TRUSTED && caller_jh != NULL &&
      java_lang_invoke_MemberName::clazz(mname()) != NULL) {
    Klass* reference_klass = java_lang_Class::as_Klass(java_lang_invoke_MemberName::clazz(mname()));
    if (reference_klass != NULL && reference_klass->is_objArray_klass()) {
      reference_klass = ObjArrayKlass::cast(reference_klass)->bottom_klass();
    }

    // Reflection::verify_class_access can only handle instance classes.
    if (reference_klass != NULL && reference_klass->is_instance_klass()) {
      // Emulate LinkResolver::check_klass_accessability.
      Klass* caller = java_lang_Class::as_Klass(JNIHandles::resolve_non_null(caller_jh));
      // access check on behalf of the caller if this is not a public lookup
      // i.e. lookup mode is not UNCONDITIONAL
      if ((lookup_mode & LM_UNCONDITIONAL) == 0
          && Reflection::verify_class_access(caller,
                                             InstanceKlass::cast(reference_klass),
                                             true) != Reflection::ACCESS_OK) {
        ResourceMark rm(THREAD);
        stringStream ss;
        ss.print("caller %s tried to access %s", caller->class_in_module_of_loader(),
                 reference_klass->class_in_module_of_loader());
        THROW_MSG_NULL(vmSymbols::java_lang_InternalError(), ss.as_string());
      }
    }
  }

  Klass* caller = caller_jh == NULL ? NULL :
                     java_lang_Class::as_Klass(JNIHandles::resolve_non_null(caller_jh));
  Handle resolved = MethodHandles::resolve_MemberName(mname, caller, lookup_mode,
                                                      speculative_resolve == JNI_TRUE,
                                                      CHECK_NULL);

  if (resolved.is_null()) {
    int flags = java_lang_invoke_MemberName::flags(mname());
    int ref_kind = (flags >> REFERENCE_KIND_SHIFT) & REFERENCE_KIND_MASK;
    if (!MethodHandles::ref_kind_is_valid(ref_kind)) {
      THROW_MSG_NULL(vmSymbols::java_lang_InternalError(), "obsolete MemberName format");
    }
    if (speculative_resolve) {
      assert(!HAS_PENDING_EXCEPTION, "No exceptions expected when resolving speculatively");
      return NULL;
    }
    if ((flags & ALL_KINDS) == IS_FIELD) {
      THROW_MSG_NULL(vmSymbols::java_lang_NoSuchFieldError(), "field resolution failed");
    } else if ((flags & ALL_KINDS) == IS_METHOD ||
               (flags & ALL_KINDS) == IS_CONSTRUCTOR) {
      THROW_MSG_NULL(vmSymbols::java_lang_NoSuchMethodError(), "method resolution failed");
    } else {
      THROW_MSG_NULL(vmSymbols::java_lang_LinkageError(), "resolution failed");
    }
  }

  return JNIHandles::make_local(THREAD, resolved());
}
JVM_END

static jlong find_member_field_offset(oop mname, bool must_be_static, TRAPS) {
  if (mname == NULL ||
      java_lang_invoke_MemberName::clazz(mname) == NULL) {
    THROW_MSG_0(vmSymbols::java_lang_InternalError(), "mname not resolved");
  } else {
    int flags = java_lang_invoke_MemberName::flags(mname);
    if ((flags & IS_FIELD) != 0 &&
        (must_be_static
         ? (flags & JVM_ACC_STATIC) != 0
         : (flags & JVM_ACC_STATIC) == 0)) {
      int vmindex = java_lang_invoke_MemberName::vmindex(mname);
      return (jlong) vmindex;
    }
  }
  const char* msg = (must_be_static ? "static field required" : "non-static field required");
  THROW_MSG_0(vmSymbols::java_lang_InternalError(), msg);
  return 0;
}

JVM_ENTRY(jlong, MHN_objectFieldOffset(JNIEnv *env, jobject igcls, jobject mname_jh)) {
  return find_member_field_offset(JNIHandles::resolve(mname_jh), false, THREAD);
}
JVM_END

JVM_ENTRY(jlong, MHN_staticFieldOffset(JNIEnv *env, jobject igcls, jobject mname_jh)) {
  return find_member_field_offset(JNIHandles::resolve(mname_jh), true, THREAD);
}
JVM_END

JVM_ENTRY(jobject, MHN_staticFieldBase(JNIEnv *env, jobject igcls, jobject mname_jh)) {
  // use the other function to perform sanity checks:
  jlong ignore = find_member_field_offset(JNIHandles::resolve(mname_jh), true, CHECK_NULL);
  oop clazz = java_lang_invoke_MemberName::clazz(JNIHandles::resolve_non_null(mname_jh));
  return JNIHandles::make_local(THREAD, clazz);
}
JVM_END

JVM_ENTRY(jobject, MHN_getMemberVMInfo(JNIEnv *env, jobject igcls, jobject mname_jh)) {
  if (mname_jh == NULL)  return NULL;
  Handle mname(THREAD, JNIHandles::resolve_non_null(mname_jh));
  intptr_t vmindex  = java_lang_invoke_MemberName::vmindex(mname());
  objArrayHandle result = oopFactory::new_objArray_handle(SystemDictionary::Object_klass(), 2, CHECK_NULL);
  jvalue vmindex_value; vmindex_value.j = (long)vmindex;
  oop x = java_lang_boxing_object::create(T_LONG, &vmindex_value, CHECK_NULL);
  result->obj_at_put(0, x);

  int flags = java_lang_invoke_MemberName::flags(mname());
  if ((flags & IS_FIELD) != 0) {
    x = java_lang_invoke_MemberName::clazz(mname());
  } else {
    Method* vmtarget = java_lang_invoke_MemberName::vmtarget(mname());
    assert(vmtarget != NULL && vmtarget->is_method(), "vmtarget is only method");
    x = mname();
  }
  result->obj_at_put(1, x);
  return JNIHandles::make_local(THREAD, result());
}
JVM_END



//  static native int getMembers(Class<?> defc, String matchName, String matchSig,
//          int matchFlags, Class<?> caller, int skip, MemberName[] results);
JVM_ENTRY(jint, MHN_getMembers(JNIEnv *env, jobject igcls,
                               jclass clazz_jh, jstring name_jh, jstring sig_jh,
                               int mflags, jclass caller_jh, jint skip, jobjectArray results_jh)) {
  if (clazz_jh == NULL || results_jh == NULL)  return -1;
  Klass* k = java_lang_Class::as_Klass(JNIHandles::resolve_non_null(clazz_jh));

  objArrayHandle results(THREAD, (objArrayOop) JNIHandles::resolve(results_jh));
  if (results.is_null() || !results->is_objArray())  return -1;

  TempNewSymbol name = NULL;
  TempNewSymbol sig = NULL;
  if (name_jh != NULL) {
    name = java_lang_String::as_symbol_or_null(JNIHandles::resolve_non_null(name_jh));
    if (name == NULL)  return 0; // a match is not possible
  }
  if (sig_jh != NULL) {
    sig = java_lang_String::as_symbol_or_null(JNIHandles::resolve_non_null(sig_jh));
    if (sig == NULL)  return 0; // a match is not possible
  }

  Klass* caller = NULL;
  if (caller_jh != NULL) {
    oop caller_oop = JNIHandles::resolve_non_null(caller_jh);
    if (!java_lang_Class::is_instance(caller_oop))  return -1;
    caller = java_lang_Class::as_Klass(caller_oop);
  }

  if (name != NULL && sig != NULL && results.not_null()) {
    // try a direct resolve
    // %%% TO DO
  }

  int res = MethodHandles::find_MemberNames(k, name, sig, mflags,
                                            caller, skip, results, CHECK_0);
  // TO DO: expand at least some of the MemberNames, to avoid massive callbacks
  return res;
}
JVM_END

JVM_ENTRY(void, MHN_setCallSiteTargetNormal(JNIEnv* env, jobject igcls, jobject call_site_jh, jobject target_jh)) {
  Handle call_site(THREAD, JNIHandles::resolve_non_null(call_site_jh));
  Handle target   (THREAD, JNIHandles::resolve_non_null(target_jh));
  {
    // Walk all nmethods depending on this call site.
    MutexLocker mu(thread, Compile_lock);
    MethodHandles::flush_dependent_nmethods(call_site, target);
    java_lang_invoke_CallSite::set_target(call_site(), target());
  }
}
JVM_END

JVM_ENTRY(void, MHN_setCallSiteTargetVolatile(JNIEnv* env, jobject igcls, jobject call_site_jh, jobject target_jh)) {
  Handle call_site(THREAD, JNIHandles::resolve_non_null(call_site_jh));
  Handle target   (THREAD, JNIHandles::resolve_non_null(target_jh));
  {
    // Walk all nmethods depending on this call site.
    MutexLocker mu(thread, Compile_lock);
    MethodHandles::flush_dependent_nmethods(call_site, target);
    java_lang_invoke_CallSite::set_target_volatile(call_site(), target());
  }
}
JVM_END

JVM_ENTRY(void, MHN_copyOutBootstrapArguments(JNIEnv* env, jobject igcls,
                                              jobject caller_jh, jintArray index_info_jh,
                                              jint start, jint end,
                                              jobjectArray buf_jh, jint pos,
                                              jboolean resolve, jobject ifna_jh)) {
  Klass* caller_k = java_lang_Class::as_Klass(JNIHandles::resolve(caller_jh));
  if (caller_k == NULL || !caller_k->is_instance_klass()) {
      THROW_MSG(vmSymbols::java_lang_InternalError(), "bad caller");
  }
  InstanceKlass* caller = InstanceKlass::cast(caller_k);
  typeArrayOop index_info_oop = (typeArrayOop) JNIHandles::resolve(index_info_jh);
  if (index_info_oop == NULL ||
      index_info_oop->klass() != Universe::intArrayKlassObj() ||
      typeArrayOop(index_info_oop)->length() < 2) {
      THROW_MSG(vmSymbols::java_lang_InternalError(), "bad index info (0)");
  }
  typeArrayHandle index_info(THREAD, index_info_oop);
  int bss_index_in_pool = index_info->int_at(1);
  // While we are here, take a quick look at the index info:
  if (bss_index_in_pool <= 0 ||
      bss_index_in_pool >= caller->constants()->length() ||
      index_info->int_at(0)
      != caller->constants()->bootstrap_argument_count_at(bss_index_in_pool)) {
      THROW_MSG(vmSymbols::java_lang_InternalError(), "bad index info (1)");
  }
  objArrayHandle buf(THREAD, (objArrayOop) JNIHandles::resolve(buf_jh));
  if (start < 0) {
    for (int pseudo_index = -4; pseudo_index < 0; pseudo_index++) {
      if (start == pseudo_index) {
        if (start >= end || 0 > pos || pos >= buf->length())  break;
        oop pseudo_arg = NULL;
        switch (pseudo_index) {
        case -4:  // bootstrap method
          {
            int bsm_index = caller->constants()->bootstrap_method_ref_index_at(bss_index_in_pool);
            pseudo_arg = caller->constants()->resolve_possibly_cached_constant_at(bsm_index, CHECK);
            break;
          }
        case -3:  // name
          {
            Symbol* name = caller->constants()->name_ref_at(bss_index_in_pool);
            Handle str = java_lang_String::create_from_symbol(name, CHECK);
            pseudo_arg = str();
            break;
          }
        case -2:  // type
          {
            Symbol* type = caller->constants()->signature_ref_at(bss_index_in_pool);
            Handle th;
            if (type->char_at(0) == JVM_SIGNATURE_FUNC) {
              th = SystemDictionary::find_method_handle_type(type, caller, CHECK);
            } else {
              th = SystemDictionary::find_java_mirror_for_type(type, caller, SignatureStream::NCDFError, CHECK);
            }
            pseudo_arg = th();
            break;
          }
        case -1:  // argument count
          {
            int argc = caller->constants()->bootstrap_argument_count_at(bss_index_in_pool);
            jvalue argc_value; argc_value.i = (jint)argc;
            pseudo_arg = java_lang_boxing_object::create(T_INT, &argc_value, CHECK);
            break;
          }
        }

        // Store the pseudo-argument, and advance the pointers.
        buf->obj_at_put(pos++, pseudo_arg);
        ++start;
      }
    }
    // When we are done with this there may be regular arguments to process too.
  }
  Handle ifna(THREAD, JNIHandles::resolve(ifna_jh));
  caller->constants()->
    copy_bootstrap_arguments_at(bss_index_in_pool,
                                start, end, buf, pos,
                                (resolve == JNI_TRUE), ifna, CHECK);
}
JVM_END

// It is called by a Cleaner object which ensures that dropped CallSites properly
// deallocate their dependency information.
JVM_ENTRY(void, MHN_clearCallSiteContext(JNIEnv* env, jobject igcls, jobject context_jh)) {
  Handle context(THREAD, JNIHandles::resolve_non_null(context_jh));
  {
    // Walk all nmethods depending on this call site.
    MutexLocker mu1(thread, Compile_lock);

    int marked = 0;
    {
      NoSafepointVerifier nsv;
      MutexLocker mu2(THREAD, CodeCache_lock, Mutex::_no_safepoint_check_flag);
      DependencyContext deps = java_lang_invoke_MethodHandleNatives_CallSiteContext::vmdependencies(context());
      marked = deps.remove_all_dependents();
    }
    if (marked > 0) {
      // At least one nmethod has been marked for deoptimization
      Deoptimization::deoptimize_all_marked();
    }
  }
}
JVM_END

/**
 * Throws a java/lang/UnsupportedOperationException unconditionally.
 * This is required by the specification of MethodHandle.invoke if
 * invoked directly.
 */
JVM_ENTRY(jobject, MH_invoke_UOE(JNIEnv* env, jobject mh, jobjectArray args)) {
  THROW_MSG_NULL(vmSymbols::java_lang_UnsupportedOperationException(), "MethodHandle.invoke cannot be invoked reflectively");
  return NULL;
}
JVM_END

/**
 * Throws a java/lang/UnsupportedOperationException unconditionally.
 * This is required by the specification of MethodHandle.invokeExact if
 * invoked directly.
 */
JVM_ENTRY(jobject, MH_invokeExact_UOE(JNIEnv* env, jobject mh, jobjectArray args)) {
  THROW_MSG_NULL(vmSymbols::java_lang_UnsupportedOperationException(), "MethodHandle.invokeExact cannot be invoked reflectively");
  return NULL;
}
JVM_END

/// JVM_RegisterMethodHandleMethods

#define LANG "Ljava/lang/"
#define JLINV "Ljava/lang/invoke/"

#define OBJ   LANG "Object;"
#define CLS   LANG "Class;"
#define STRG  LANG "String;"
#define CS    JLINV "CallSite;"
#define MT    JLINV "MethodType;"
#define MH    JLINV "MethodHandle;"
#define MEM   JLINV "MemberName;"
#define CTX   JLINV "MethodHandleNatives$CallSiteContext;"

#define CC (char*)  /*cast a literal from (const char*)*/
#define FN_PTR(f) CAST_FROM_FN_PTR(void*, &f)

// These are the native methods on java.lang.invoke.MethodHandleNatives.
static JNINativeMethod MHN_methods[] = {
  {CC "init",                      CC "(" MEM "" OBJ ")V",                   FN_PTR(MHN_init_Mem)},
  {CC "expand",                    CC "(" MEM ")V",                          FN_PTR(MHN_expand_Mem)},
  {CC "resolve",                   CC "(" MEM "" CLS "IZ)" MEM,              FN_PTR(MHN_resolve_Mem)},
  //  static native int getNamedCon(int which, Object[] name)
  {CC "getNamedCon",               CC "(I[" OBJ ")I",                        FN_PTR(MHN_getNamedCon)},
  //  static native int getMembers(Class<?> defc, String matchName, String matchSig,
  //          int matchFlags, Class<?> caller, int skip, MemberName[] results);
  {CC "getMembers",                CC "(" CLS "" STRG "" STRG "I" CLS "I[" MEM ")I", FN_PTR(MHN_getMembers)},
  {CC "objectFieldOffset",         CC "(" MEM ")J",                          FN_PTR(MHN_objectFieldOffset)},
  {CC "setCallSiteTargetNormal",   CC "(" CS "" MH ")V",                     FN_PTR(MHN_setCallSiteTargetNormal)},
  {CC "setCallSiteTargetVolatile", CC "(" CS "" MH ")V",                     FN_PTR(MHN_setCallSiteTargetVolatile)},
  {CC "copyOutBootstrapArguments", CC "(" CLS "[III[" OBJ "IZ" OBJ ")V",     FN_PTR(MHN_copyOutBootstrapArguments)},
  {CC "clearCallSiteContext",      CC "(" CTX ")V",                          FN_PTR(MHN_clearCallSiteContext)},
  {CC "staticFieldOffset",         CC "(" MEM ")J",                          FN_PTR(MHN_staticFieldOffset)},
  {CC "staticFieldBase",           CC "(" MEM ")" OBJ,                        FN_PTR(MHN_staticFieldBase)},
  {CC "getMemberVMInfo",           CC "(" MEM ")" OBJ,                       FN_PTR(MHN_getMemberVMInfo)}
};

static JNINativeMethod MH_methods[] = {
  // UnsupportedOperationException throwers
  {CC "invoke",                    CC "([" OBJ ")" OBJ,                       FN_PTR(MH_invoke_UOE)},
  {CC "invokeExact",               CC "([" OBJ ")" OBJ,                       FN_PTR(MH_invokeExact_UOE)}
};

/**
 * This one function is exported, used by NativeLookup.
 */
JVM_ENTRY(void, JVM_RegisterMethodHandleMethods(JNIEnv *env, jclass MHN_class)) {
  assert(!MethodHandles::enabled(), "must not be enabled");
  assert(SystemDictionary::MethodHandle_klass() != NULL, "should be present");

  oop mirror = SystemDictionary::MethodHandle_klass()->java_mirror();
  jclass MH_class = (jclass) JNIHandles::make_local(THREAD, mirror);

  {
    ThreadToNativeFromVM ttnfv(thread);

    int status = env->RegisterNatives(MHN_class, MHN_methods, sizeof(MHN_methods)/sizeof(JNINativeMethod));
    guarantee(status == JNI_OK && !env->ExceptionOccurred(),
              "register java.lang.invoke.MethodHandleNative natives");

    status = env->RegisterNatives(MH_class, MH_methods, sizeof(MH_methods)/sizeof(JNINativeMethod));
    guarantee(status == JNI_OK && !env->ExceptionOccurred(),
              "register java.lang.invoke.MethodHandle natives");
  }

  log_debug(methodhandles, indy)("MethodHandle support loaded (using LambdaForms)");

  MethodHandles::set_enabled(true);
}
JVM_END<|MERGE_RESOLUTION|>--- conflicted
+++ resolved
@@ -751,13 +751,10 @@
   LinkInfo::AccessCheck access_check = caller != NULL ?
                                               LinkInfo::AccessCheck::required :
                                               LinkInfo::AccessCheck::skip;
-<<<<<<< HEAD
-=======
   // skip loader constraints if it's trusted lookup or a public lookup
   LinkInfo::LoaderConstraintCheck loader_constraint_check = (caller != NULL && (lookup_mode & LM_UNCONDITIONAL) == 0) ?
                                               LinkInfo::LoaderConstraintCheck::required :
                                               LinkInfo::LoaderConstraintCheck::skip;
->>>>>>> 43339420
 
   // Time to do the lookup.
   switch (flags & ALL_KINDS) {
@@ -830,11 +827,7 @@
       fieldDescriptor result; // find_field initializes fd if found
       {
         assert(!HAS_PENDING_EXCEPTION, "");
-<<<<<<< HEAD
-        LinkInfo link_info(defc, name, type, caller, LinkInfo::AccessCheck::skip);
-=======
         LinkInfo link_info(defc, name, type, caller, LinkInfo::AccessCheck::skip, loader_constraint_check);
->>>>>>> 43339420
         LinkResolver::resolve_field(result, link_info, Bytecodes::_nop, false, THREAD);
         if (HAS_PENDING_EXCEPTION) {
           if (speculative_resolve) {
