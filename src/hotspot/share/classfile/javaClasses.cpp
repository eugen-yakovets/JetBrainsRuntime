--- conflicted
+++ resolved
@@ -311,12 +311,8 @@
   if (length > 0) {
     typeArrayOop buffer = value(h_obj());
     if (!has_multibyte) {
-<<<<<<< HEAD
-      strncpy((char*)buffer->byte_at_addr(0), utf8_str, length);
-=======
       const jbyte* src = reinterpret_cast<const jbyte*>(utf8_str);
       ArrayAccess<>::arraycopy_from_native(src, value(h_obj()), typeArrayOopDesc::element_offset<jbyte>(0), length);
->>>>>>> a4f7f435
     } else if (is_latin1) {
       UTF8::convert_to_unicode(utf8_str, buffer->byte_at_addr(0), length);
     } else {
@@ -363,12 +359,8 @@
   if (length > 0) {
     typeArrayOop buffer = value(h_obj());
     if (!has_multibyte) {
-<<<<<<< HEAD
-      strncpy((char*) buffer->byte_at_addr(0), utf8_str, length);
-=======
       const jbyte* src = reinterpret_cast<const jbyte*>(utf8_str);
       ArrayAccess<>::arraycopy_from_native(src, value(h_obj()), typeArrayOopDesc::element_offset<jbyte>(0), length);
->>>>>>> a4f7f435
     } else if (is_latin1) {
       UTF8::convert_to_unicode(utf8_str, buffer->byte_at_addr(0), length);
     } else {
