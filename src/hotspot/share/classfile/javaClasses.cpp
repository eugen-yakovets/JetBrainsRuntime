/*
 * Copyright (c) 1997, 2018, Oracle and/or its affiliates. All rights reserved.
 * DO NOT ALTER OR REMOVE COPYRIGHT NOTICES OR THIS FILE HEADER.
 *
 * This code is free software; you can redistribute it and/or modify it
 * under the terms of the GNU General Public License version 2 only, as
 * published by the Free Software Foundation.
 *
 * This code is distributed in the hope that it will be useful, but WITHOUT
 * ANY WARRANTY; without even the implied warranty of MERCHANTABILITY or
 * FITNESS FOR A PARTICULAR PURPOSE.  See the GNU General Public License
 * version 2 for more details (a copy is included in the LICENSE file that
 * accompanied this code).
 *
 * You should have received a copy of the GNU General Public License version
 * 2 along with this work; if not, write to the Free Software Foundation,
 * Inc., 51 Franklin St, Fifth Floor, Boston, MA 02110-1301 USA.
 *
 * Please contact Oracle, 500 Oracle Parkway, Redwood Shores, CA 94065 USA
 * or visit www.oracle.com if you need additional information or have any
 * questions.
 *
 */

#include "precompiled.hpp"
#include "classfile/altHashing.hpp"
#include "classfile/classLoaderData.inline.hpp"
#include "classfile/javaClasses.inline.hpp"
#include "classfile/moduleEntry.hpp"
#include "classfile/stringTable.hpp"
#include "classfile/vmSymbols.hpp"
#include "code/debugInfo.hpp"
#include "code/dependencyContext.hpp"
#include "code/pcDesc.hpp"
#include "interpreter/interpreter.hpp"
#include "interpreter/linkResolver.hpp"
#include "logging/log.hpp"
#include "logging/logStream.hpp"
#include "memory/oopFactory.hpp"
#include "memory/metaspaceShared.hpp"
#include "memory/resourceArea.hpp"
#include "memory/universe.hpp"
#include "oops/fieldStreams.hpp"
#include "oops/instanceKlass.hpp"
#include "oops/instanceMirrorKlass.hpp"
#include "oops/klass.hpp"
#include "oops/method.inline.hpp"
#include "oops/objArrayOop.inline.hpp"
#include "oops/oop.inline.hpp"
#include "oops/symbol.hpp"
#include "oops/typeArrayOop.inline.hpp"
#include "prims/resolvedMethodTable.hpp"
#include "runtime/fieldDescriptor.hpp"
#include "runtime/frame.inline.hpp"
#include "runtime/handles.inline.hpp"
#include "runtime/interfaceSupport.inline.hpp"
#include "runtime/java.hpp"
#include "runtime/javaCalls.hpp"
#include "runtime/jniHandles.inline.hpp"
#include "runtime/safepoint.hpp"
#include "runtime/safepointVerifiers.hpp"
#include "runtime/thread.inline.hpp"
#include "runtime/vframe.inline.hpp"
#include "utilities/align.hpp"
#include "utilities/preserveException.hpp"

#if INCLUDE_JVMCI
#include "jvmci/jvmciJavaClasses.hpp"
#endif

#define INJECTED_FIELD_COMPUTE_OFFSET(klass, name, signature, may_be_java)    \
  klass::_##name##_offset = JavaClasses::compute_injected_offset(JavaClasses::klass##_##name##_enum);

#if INCLUDE_CDS
#define INJECTED_FIELD_SERIALIZE_OFFSET(klass, name, signature, may_be_java) \
  f->do_u4((u4*)&_##name##_offset);
#endif

#define DECLARE_INJECTED_FIELD(klass, name, signature, may_be_java)           \
  { SystemDictionary::WK_KLASS_ENUM_NAME(klass), vmSymbols::VM_SYMBOL_ENUM_NAME(name##_name), vmSymbols::VM_SYMBOL_ENUM_NAME(signature), may_be_java },

InjectedField JavaClasses::_injected_fields[] = {
  ALL_INJECTED_FIELDS(DECLARE_INJECTED_FIELD)
};

int JavaClasses::compute_injected_offset(InjectedFieldID id) {
  return _injected_fields[id].compute_offset();
}


InjectedField* JavaClasses::get_injected(Symbol* class_name, int* field_count) {
  *field_count = 0;

  vmSymbols::SID sid = vmSymbols::find_sid(class_name);
  if (sid == vmSymbols::NO_SID) {
    // Only well known classes can inject fields
    return NULL;
  }

  int count = 0;
  int start = -1;

#define LOOKUP_INJECTED_FIELD(klass, name, signature, may_be_java) \
  if (sid == vmSymbols::VM_SYMBOL_ENUM_NAME(klass)) {              \
    count++;                                                       \
    if (start == -1) start = klass##_##name##_enum;                \
  }
  ALL_INJECTED_FIELDS(LOOKUP_INJECTED_FIELD);
#undef LOOKUP_INJECTED_FIELD

  if (start != -1) {
    *field_count = count;
    return _injected_fields + start;
  }
  return NULL;
}


// Helpful routine for computing field offsets at run time rather than hardcoding them
// Finds local fields only, including static fields.  Static field offsets are from the
// beginning of the mirror.
static void compute_offset(int &dest_offset,
                           InstanceKlass* ik, Symbol* name_symbol, Symbol* signature_symbol,
                           bool is_static = false) {
  fieldDescriptor fd;
  if (ik == NULL) {
    ResourceMark rm;
    log_error(class)("Mismatch JDK version for field: %s type: %s", name_symbol->as_C_string(), signature_symbol->as_C_string());
    vm_exit_during_initialization("Invalid layout of preloaded class");
  }

  if (!ik->find_local_field(name_symbol, signature_symbol, &fd) || fd.is_static() != is_static) {
    ResourceMark rm;
    log_error(class)("Invalid layout of %s field: %s type: %s", ik->external_name(),
                     name_symbol->as_C_string(), signature_symbol->as_C_string());
#ifndef PRODUCT
    // Prints all fields and offsets
    Log(class) lt;
    LogStream ls(lt.error());
    ik->print_on(&ls);
#endif //PRODUCT
    vm_exit_during_initialization("Invalid layout of preloaded class: use -Xlog:class+load=info to see the origin of the problem class");
  }
  dest_offset = fd.offset();
}

// Overloading to pass name as a string.
static void compute_offset(int& dest_offset, InstanceKlass* ik,
                           const char* name_string, Symbol* signature_symbol,
                           bool is_static = false) {
  TempNewSymbol name = SymbolTable::probe(name_string, (int)strlen(name_string));
  if (name == NULL) {
    ResourceMark rm;
    log_error(class)("Name %s should be in the SymbolTable since its class is loaded", name_string);
    vm_exit_during_initialization("Invalid layout of preloaded class", ik->external_name());
  }
  compute_offset(dest_offset, ik, name, signature_symbol, is_static);
}

// Same as above but for "optional" offsets that might not be present in certain JDK versions
// Old versions should be cleaned out since Hotspot only supports the current JDK, and this
// function should be removed.
static void
compute_optional_offset(int& dest_offset,
                        InstanceKlass* ik, Symbol* name_symbol, Symbol* signature_symbol) {
  fieldDescriptor fd;
  if (ik->find_local_field(name_symbol, signature_symbol, &fd)) {
    dest_offset = fd.offset();
  }
}

int java_lang_String::value_offset  = 0;
int java_lang_String::hash_offset   = 0;
int java_lang_String::coder_offset  = 0;

bool java_lang_String::initialized  = false;

bool java_lang_String::is_instance(oop obj) {
  return is_instance_inlined(obj);
}

#if INCLUDE_CDS
#define FIELD_SERIALIZE_OFFSET(offset, klass, name, signature, is_static) \
  f->do_u4((u4*)&offset)

#define FIELD_SERIALIZE_OFFSET_OPTIONAL(offset, klass, name, signature) \
  f->do_u4((u4*)&offset)
#endif

#define FIELD_COMPUTE_OFFSET(offset, klass, name, signature, is_static) \
  compute_offset(offset, klass, name, vmSymbols::signature(), is_static)

#define FIELD_COMPUTE_OFFSET_OPTIONAL(offset, klass, name, signature) \
  compute_optional_offset(offset, klass, name, vmSymbols::signature())

#define STRING_FIELDS_DO(macro) \
  macro(value_offset, k, vmSymbols::value_name(), byte_array_signature, false); \
  macro(hash_offset,  k, "hash",                  int_signature,        false); \
  macro(coder_offset, k, "coder",                 byte_signature,       false)

void java_lang_String::compute_offsets() {
  if (initialized) {
    return;
  }

  InstanceKlass* k = SystemDictionary::String_klass();
  STRING_FIELDS_DO(FIELD_COMPUTE_OFFSET);

  initialized = true;
}

#if INCLUDE_CDS
void java_lang_String::serialize(SerializeClosure* f) {
  STRING_FIELDS_DO(FIELD_SERIALIZE_OFFSET);
  f->do_u4((u4*)&initialized);
}
#endif

class CompactStringsFixup : public FieldClosure {
private:
  bool _value;

public:
  CompactStringsFixup(bool value) : _value(value) {}

  void do_field(fieldDescriptor* fd) {
    if (fd->name() == vmSymbols::compact_strings_name()) {
      oop mirror = fd->field_holder()->java_mirror();
      assert(fd->field_holder() == SystemDictionary::String_klass(), "Should be String");
      assert(mirror != NULL, "String must have mirror already");
      mirror->bool_field_put(fd->offset(), _value);
    }
  }
};

void java_lang_String::set_compact_strings(bool value) {
  CompactStringsFixup fix(value);
  InstanceKlass::cast(SystemDictionary::String_klass())->do_local_static_fields(&fix);
}

Handle java_lang_String::basic_create(int length, bool is_latin1, TRAPS) {
  assert(initialized, "Must be initialized");
  assert(CompactStrings || !is_latin1, "Must be UTF16 without CompactStrings");

  // Create the String object first, so there's a chance that the String
  // and the char array it points to end up in the same cache line.
  oop obj;
  obj = SystemDictionary::String_klass()->allocate_instance(CHECK_NH);

  // Create the char array.  The String object must be handlized here
  // because GC can happen as a result of the allocation attempt.
  Handle h_obj(THREAD, obj);
  int arr_length = is_latin1 ? length : length << 1; // 2 bytes per UTF16.
  typeArrayOop buffer = oopFactory::new_byteArray(arr_length, CHECK_NH);;

  // Point the String at the char array
  obj = h_obj();
  set_value(obj, buffer);
  // No need to zero the offset, allocation zero'ed the entire String object
  set_coder(obj, is_latin1 ? CODER_LATIN1 : CODER_UTF16);
  return h_obj;
}

Handle java_lang_String::create_from_unicode(jchar* unicode, int length, TRAPS) {
  bool is_latin1 = CompactStrings && UNICODE::is_latin1(unicode, length);
  Handle h_obj = basic_create(length, is_latin1, CHECK_NH);
  typeArrayOop buffer = value(h_obj());
  assert(TypeArrayKlass::cast(buffer->klass())->element_type() == T_BYTE, "only byte[]");
  if (is_latin1) {
    for (int index = 0; index < length; index++) {
      buffer->byte_at_put(index, (jbyte)unicode[index]);
    }
  } else {
    for (int index = 0; index < length; index++) {
      buffer->char_at_put(index, unicode[index]);
    }
  }

#ifdef ASSERT
  {
    ResourceMark rm;
    char* expected = UNICODE::as_utf8(unicode, length);
    char* actual = as_utf8_string(h_obj());
    if (strcmp(expected, actual) != 0) {
      tty->print_cr("Unicode conversion failure: %s --> %s", expected, actual);
      ShouldNotReachHere();
    }
  }
#endif

  return h_obj;
}

oop java_lang_String::create_oop_from_unicode(jchar* unicode, int length, TRAPS) {
  Handle h_obj = create_from_unicode(unicode, length, CHECK_0);
  return h_obj();
}

Handle java_lang_String::create_from_str(const char* utf8_str, TRAPS) {
  if (utf8_str == NULL) {
    return Handle();
  }
  bool has_multibyte, is_latin1;
  int length = UTF8::unicode_length(utf8_str, is_latin1, has_multibyte);
  if (!CompactStrings) {
    has_multibyte = true;
    is_latin1 = false;
  }

  Handle h_obj = basic_create(length, is_latin1, CHECK_NH);
  if (length > 0) {
    typeArrayOop buffer = value(h_obj());
    if (!has_multibyte) {
      strncpy((char*)buffer->byte_at_addr(0), utf8_str, length);
    } else if (is_latin1) {
      UTF8::convert_to_unicode(utf8_str, buffer->byte_at_addr(0), length);
    } else {
      UTF8::convert_to_unicode(utf8_str, buffer->char_at_addr(0), length);
    }
  }

#ifdef ASSERT
  // This check is too strict because the input string is not necessarily valid UTF8.
  // For example, it may be created with arbitrary content via jni_NewStringUTF.
  /*
  {
    ResourceMark rm;
    const char* expected = utf8_str;
    char* actual = as_utf8_string(h_obj());
    if (strcmp(expected, actual) != 0) {
      tty->print_cr("String conversion failure: %s --> %s", expected, actual);
      ShouldNotReachHere();
    }
  }
  */
#endif

  return h_obj;
}

oop java_lang_String::create_oop_from_str(const char* utf8_str, TRAPS) {
  Handle h_obj = create_from_str(utf8_str, CHECK_0);
  return h_obj();
}

Handle java_lang_String::create_from_symbol(Symbol* symbol, TRAPS) {
  const char* utf8_str = (char*)symbol->bytes();
  int utf8_len = symbol->utf8_length();

  bool has_multibyte, is_latin1;
  int length = UTF8::unicode_length(utf8_str, utf8_len, is_latin1, has_multibyte);
  if (!CompactStrings) {
    has_multibyte = true;
    is_latin1 = false;
  }

  Handle h_obj = basic_create(length, is_latin1, CHECK_NH);
  if (length > 0) {
    typeArrayOop buffer = value(h_obj());
    if (!has_multibyte) {
      strncpy((char*) buffer->byte_at_addr(0), utf8_str, length);
    } else if (is_latin1) {
      UTF8::convert_to_unicode(utf8_str, buffer->byte_at_addr(0), length);
    } else {
      UTF8::convert_to_unicode(utf8_str, buffer->char_at_addr(0), length);
    }
  }

#ifdef ASSERT
  {
    ResourceMark rm;
    const char* expected = symbol->as_utf8();
    char* actual = as_utf8_string(h_obj());
    if (strncmp(expected, actual, utf8_len) != 0) {
      tty->print_cr("Symbol conversion failure: %s --> %s", expected, actual);
      ShouldNotReachHere();
    }
  }
#endif

  return h_obj;
}

// Converts a C string to a Java String based on current encoding
Handle java_lang_String::create_from_platform_dependent_str(const char* str, TRAPS) {
  assert(str != NULL, "bad arguments");

  typedef jstring (*to_java_string_fn_t)(JNIEnv*, const char *);
  static to_java_string_fn_t _to_java_string_fn = NULL;

  if (_to_java_string_fn == NULL) {
    void *lib_handle = os::native_java_library();
    _to_java_string_fn = CAST_TO_FN_PTR(to_java_string_fn_t, os::dll_lookup(lib_handle, "NewStringPlatform"));
    if (_to_java_string_fn == NULL) {
      fatal("NewStringPlatform missing");
    }
  }

  jstring js = NULL;
  { JavaThread* thread = (JavaThread*)THREAD;
    assert(thread->is_Java_thread(), "must be java thread");
    HandleMark hm(thread);
    ThreadToNativeFromVM ttn(thread);
    js = (_to_java_string_fn)(thread->jni_environment(), str);
  }
  return Handle(THREAD, JNIHandles::resolve(js));
}

// Converts a Java String to a native C string that can be used for
// native OS calls.
char* java_lang_String::as_platform_dependent_str(Handle java_string, TRAPS) {
  typedef char* (*to_platform_string_fn_t)(JNIEnv*, jstring, bool*);
  static to_platform_string_fn_t _to_platform_string_fn = NULL;

  if (_to_platform_string_fn == NULL) {
    void *lib_handle = os::native_java_library();
    _to_platform_string_fn = CAST_TO_FN_PTR(to_platform_string_fn_t, os::dll_lookup(lib_handle, "GetStringPlatformChars"));
    if (_to_platform_string_fn == NULL) {
      fatal("GetStringPlatformChars missing");
    }
  }

  char *native_platform_string;
  { JavaThread* thread = (JavaThread*)THREAD;
    assert(thread->is_Java_thread(), "must be java thread");
    JNIEnv *env = thread->jni_environment();
    jstring js = (jstring) JNIHandles::make_local(env, java_string());
    bool is_copy;
    HandleMark hm(thread);
    ThreadToNativeFromVM ttn(thread);
    native_platform_string = (_to_platform_string_fn)(env, js, &is_copy);
    assert(is_copy == JNI_TRUE, "is_copy value changed");
    JNIHandles::destroy_local(js);
  }
  return native_platform_string;
}

Handle java_lang_String::char_converter(Handle java_string, jchar from_char, jchar to_char, TRAPS) {
  oop          obj    = java_string();
  // Typical usage is to convert all '/' to '.' in string.
  typeArrayOop value  = java_lang_String::value(obj);
  int          length = java_lang_String::length(obj);
  bool      is_latin1 = java_lang_String::is_latin1(obj);

  // First check if any from_char exist
  int index; // Declared outside, used later
  for (index = 0; index < length; index++) {
    jchar c = !is_latin1 ? value->char_at(index) :
                  ((jchar) value->byte_at(index)) & 0xff;
    if (c == from_char) {
      break;
    }
  }
  if (index == length) {
    // No from_char, so do not copy.
    return java_string;
  }

  // Check if result string will be latin1
  bool to_is_latin1 = false;

  // Replacement char must be latin1
  if (CompactStrings && UNICODE::is_latin1(to_char)) {
    if (is_latin1) {
      // Source string is latin1 as well
      to_is_latin1 = true;
    } else if (!UNICODE::is_latin1(from_char)) {
      // We are replacing an UTF16 char. Scan string to
      // check if result can be latin1 encoded.
      to_is_latin1 = true;
      for (index = 0; index < length; index++) {
        jchar c = value->char_at(index);
        if (c != from_char && !UNICODE::is_latin1(c)) {
          to_is_latin1 = false;
          break;
        }
      }
    }
  }

  // Create new UNICODE (or byte) buffer. Must handlize value because GC
  // may happen during String and char array creation.
  typeArrayHandle h_value(THREAD, value);
  Handle string = basic_create(length, to_is_latin1, CHECK_NH);
  typeArrayOop from_buffer = h_value();
  typeArrayOop to_buffer = java_lang_String::value(string());

  // Copy contents
  for (index = 0; index < length; index++) {
    jchar c = (!is_latin1) ? from_buffer->char_at(index) :
                    ((jchar) from_buffer->byte_at(index)) & 0xff;
    if (c == from_char) {
      c = to_char;
    }
    if (!to_is_latin1) {
      to_buffer->char_at_put(index, c);
    } else {
      to_buffer->byte_at_put(index, (jbyte) c);
    }
  }
  return string;
}

jchar* java_lang_String::as_unicode_string(oop java_string, int& length, TRAPS) {
  typeArrayOop value  = java_lang_String::value(java_string);
               length = java_lang_String::length(java_string);
  bool      is_latin1 = java_lang_String::is_latin1(java_string);

  jchar* result = NEW_RESOURCE_ARRAY_RETURN_NULL(jchar, length);
  if (result != NULL) {
    if (!is_latin1) {
      for (int index = 0; index < length; index++) {
        result[index] = value->char_at(index);
      }
    } else {
      for (int index = 0; index < length; index++) {
        result[index] = ((jchar) value->byte_at(index)) & 0xff;
      }
    }
  } else {
    THROW_MSG_0(vmSymbols::java_lang_OutOfMemoryError(), "could not allocate Unicode string");
  }
  return result;
}

unsigned int java_lang_String::hash_code(oop java_string) {
  int          length = java_lang_String::length(java_string);
  // Zero length string will hash to zero with String.hashCode() function.
  if (length == 0) return 0;

  typeArrayOop value  = java_lang_String::value(java_string);
  bool      is_latin1 = java_lang_String::is_latin1(java_string);

  if (is_latin1) {
    return java_lang_String::hash_code(value->byte_at_addr(0), length);
  } else {
    return java_lang_String::hash_code(value->char_at_addr(0), length);
  }
}

char* java_lang_String::as_quoted_ascii(oop java_string) {
  typeArrayOop value  = java_lang_String::value(java_string);
  int          length = java_lang_String::length(java_string);
  bool      is_latin1 = java_lang_String::is_latin1(java_string);

  if (length == 0) return NULL;

  char* result;
  int result_length;
  if (!is_latin1) {
    jchar* base = value->char_at_addr(0);
    result_length = UNICODE::quoted_ascii_length(base, length) + 1;
    result = NEW_RESOURCE_ARRAY(char, result_length);
    UNICODE::as_quoted_ascii(base, length, result, result_length);
  } else {
    jbyte* base = value->byte_at_addr(0);
    result_length = UNICODE::quoted_ascii_length(base, length) + 1;
    result = NEW_RESOURCE_ARRAY(char, result_length);
    UNICODE::as_quoted_ascii(base, length, result, result_length);
  }
  assert(result_length >= length + 1, "must not be shorter");
  assert(result_length == (int)strlen(result) + 1, "must match");
  return result;
}

Symbol* java_lang_String::as_symbol(oop java_string, TRAPS) {
  typeArrayOop value  = java_lang_String::value(java_string);
  int          length = java_lang_String::length(java_string);
  bool      is_latin1 = java_lang_String::is_latin1(java_string);
  if (!is_latin1) {
    jchar* base = (length == 0) ? NULL : value->char_at_addr(0);
    Symbol* sym = SymbolTable::lookup_unicode(base, length, THREAD);
    return sym;
  } else {
    ResourceMark rm;
    jbyte* position = (length == 0) ? NULL : value->byte_at_addr(0);
    const char* base = UNICODE::as_utf8(position, length);
    Symbol* sym = SymbolTable::lookup(base, length, THREAD);
    return sym;
  }
}

Symbol* java_lang_String::as_symbol_or_null(oop java_string) {
  typeArrayOop value  = java_lang_String::value(java_string);
  int          length = java_lang_String::length(java_string);
  bool      is_latin1 = java_lang_String::is_latin1(java_string);
  if (!is_latin1) {
    jchar* base = (length == 0) ? NULL : value->char_at_addr(0);
    return SymbolTable::probe_unicode(base, length);
  } else {
    ResourceMark rm;
    jbyte* position = (length == 0) ? NULL : value->byte_at_addr(0);
    const char* base = UNICODE::as_utf8(position, length);
    return SymbolTable::probe(base, length);
  }
}

int java_lang_String::utf8_length(oop java_string) {
  typeArrayOop value  = java_lang_String::value(java_string);
  int          length = java_lang_String::length(java_string);
  bool      is_latin1 = java_lang_String::is_latin1(java_string);
  if (length == 0) {
    return 0;
  }
  if (!is_latin1) {
    return UNICODE::utf8_length(value->char_at_addr(0), length);
  } else {
    return UNICODE::utf8_length(value->byte_at_addr(0), length);
  }
}

char* java_lang_String::as_utf8_string(oop java_string) {
  typeArrayOop value  = java_lang_String::value(java_string);
  int          length = java_lang_String::length(java_string);
  bool      is_latin1 = java_lang_String::is_latin1(java_string);
  if (!is_latin1) {
    jchar* position = (length == 0) ? NULL : value->char_at_addr(0);
    return UNICODE::as_utf8(position, length);
  } else {
    jbyte* position = (length == 0) ? NULL : value->byte_at_addr(0);
    return UNICODE::as_utf8(position, length);
  }
}

char* java_lang_String::as_utf8_string(oop java_string, char* buf, int buflen) {
  typeArrayOop value  = java_lang_String::value(java_string);
  int          length = java_lang_String::length(java_string);
  bool      is_latin1 = java_lang_String::is_latin1(java_string);
  if (!is_latin1) {
    jchar* position = (length == 0) ? NULL : value->char_at_addr(0);
    return UNICODE::as_utf8(position, length, buf, buflen);
  } else {
    jbyte* position = (length == 0) ? NULL : value->byte_at_addr(0);
    return UNICODE::as_utf8(position, length, buf, buflen);
  }
}

char* java_lang_String::as_utf8_string(oop java_string, int start, int len) {
  typeArrayOop value  = java_lang_String::value(java_string);
  int          length = java_lang_String::length(java_string);
  assert(start + len <= length, "just checking");
  bool      is_latin1 = java_lang_String::is_latin1(java_string);
  if (!is_latin1) {
    jchar* position = value->char_at_addr(start);
    return UNICODE::as_utf8(position, len);
  } else {
    jbyte* position = value->byte_at_addr(start);
    return UNICODE::as_utf8(position, len);
  }
}

char* java_lang_String::as_utf8_string(oop java_string, int start, int len, char* buf, int buflen) {
  typeArrayOop value  = java_lang_String::value(java_string);
  int          length = java_lang_String::length(java_string);
  assert(start + len <= length, "just checking");
  bool      is_latin1 = java_lang_String::is_latin1(java_string);
  if (!is_latin1) {
    jchar* position = value->char_at_addr(start);
    return UNICODE::as_utf8(position, len, buf, buflen);
  } else {
    jbyte* position = value->byte_at_addr(start);
    return UNICODE::as_utf8(position, len, buf, buflen);
  }
}

bool java_lang_String::equals(oop java_string, jchar* chars, int len) {
  assert(java_string->klass() == SystemDictionary::String_klass(),
         "must be java_string");
  typeArrayOop value = java_lang_String::value_no_keepalive(java_string);
  int length = java_lang_String::length(java_string);
  if (length != len) {
    return false;
  }
  bool is_latin1 = java_lang_String::is_latin1(java_string);
  if (!is_latin1) {
    for (int i = 0; i < len; i++) {
      if (value->char_at(i) != chars[i]) {
        return false;
      }
    }
  } else {
    for (int i = 0; i < len; i++) {
      if ((((jchar) value->byte_at(i)) & 0xff) != chars[i]) {
        return false;
      }
    }
  }
  return true;
}

bool java_lang_String::equals(oop str1, oop str2) {
  assert(str1->klass() == SystemDictionary::String_klass(),
         "must be java String");
  assert(str2->klass() == SystemDictionary::String_klass(),
         "must be java String");
  typeArrayOop value1    = java_lang_String::value_no_keepalive(str1);
  int          length1   = java_lang_String::length(str1);
  bool         is_latin1 = java_lang_String::is_latin1(str1);
  typeArrayOop value2    = java_lang_String::value_no_keepalive(str2);
  int          length2   = java_lang_String::length(str2);
  bool         is_latin2 = java_lang_String::is_latin1(str2);

  if ((length1 != length2) || (is_latin1 != is_latin2)) {
    // Strings of different size or with different
    // coders are never equal.
    return false;
  }
  int blength1 = value1->length();
  for (int i = 0; i < blength1; i++) {
    if (value1->byte_at(i) != value2->byte_at(i)) {
      return false;
    }
  }
  return true;
}

void java_lang_String::print(oop java_string, outputStream* st) {
  assert(java_string->klass() == SystemDictionary::String_klass(), "must be java_string");
  typeArrayOop value  = java_lang_String::value_no_keepalive(java_string);

  if (value == NULL) {
    // This can happen if, e.g., printing a String
    // object before its initializer has been called
    st->print("NULL");
    return;
  }

  int length = java_lang_String::length(java_string);
  bool is_latin1 = java_lang_String::is_latin1(java_string);

  st->print("\"");
  for (int index = 0; index < length; index++) {
    st->print("%c", (!is_latin1) ?  value->char_at(index) :
                           ((jchar) value->byte_at(index)) & 0xff );
  }
  st->print("\"");
}


static void initialize_static_field(fieldDescriptor* fd, Handle mirror, TRAPS) {
  assert(mirror.not_null() && fd->is_static(), "just checking");
  if (fd->has_initial_value()) {
    BasicType t = fd->field_type();
    switch (t) {
      case T_BYTE:
        mirror()->byte_field_put(fd->offset(), fd->int_initial_value());
              break;
      case T_BOOLEAN:
        mirror()->bool_field_put(fd->offset(), fd->int_initial_value());
              break;
      case T_CHAR:
        mirror()->char_field_put(fd->offset(), fd->int_initial_value());
              break;
      case T_SHORT:
        mirror()->short_field_put(fd->offset(), fd->int_initial_value());
              break;
      case T_INT:
        mirror()->int_field_put(fd->offset(), fd->int_initial_value());
        break;
      case T_FLOAT:
        mirror()->float_field_put(fd->offset(), fd->float_initial_value());
        break;
      case T_DOUBLE:
        mirror()->double_field_put(fd->offset(), fd->double_initial_value());
        break;
      case T_LONG:
        mirror()->long_field_put(fd->offset(), fd->long_initial_value());
        break;
      case T_OBJECT:
        {
          assert(fd->signature() == vmSymbols::string_signature(),
                 "just checking");
          if (DumpSharedSpaces && oopDesc::is_archive_object(mirror())) {
            // Archive the String field and update the pointer.
            oop s = mirror()->obj_field(fd->offset());
            oop archived_s = StringTable::create_archived_string(s, CHECK);
            mirror()->obj_field_put(fd->offset(), archived_s);
          } else {
            oop string = fd->string_initial_value(CHECK);
            mirror()->obj_field_put(fd->offset(), string);
          }
        }
        break;
      default:
        THROW_MSG(vmSymbols::java_lang_ClassFormatError(),
                  "Illegal ConstantValue attribute in class file");
    }
  }
}


void java_lang_Class::fixup_mirror(Klass* k, TRAPS) {
  assert(InstanceMirrorKlass::offset_of_static_fields() != 0, "must have been computed already");

  // If the offset was read from the shared archive, it was fixed up already
  if (!k->is_shared()) {
    if (k->is_instance_klass()) {
      // During bootstrap, java.lang.Class wasn't loaded so static field
      // offsets were computed without the size added it.  Go back and
      // update all the static field offsets to included the size.
        for (JavaFieldStream fs(InstanceKlass::cast(k)); !fs.done(); fs.next()) {
        if (fs.access_flags().is_static()) {
          int real_offset = fs.offset() + InstanceMirrorKlass::offset_of_static_fields();
          fs.set_offset(real_offset);
        }
      }
    }
  }

  if (k->is_shared() && k->has_raw_archived_mirror()) {
    if (MetaspaceShared::open_archive_heap_region_mapped()) {
      oop m = k->archived_java_mirror();
      assert(m != NULL, "archived mirror is NULL");
      assert(oopDesc::is_archive_object(m), "must be archived mirror object");
      Handle m_h(THREAD, m);
      // restore_archived_mirror() clears the klass' _has_raw_archived_mirror flag
      restore_archived_mirror(k, m_h, Handle(), Handle(), Handle(), CHECK);
      return;
    } else {
      k->set_java_mirror_handle(NULL);
      k->clear_has_raw_archived_mirror();
    }
  }
  create_mirror(k, Handle(), Handle(), Handle(), CHECK);
}

void java_lang_Class::initialize_mirror_fields(Klass* k,
                                               Handle mirror,
                                               Handle protection_domain,
                                               TRAPS) {
  // Allocate a simple java object for a lock.
  // This needs to be a java object because during class initialization
  // it can be held across a java call.
  typeArrayOop r = oopFactory::new_typeArray(T_INT, 0, CHECK);
  set_init_lock(mirror(), r);

  // Set protection domain also
  set_protection_domain(mirror(), protection_domain());

  // Initialize static fields
  InstanceKlass::cast(k)->do_local_static_fields(&initialize_static_field, mirror, CHECK);
}

// Set the java.lang.Module module field in the java_lang_Class mirror
void java_lang_Class::set_mirror_module_field(Klass* k, Handle mirror, Handle module, TRAPS) {
  if (module.is_null()) {
    // During startup, the module may be NULL only if java.base has not been defined yet.
    // Put the class on the fixup_module_list to patch later when the java.lang.Module
    // for java.base is known.
    assert(!Universe::is_module_initialized(), "Incorrect java.lang.Module pre module system initialization");

    bool javabase_was_defined = false;
    {
      MutexLocker m1(Module_lock, THREAD);
      // Keep list of classes needing java.base module fixup
      if (!ModuleEntryTable::javabase_defined()) {
        assert(k->java_mirror() != NULL, "Class's mirror is null");
        k->class_loader_data()->inc_keep_alive();
        assert(fixup_module_field_list() != NULL, "fixup_module_field_list not initialized");
        fixup_module_field_list()->push(k);
      } else {
        javabase_was_defined = true;
      }
    }

    // If java.base was already defined then patch this particular class with java.base.
    if (javabase_was_defined) {
      ModuleEntry *javabase_entry = ModuleEntryTable::javabase_moduleEntry();
      assert(javabase_entry != NULL && javabase_entry->module() != NULL,
             "Setting class module field, " JAVA_BASE_NAME " should be defined");
      Handle javabase_handle(THREAD, javabase_entry->module());
      set_module(mirror(), javabase_handle());
    }
  } else {
    assert(Universe::is_module_initialized() ||
           (ModuleEntryTable::javabase_defined() &&
            (oopDesc::equals(module(), ModuleEntryTable::javabase_moduleEntry()->module()))),
           "Incorrect java.lang.Module specification while creating mirror");
    set_module(mirror(), module());
  }
}

// Statically allocate fixup lists because they always get created.
void java_lang_Class::allocate_fixup_lists() {
  GrowableArray<Klass*>* mirror_list =
    new (ResourceObj::C_HEAP, mtClass) GrowableArray<Klass*>(40, true);
  set_fixup_mirror_list(mirror_list);

  GrowableArray<Klass*>* module_list =
    new (ResourceObj::C_HEAP, mtModule) GrowableArray<Klass*>(500, true);
  set_fixup_module_field_list(module_list);
}

void java_lang_Class::create_mirror(Klass* k, Handle class_loader,
                                    Handle module, Handle protection_domain, TRAPS) {
  assert(k != NULL, "Use create_basic_type_mirror for primitive types");
  assert(k->java_mirror() == NULL, "should only assign mirror once");

  // Use this moment of initialization to cache modifier_flags also,
  // to support Class.getModifiers().  Instance classes recalculate
  // the cached flags after the class file is parsed, but before the
  // class is put into the system dictionary.
  int computed_modifiers = k->compute_modifier_flags(CHECK);
  k->set_modifier_flags(computed_modifiers);
  // Class_klass has to be loaded because it is used to allocate
  // the mirror.
  if (SystemDictionary::Class_klass_loaded()) {
    // Allocate mirror (java.lang.Class instance)
    oop mirror_oop = InstanceMirrorKlass::cast(SystemDictionary::Class_klass())->allocate_instance(k, CHECK);
    Handle mirror(THREAD, mirror_oop);
    Handle comp_mirror;

    // Setup indirection from mirror->klass
    java_lang_Class::set_klass(mirror(), k);

    InstanceMirrorKlass* mk = InstanceMirrorKlass::cast(mirror->klass());
    assert(oop_size(mirror()) == mk->instance_size(k), "should have been set");

    java_lang_Class::set_static_oop_field_count(mirror(), mk->compute_static_oop_field_count(mirror()));

    // It might also have a component mirror.  This mirror must already exist.
    if (k->is_array_klass()) {
      if (k->is_typeArray_klass()) {
        BasicType type = TypeArrayKlass::cast(k)->element_type();
        comp_mirror = Handle(THREAD, Universe::java_mirror(type));
      } else {
        assert(k->is_objArray_klass(), "Must be");
        Klass* element_klass = ObjArrayKlass::cast(k)->element_klass();
        assert(element_klass != NULL, "Must have an element klass");
        comp_mirror = Handle(THREAD, element_klass->java_mirror());
      }
      assert(comp_mirror() != NULL, "must have a mirror");

      // Two-way link between the array klass and its component mirror:
      // (array_klass) k -> mirror -> component_mirror -> array_klass -> k
      set_component_mirror(mirror(), comp_mirror());
      // See below for ordering dependencies between field array_klass in component mirror
      // and java_mirror in this klass.
    } else {
      assert(k->is_instance_klass(), "Must be");

      initialize_mirror_fields(k, mirror, protection_domain, THREAD);
      if (HAS_PENDING_EXCEPTION) {
        // If any of the fields throws an exception like OOM remove the klass field
        // from the mirror so GC doesn't follow it after the klass has been deallocated.
        // This mirror looks like a primitive type, which logically it is because it
        // it represents no class.
        java_lang_Class::set_klass(mirror(), NULL);
        return;
      }
    }

    // set the classLoader field in the java_lang_Class instance
    assert(oopDesc::equals(class_loader(), k->class_loader()), "should be same");
    set_class_loader(mirror(), class_loader());

    // Setup indirection from klass->mirror
    // after any exceptions can happen during allocations.
    k->set_java_mirror(mirror);

    // Set the module field in the java_lang_Class instance.  This must be done
    // after the mirror is set.
    set_mirror_module_field(k, mirror, module, THREAD);

    if (comp_mirror() != NULL) {
      // Set after k->java_mirror() is published, because compiled code running
      // concurrently doesn't expect a k to have a null java_mirror.
      release_set_array_klass(comp_mirror(), k);
    }
  } else {
    assert(fixup_mirror_list() != NULL, "fixup_mirror_list not initialized");
    fixup_mirror_list()->push(k);
  }
}

#if INCLUDE_CDS_JAVA_HEAP
// Clears mirror fields. Static final fields with initial values are reloaded
// from constant pool. The object identity hash is in the object header and is
// not affected.
class ResetMirrorField: public FieldClosure {
 private:
  Handle _m;

 public:
  ResetMirrorField(Handle mirror) : _m(mirror) {}

  void do_field(fieldDescriptor* fd) {
    assert(DumpSharedSpaces, "dump time only");
    assert(_m.not_null(), "Mirror cannot be NULL");

    if (fd->is_static() && fd->has_initial_value()) {
      initialize_static_field(fd, _m, Thread::current());
      return;
    }

    BasicType ft = fd->field_type();
    switch (ft) {
      case T_BYTE:
        _m()->byte_field_put(fd->offset(), 0);
        break;
      case T_CHAR:
        _m()->char_field_put(fd->offset(), 0);
        break;
      case T_DOUBLE:
        _m()->double_field_put(fd->offset(), 0);
        break;
      case T_FLOAT:
        _m()->float_field_put(fd->offset(), 0);
        break;
      case T_INT:
        _m()->int_field_put(fd->offset(), 0);
        break;
      case T_LONG:
        _m()->long_field_put(fd->offset(), 0);
        break;
      case T_SHORT:
        _m()->short_field_put(fd->offset(), 0);
        break;
      case T_BOOLEAN:
        _m()->bool_field_put(fd->offset(), false);
        break;
      case T_ARRAY:
      case T_OBJECT: {
        // It might be useful to cache the String field, but
        // for now just clear out any reference field
        oop o = _m()->obj_field(fd->offset());
        _m()->obj_field_put(fd->offset(), NULL);
        break;
      }
      default:
        ShouldNotReachHere();
        break;
     }
  }
};

void java_lang_Class::archive_basic_type_mirrors(TRAPS) {
  assert(MetaspaceShared::is_heap_object_archiving_allowed(),
         "MetaspaceShared::is_heap_object_archiving_allowed() must be true");

  for (int t = 0; t <= T_VOID; t++) {
    oop m = Universe::_mirrors[t];
    if (m != NULL) {
      // Update the field at _array_klass_offset to point to the relocated array klass.
      oop archived_m = MetaspaceShared::archive_heap_object(m, THREAD);
      Klass *ak = (Klass*)(archived_m->metadata_field(_array_klass_offset));
      assert(ak != NULL || t == T_VOID, "should not be NULL");
      if (ak != NULL) {
        Klass *reloc_ak = MetaspaceShared::get_relocated_klass(ak);
        archived_m->metadata_field_put(_array_klass_offset, reloc_ak);
      }

      // Clear the fields. Just to be safe
      Klass *k = m->klass();
      Handle archived_mirror_h(THREAD, archived_m);
      ResetMirrorField reset(archived_mirror_h);
      InstanceKlass::cast(k)->do_nonstatic_fields(&reset);

      log_trace(cds, mirror)("Archived %s mirror object from " PTR_FORMAT " ==> " PTR_FORMAT,
                             type2name((BasicType)t), p2i(Universe::_mirrors[t]), p2i(archived_m));

      Universe::_mirrors[t] = archived_m;
    }
  }

  assert(Universe::_mirrors[T_INT] != NULL &&
         Universe::_mirrors[T_FLOAT] != NULL &&
         Universe::_mirrors[T_DOUBLE] != NULL &&
         Universe::_mirrors[T_BYTE] != NULL &&
         Universe::_mirrors[T_BOOLEAN] != NULL &&
         Universe::_mirrors[T_CHAR] != NULL &&
         Universe::_mirrors[T_LONG] != NULL &&
         Universe::_mirrors[T_SHORT] != NULL &&
         Universe::_mirrors[T_VOID] != NULL, "sanity");

  Universe::set_int_mirror(Universe::_mirrors[T_INT]);
  Universe::set_float_mirror(Universe::_mirrors[T_FLOAT]);
  Universe::set_double_mirror(Universe::_mirrors[T_DOUBLE]);
  Universe::set_byte_mirror(Universe::_mirrors[T_BYTE]);
  Universe::set_bool_mirror(Universe::_mirrors[T_BOOLEAN]);
  Universe::set_char_mirror(Universe::_mirrors[T_CHAR]);
  Universe::set_long_mirror(Universe::_mirrors[T_LONG]);
  Universe::set_short_mirror(Universe::_mirrors[T_SHORT]);
  Universe::set_void_mirror(Universe::_mirrors[T_VOID]);
}

//
// After the mirror object is successfully archived, the archived
// klass is set with _has_archived_raw_mirror flag.
//
// The _has_archived_raw_mirror flag is cleared at runtime when the
// archived mirror is restored. If archived java heap data cannot
// be used at runtime, new mirror object is created for the shared
// class. The _has_archived_raw_mirror is cleared also during the process.
oop java_lang_Class::archive_mirror(Klass* k, TRAPS) {
  assert(MetaspaceShared::is_heap_object_archiving_allowed(),
         "MetaspaceShared::is_heap_object_archiving_allowed() must be true");

  // Mirror is already archived
  if (k->has_raw_archived_mirror()) {
    assert(k->archived_java_mirror_raw() != NULL, "no archived mirror");
    return k->archived_java_mirror_raw();
  }

  // No mirror
  oop mirror = k->java_mirror();
  if (mirror == NULL) {
    return NULL;
  }

  if (k->is_instance_klass()) {
    InstanceKlass *ik = InstanceKlass::cast(k);
    assert(ik->signers() == NULL && !k->has_signer_and_not_archived(),
           "class with signer cannot be supported");

    if (!(ik->is_shared_boot_class() || ik->is_shared_platform_class() ||
          ik->is_shared_app_class())) {
      // Archiving mirror for classes from non-builtin loaders is not
      // supported. Clear the _java_mirror within the archived class.
      k->set_java_mirror_handle(NULL);
      return NULL;
    }
  }

  // Now start archiving the mirror object
  oop archived_mirror = MetaspaceShared::archive_heap_object(mirror, THREAD);
  if (archived_mirror == NULL) {
    return NULL;
  }

  archived_mirror = process_archived_mirror(k, mirror, archived_mirror, THREAD);
  if (archived_mirror == NULL) {
    return NULL;
  }

  k->set_archived_java_mirror_raw(archived_mirror);

  k->set_has_raw_archived_mirror();

  ResourceMark rm;
  log_trace(cds, mirror)("Archived %s mirror object from " PTR_FORMAT " ==> " PTR_FORMAT,
                         k->external_name(), p2i(mirror), p2i(archived_mirror));

  return archived_mirror;
}

// The process is based on create_mirror().
oop java_lang_Class::process_archived_mirror(Klass* k, oop mirror,
                                             oop archived_mirror,
                                             Thread *THREAD) {
  // Clear nonstatic fields in archived mirror. Some of the fields will be set
  // to archived metadata and objects below.
  Klass *c = archived_mirror->klass();
  Handle archived_mirror_h(THREAD, archived_mirror);
  ResetMirrorField reset(archived_mirror_h);
  InstanceKlass::cast(c)->do_nonstatic_fields(&reset);

  if (k->is_array_klass()) {
    oop archived_comp_mirror;
    if (k->is_typeArray_klass()) {
      // The primitive type mirrors are already archived. Get the archived mirror.
      oop comp_mirror = java_lang_Class::component_mirror(mirror);
      archived_comp_mirror = MetaspaceShared::find_archived_heap_object(comp_mirror);
      assert(archived_comp_mirror != NULL, "Must be");
    } else {
      assert(k->is_objArray_klass(), "Must be");
      Klass* element_klass = ObjArrayKlass::cast(k)->element_klass();
      assert(element_klass != NULL, "Must have an element klass");
      archived_comp_mirror = archive_mirror(element_klass, THREAD);
      if (archived_comp_mirror == NULL) {
        return NULL;
      }
    }
    java_lang_Class::set_component_mirror(archived_mirror, archived_comp_mirror);
  } else {
    assert(k->is_instance_klass(), "Must be");

    // Reset local static fields in the mirror
    InstanceKlass::cast(k)->do_local_static_fields(&reset);

    java_lang_Class:set_init_lock(archived_mirror, NULL);

    set_protection_domain(archived_mirror, NULL);
  }

  // clear class loader and mirror_module_field
  set_class_loader(archived_mirror, NULL);
  set_module(archived_mirror, NULL);

  // The archived mirror's field at _klass_offset is still pointing to the original
  // klass. Updated the field in the archived mirror to point to the relocated
  // klass in the archive.
  Klass *reloc_k = MetaspaceShared::get_relocated_klass(as_Klass(mirror));
  log_debug(cds, mirror)("Relocate mirror metadata field at _klass_offset from " PTR_FORMAT " ==> " PTR_FORMAT,
                         p2i(as_Klass(mirror)), p2i(reloc_k));
  archived_mirror->metadata_field_put(_klass_offset, reloc_k);

  // The field at _array_klass_offset is pointing to the original one dimension
  // higher array klass if exists. Relocate the pointer.
  Klass *arr = array_klass_acquire(mirror);
  if (arr != NULL) {
    Klass *reloc_arr = MetaspaceShared::get_relocated_klass(arr);
    log_debug(cds, mirror)("Relocate mirror metadata field at _array_klass_offset from " PTR_FORMAT " ==> " PTR_FORMAT,
                           p2i(arr), p2i(reloc_arr));
    archived_mirror->metadata_field_put(_array_klass_offset, reloc_arr);
  }
  return archived_mirror;
}

// After the archived mirror object is restored, the shared klass'
// _has_raw_archived_mirror flag is cleared
void java_lang_Class::restore_archived_mirror(Klass *k, Handle mirror,
                                              Handle class_loader, Handle module,
                                              Handle protection_domain, TRAPS) {

  // The java.lang.Class field offsets were archived and reloaded from archive.
  // No need to put classes on the fixup_mirror_list before java.lang.Class
  // is loaded.

  if (!k->is_array_klass()) {
    // - local static final fields with initial values were initialized at dump time

    // create the init_lock
    typeArrayOop r = oopFactory::new_typeArray(T_INT, 0, CHECK);
    set_init_lock(mirror(), r);

    if (protection_domain.not_null()) {
      set_protection_domain(mirror(), protection_domain());
    }
  }

  assert(class_loader() == k->class_loader(), "should be same");
  if (class_loader.not_null()) {
    set_class_loader(mirror(), class_loader());
  }

  k->set_java_mirror(mirror);
  k->clear_has_raw_archived_mirror();

  set_mirror_module_field(k, mirror, module, THREAD);

  ResourceMark rm;
  log_trace(cds, mirror)("Restored %s archived mirror " PTR_FORMAT, k->external_name(), p2i(mirror()));
}
#endif // INCLUDE_CDS_JAVA_HEAP

void java_lang_Class::fixup_module_field(Klass* k, Handle module) {
  assert(_module_offset != 0, "must have been computed already");
  java_lang_Class::set_module(k->java_mirror(), module());
}

int  java_lang_Class::oop_size(oop java_class) {
  assert(_oop_size_offset != 0, "must be set");
  int size = java_class->int_field(_oop_size_offset);
  assert(size > 0, "Oop size must be greater than zero, not %d", size);
  return size;
}

void java_lang_Class::set_oop_size(oop java_class, int size) {
  assert(_oop_size_offset != 0, "must be set");
  assert(size > 0, "Oop size must be greater than zero, not %d", size);
  java_class->int_field_put(_oop_size_offset, size);
}

int  java_lang_Class::static_oop_field_count(oop java_class) {
  assert(_static_oop_field_count_offset != 0, "must be set");
  return java_class->int_field(_static_oop_field_count_offset);
}
void java_lang_Class::set_static_oop_field_count(oop java_class, int size) {
  assert(_static_oop_field_count_offset != 0, "must be set");
  java_class->int_field_put(_static_oop_field_count_offset, size);
}

oop java_lang_Class::protection_domain(oop java_class) {
  assert(_protection_domain_offset != 0, "must be set");
  return java_class->obj_field(_protection_domain_offset);
}
void java_lang_Class::set_protection_domain(oop java_class, oop pd) {
  assert(_protection_domain_offset != 0, "must be set");
  java_class->obj_field_put(_protection_domain_offset, pd);
}

void java_lang_Class::set_component_mirror(oop java_class, oop comp_mirror) {
  assert(_component_mirror_offset != 0, "must be set");
    java_class->obj_field_put(_component_mirror_offset, comp_mirror);
  }
oop java_lang_Class::component_mirror(oop java_class) {
  assert(_component_mirror_offset != 0, "must be set");
  return java_class->obj_field(_component_mirror_offset);
}

oop java_lang_Class::init_lock(oop java_class) {
  assert(_init_lock_offset != 0, "must be set");
  return java_class->obj_field(_init_lock_offset);
}
void java_lang_Class::set_init_lock(oop java_class, oop init_lock) {
  assert(_init_lock_offset != 0, "must be set");
  java_class->obj_field_put(_init_lock_offset, init_lock);
}

objArrayOop java_lang_Class::signers(oop java_class) {
  assert(_signers_offset != 0, "must be set");
  return (objArrayOop)java_class->obj_field(_signers_offset);
}
void java_lang_Class::set_signers(oop java_class, objArrayOop signers) {
  assert(_signers_offset != 0, "must be set");
  java_class->obj_field_put(_signers_offset, (oop)signers);
}


void java_lang_Class::set_class_loader(oop java_class, oop loader) {
  // jdk7 runs Queens in bootstrapping and jdk8-9 has no coordinated pushes yet.
  if (_class_loader_offset != 0) {
    java_class->obj_field_put(_class_loader_offset, loader);
  }
}

oop java_lang_Class::class_loader(oop java_class) {
  assert(_class_loader_offset != 0, "must be set");
  return java_class->obj_field(_class_loader_offset);
}

oop java_lang_Class::module(oop java_class) {
  assert(_module_offset != 0, "must be set");
  return java_class->obj_field(_module_offset);
}

void java_lang_Class::set_module(oop java_class, oop module) {
  assert(_module_offset != 0, "must be set");
  java_class->obj_field_put(_module_offset, module);
}

oop java_lang_Class::create_basic_type_mirror(const char* basic_type_name, BasicType type, TRAPS) {
  // This should be improved by adding a field at the Java level or by
  // introducing a new VM klass (see comment in ClassFileParser)
  oop java_class = InstanceMirrorKlass::cast(SystemDictionary::Class_klass())->allocate_instance(NULL, CHECK_0);
  if (type != T_VOID) {
    Klass* aklass = Universe::typeArrayKlassObj(type);
    assert(aklass != NULL, "correct bootstrap");
    release_set_array_klass(java_class, aklass);
  }
#ifdef ASSERT
  InstanceMirrorKlass* mk = InstanceMirrorKlass::cast(SystemDictionary::Class_klass());
  assert(java_lang_Class::static_oop_field_count(java_class) == 0, "should have been zeroed by allocation");
#endif
  return java_class;
}


Klass* java_lang_Class::as_Klass(oop java_class) {
  //%note memory_2
  assert(java_lang_Class::is_instance(java_class), "must be a Class object");
  Klass* k = ((Klass*)java_class->metadata_field(_klass_offset));
  assert(k == NULL || k->is_klass(), "type check");
  return k;
}


void java_lang_Class::set_klass(oop java_class, Klass* klass) {
  assert(java_lang_Class::is_instance(java_class), "must be a Class object");
  java_class->metadata_field_put(_klass_offset, klass);
}


void java_lang_Class::print_signature(oop java_class, outputStream* st) {
  assert(java_lang_Class::is_instance(java_class), "must be a Class object");
  Symbol* name = NULL;
  bool is_instance = false;
  if (is_primitive(java_class)) {
    name = vmSymbols::type_signature(primitive_type(java_class));
  } else {
    Klass* k = as_Klass(java_class);
    is_instance = k->is_instance_klass();
    name = k->name();
  }
  if (name == NULL) {
    st->print("<null>");
    return;
  }
  if (is_instance)  st->print("L");
  st->write((char*) name->base(), (int) name->utf8_length());
  if (is_instance)  st->print(";");
}

Symbol* java_lang_Class::as_signature(oop java_class, bool intern_if_not_found, TRAPS) {
  assert(java_lang_Class::is_instance(java_class), "must be a Class object");
  Symbol* name;
  if (is_primitive(java_class)) {
    name = vmSymbols::type_signature(primitive_type(java_class));
    // Because this can create a new symbol, the caller has to decrement
    // the refcount, so make adjustment here and below for symbols returned
    // that are not created or incremented due to a successful lookup.
    name->increment_refcount();
  } else {
    Klass* k = as_Klass(java_class);
    if (!k->is_instance_klass()) {
      name = k->name();
      name->increment_refcount();
    } else {
      ResourceMark rm;
      const char* sigstr = k->signature_name();
      int         siglen = (int) strlen(sigstr);
      if (!intern_if_not_found) {
        name = SymbolTable::probe(sigstr, siglen);
      } else {
        name = SymbolTable::new_symbol(sigstr, siglen, THREAD);
      }
    }
  }
  return name;
}

// Returns the Java name for this Java mirror (Resource allocated)
// See Klass::external_name().
// For primitive type Java mirrors, its type name is returned.
const char* java_lang_Class::as_external_name(oop java_class) {
  assert(java_lang_Class::is_instance(java_class), "must be a Class object");
  const char* name = NULL;
  if (is_primitive(java_class)) {
    name = type2name(primitive_type(java_class));
  } else {
    name = as_Klass(java_class)->external_name();
  }
  if (name == NULL) {
    name = "<null>";
  }
  return name;
}

Klass* java_lang_Class::array_klass_acquire(oop java_class) {
  Klass* k = ((Klass*)java_class->metadata_field_acquire(_array_klass_offset));
  assert(k == NULL || k->is_klass() && k->is_array_klass(), "should be array klass");
  return k;
}


void java_lang_Class::release_set_array_klass(oop java_class, Klass* klass) {
  assert(klass->is_klass() && klass->is_array_klass(), "should be array klass");
  java_class->release_metadata_field_put(_array_klass_offset, klass);
}


bool java_lang_Class::is_primitive(oop java_class) {
  // should assert:
  //assert(java_lang_Class::is_instance(java_class), "must be a Class object");
  bool is_primitive = (java_class->metadata_field(_klass_offset) == NULL);

#ifdef ASSERT
  if (is_primitive) {
    Klass* k = ((Klass*)java_class->metadata_field(_array_klass_offset));
    assert(k == NULL || is_java_primitive(ArrayKlass::cast(k)->element_type()),
        "Should be either the T_VOID primitive or a java primitive");
  }
#endif

  return is_primitive;
}


BasicType java_lang_Class::primitive_type(oop java_class) {
  assert(java_lang_Class::is_primitive(java_class), "just checking");
  Klass* ak = ((Klass*)java_class->metadata_field(_array_klass_offset));
  BasicType type = T_VOID;
  if (ak != NULL) {
    // Note: create_basic_type_mirror above initializes ak to a non-null value.
    type = ArrayKlass::cast(ak)->element_type();
  } else {
    assert(oopDesc::equals(java_class, Universe::void_mirror()), "only valid non-array primitive");
  }
  assert(oopDesc::equals(Universe::java_mirror(type), java_class), "must be consistent");
  return type;
}

BasicType java_lang_Class::as_BasicType(oop java_class, Klass** reference_klass) {
  assert(java_lang_Class::is_instance(java_class), "must be a Class object");
  if (is_primitive(java_class)) {
    if (reference_klass != NULL)
      (*reference_klass) = NULL;
    return primitive_type(java_class);
  } else {
    if (reference_klass != NULL)
      (*reference_klass) = as_Klass(java_class);
    return T_OBJECT;
  }
}


oop java_lang_Class::primitive_mirror(BasicType t) {
  oop mirror = Universe::java_mirror(t);
  assert(mirror != NULL && mirror->is_a(SystemDictionary::Class_klass()), "must be a Class");
  assert(java_lang_Class::is_primitive(mirror), "must be primitive");
  return mirror;
}

bool java_lang_Class::offsets_computed = false;
int  java_lang_Class::classRedefinedCount_offset = -1;

#define CLASS_FIELDS_DO(macro) \
  macro(classRedefinedCount_offset, k, "classRedefinedCount", int_signature,         false) ; \
  macro(_class_loader_offset,       k, "classLoader",         classloader_signature, false); \
  macro(_component_mirror_offset,   k, "componentType",       class_signature,       false); \
  macro(_module_offset,             k, "module",              module_signature,      false)

void java_lang_Class::compute_offsets() {
  if (offsets_computed) {
    return;
  }

  offsets_computed = true;

  InstanceKlass* k = SystemDictionary::Class_klass();
  CLASS_FIELDS_DO(FIELD_COMPUTE_OFFSET);

  // Init lock is a C union with component_mirror.  Only instanceKlass mirrors have
  // init_lock and only ArrayKlass mirrors have component_mirror.  Since both are oops
  // GC treats them the same.
  _init_lock_offset = _component_mirror_offset;

  CLASS_INJECTED_FIELDS(INJECTED_FIELD_COMPUTE_OFFSET);
}

#if INCLUDE_CDS
void java_lang_Class::serialize(SerializeClosure* f) {
  f->do_u4((u4*)&offsets_computed);
  f->do_u4((u4*)&_init_lock_offset);

  CLASS_FIELDS_DO(FIELD_SERIALIZE_OFFSET);

  CLASS_INJECTED_FIELDS(INJECTED_FIELD_SERIALIZE_OFFSET);
}
#endif

int java_lang_Class::classRedefinedCount(oop the_class_mirror) {
  if (classRedefinedCount_offset == -1) {
    // If we don't have an offset for it then just return -1 as a marker.
    return -1;
  }

  return the_class_mirror->int_field(classRedefinedCount_offset);
}

void java_lang_Class::set_classRedefinedCount(oop the_class_mirror, int value) {
  if (classRedefinedCount_offset == -1) {
    // If we don't have an offset for it then nothing to set.
    return;
  }

  the_class_mirror->int_field_put(classRedefinedCount_offset, value);
}


// Note: JDK1.1 and before had a privateInfo_offset field which was used for the
//       platform thread structure, and a eetop offset which was used for thread
//       local storage (and unused by the HotSpot VM). In JDK1.2 the two structures
//       merged, so in the HotSpot VM we just use the eetop field for the thread
//       instead of the privateInfo_offset.
//
// Note: The stackSize field is only present starting in 1.4.

int java_lang_Thread::_name_offset = 0;
int java_lang_Thread::_group_offset = 0;
int java_lang_Thread::_contextClassLoader_offset = 0;
int java_lang_Thread::_inheritedAccessControlContext_offset = 0;
int java_lang_Thread::_priority_offset = 0;
int java_lang_Thread::_eetop_offset = 0;
int java_lang_Thread::_daemon_offset = 0;
int java_lang_Thread::_stillborn_offset = 0;
int java_lang_Thread::_stackSize_offset = 0;
int java_lang_Thread::_tid_offset = 0;
int java_lang_Thread::_thread_status_offset = 0;
int java_lang_Thread::_park_blocker_offset = 0;
int java_lang_Thread::_park_event_offset = 0 ;

#define THREAD_FIELDS_DO(macro) \
  macro(_name_offset,          k, vmSymbols::name_name(), string_signature, false); \
  macro(_group_offset,         k, vmSymbols::group_name(), threadgroup_signature, false); \
  macro(_contextClassLoader_offset, k, vmSymbols::contextClassLoader_name(), classloader_signature, false); \
  macro(_inheritedAccessControlContext_offset, k, vmSymbols::inheritedAccessControlContext_name(), accesscontrolcontext_signature, false); \
  macro(_priority_offset,      k, vmSymbols::priority_name(), int_signature, false); \
  macro(_daemon_offset,        k, vmSymbols::daemon_name(), bool_signature, false); \
  macro(_eetop_offset,         k, "eetop", long_signature, false); \
  macro(_stillborn_offset,     k, "stillborn", bool_signature, false); \
  macro(_stackSize_offset,     k, "stackSize", long_signature, false); \
  macro(_tid_offset,           k, "tid", long_signature, false); \
  macro(_thread_status_offset, k, "threadStatus", int_signature, false); \
  macro(_park_blocker_offset,  k, "parkBlocker", object_signature, false); \
  macro(_park_event_offset,    k, "nativeParkEventPointer", long_signature, false)

void java_lang_Thread::compute_offsets() {
  assert(_group_offset == 0, "offsets should be initialized only once");

  InstanceKlass* k = SystemDictionary::Thread_klass();
  THREAD_FIELDS_DO(FIELD_COMPUTE_OFFSET);
}

#if INCLUDE_CDS
void java_lang_Thread::serialize(SerializeClosure* f) {
  THREAD_FIELDS_DO(FIELD_SERIALIZE_OFFSET);
}
#endif

JavaThread* java_lang_Thread::thread(oop java_thread) {
  return (JavaThread*)java_thread->address_field(_eetop_offset);
}


void java_lang_Thread::set_thread(oop java_thread, JavaThread* thread) {
  java_thread->address_field_put(_eetop_offset, (address)thread);
}


oop java_lang_Thread::name(oop java_thread) {
  return java_thread->obj_field(_name_offset);
}


void java_lang_Thread::set_name(oop java_thread, oop name) {
  java_thread->obj_field_put(_name_offset, name);
}


ThreadPriority java_lang_Thread::priority(oop java_thread) {
  return (ThreadPriority)java_thread->int_field(_priority_offset);
}


void java_lang_Thread::set_priority(oop java_thread, ThreadPriority priority) {
  java_thread->int_field_put(_priority_offset, priority);
}


oop java_lang_Thread::threadGroup(oop java_thread) {
  return java_thread->obj_field(_group_offset);
}


bool java_lang_Thread::is_stillborn(oop java_thread) {
  return java_thread->bool_field(_stillborn_offset) != 0;
}


// We never have reason to turn the stillborn bit off
void java_lang_Thread::set_stillborn(oop java_thread) {
  java_thread->bool_field_put(_stillborn_offset, true);
}


bool java_lang_Thread::is_alive(oop java_thread) {
  JavaThread* thr = java_lang_Thread::thread(java_thread);
  return (thr != NULL);
}


bool java_lang_Thread::is_daemon(oop java_thread) {
  return java_thread->bool_field(_daemon_offset) != 0;
}


void java_lang_Thread::set_daemon(oop java_thread) {
  java_thread->bool_field_put(_daemon_offset, true);
}

oop java_lang_Thread::context_class_loader(oop java_thread) {
  return java_thread->obj_field(_contextClassLoader_offset);
}

oop java_lang_Thread::inherited_access_control_context(oop java_thread) {
  return java_thread->obj_field(_inheritedAccessControlContext_offset);
}


jlong java_lang_Thread::stackSize(oop java_thread) {
  if (_stackSize_offset > 0) {
    return java_thread->long_field(_stackSize_offset);
  } else {
    return 0;
  }
}

// Write the thread status value to threadStatus field in java.lang.Thread java class.
void java_lang_Thread::set_thread_status(oop java_thread,
                                         java_lang_Thread::ThreadStatus status) {
  // The threadStatus is only present starting in 1.5
  if (_thread_status_offset > 0) {
    java_thread->int_field_put(_thread_status_offset, status);
  }
}

// Read thread status value from threadStatus field in java.lang.Thread java class.
java_lang_Thread::ThreadStatus java_lang_Thread::get_thread_status(oop java_thread) {
  // Make sure the caller is operating on behalf of the VM or is
  // running VM code (state == _thread_in_vm).
  assert(Threads_lock->owned_by_self() || Thread::current()->is_VM_thread() ||
         JavaThread::current()->thread_state() == _thread_in_vm,
         "Java Thread is not running in vm");
  // The threadStatus is only present starting in 1.5
  if (_thread_status_offset > 0) {
    return (java_lang_Thread::ThreadStatus)java_thread->int_field(_thread_status_offset);
  } else {
    // All we can easily figure out is if it is alive, but that is
    // enough info for a valid unknown status.
    // These aren't restricted to valid set ThreadStatus values, so
    // use JVMTI values and cast.
    JavaThread* thr = java_lang_Thread::thread(java_thread);
    if (thr == NULL) {
      // the thread hasn't run yet or is in the process of exiting
      return NEW;
    }
    return (java_lang_Thread::ThreadStatus)JVMTI_THREAD_STATE_ALIVE;
  }
}


jlong java_lang_Thread::thread_id(oop java_thread) {
  // The thread ID field is only present starting in 1.5
  if (_tid_offset > 0) {
    return java_thread->long_field(_tid_offset);
  } else {
    return 0;
  }
}

oop java_lang_Thread::park_blocker(oop java_thread) {
  assert(JDK_Version::current().supports_thread_park_blocker() &&
         _park_blocker_offset != 0, "Must support parkBlocker field");

  if (_park_blocker_offset > 0) {
    return java_thread->obj_field(_park_blocker_offset);
  }

  return NULL;
}

jlong java_lang_Thread::park_event(oop java_thread) {
  if (_park_event_offset > 0) {
    return java_thread->long_field(_park_event_offset);
  }
  return 0;
}

bool java_lang_Thread::set_park_event(oop java_thread, jlong ptr) {
  if (_park_event_offset > 0) {
    java_thread->long_field_put(_park_event_offset, ptr);
    return true;
  }
  return false;
}


const char* java_lang_Thread::thread_status_name(oop java_thread) {
  assert(_thread_status_offset != 0, "Must have thread status");
  ThreadStatus status = (java_lang_Thread::ThreadStatus)java_thread->int_field(_thread_status_offset);
  switch (status) {
    case NEW                      : return "NEW";
    case RUNNABLE                 : return "RUNNABLE";
    case SLEEPING                 : return "TIMED_WAITING (sleeping)";
    case IN_OBJECT_WAIT           : return "WAITING (on object monitor)";
    case IN_OBJECT_WAIT_TIMED     : return "TIMED_WAITING (on object monitor)";
    case PARKED                   : return "WAITING (parking)";
    case PARKED_TIMED             : return "TIMED_WAITING (parking)";
    case BLOCKED_ON_MONITOR_ENTER : return "BLOCKED (on object monitor)";
    case TERMINATED               : return "TERMINATED";
    default                       : return "UNKNOWN";
  };
}
int java_lang_ThreadGroup::_parent_offset = 0;
int java_lang_ThreadGroup::_name_offset = 0;
int java_lang_ThreadGroup::_threads_offset = 0;
int java_lang_ThreadGroup::_groups_offset = 0;
int java_lang_ThreadGroup::_maxPriority_offset = 0;
int java_lang_ThreadGroup::_destroyed_offset = 0;
int java_lang_ThreadGroup::_daemon_offset = 0;
int java_lang_ThreadGroup::_nthreads_offset = 0;
int java_lang_ThreadGroup::_ngroups_offset = 0;

oop  java_lang_ThreadGroup::parent(oop java_thread_group) {
  assert(oopDesc::is_oop(java_thread_group), "thread group must be oop");
  return java_thread_group->obj_field(_parent_offset);
}

// ("name as oop" accessor is not necessary)

const char* java_lang_ThreadGroup::name(oop java_thread_group) {
  oop name = java_thread_group->obj_field(_name_offset);
  // ThreadGroup.name can be null
  if (name != NULL) {
    return java_lang_String::as_utf8_string(name);
  }
  return NULL;
}

int java_lang_ThreadGroup::nthreads(oop java_thread_group) {
  assert(oopDesc::is_oop(java_thread_group), "thread group must be oop");
  return java_thread_group->int_field(_nthreads_offset);
}

objArrayOop java_lang_ThreadGroup::threads(oop java_thread_group) {
  oop threads = java_thread_group->obj_field(_threads_offset);
  assert(threads != NULL, "threadgroups should have threads");
  assert(threads->is_objArray(), "just checking"); // Todo: Add better type checking code
  return objArrayOop(threads);
}

int java_lang_ThreadGroup::ngroups(oop java_thread_group) {
  assert(oopDesc::is_oop(java_thread_group), "thread group must be oop");
  return java_thread_group->int_field(_ngroups_offset);
}

objArrayOop java_lang_ThreadGroup::groups(oop java_thread_group) {
  oop groups = java_thread_group->obj_field(_groups_offset);
  assert(groups == NULL || groups->is_objArray(), "just checking"); // Todo: Add better type checking code
  return objArrayOop(groups);
}

ThreadPriority java_lang_ThreadGroup::maxPriority(oop java_thread_group) {
  assert(oopDesc::is_oop(java_thread_group), "thread group must be oop");
  return (ThreadPriority) java_thread_group->int_field(_maxPriority_offset);
}

bool java_lang_ThreadGroup::is_destroyed(oop java_thread_group) {
  assert(oopDesc::is_oop(java_thread_group), "thread group must be oop");
  return java_thread_group->bool_field(_destroyed_offset) != 0;
}

bool java_lang_ThreadGroup::is_daemon(oop java_thread_group) {
  assert(oopDesc::is_oop(java_thread_group), "thread group must be oop");
  return java_thread_group->bool_field(_daemon_offset) != 0;
}

#define THREADGROUP_FIELDS_DO(macro) \
  macro(_parent_offset,      k, vmSymbols::parent_name(),      threadgroup_signature,       false); \
  macro(_name_offset,        k, vmSymbols::name_name(),        string_signature,            false); \
  macro(_threads_offset,     k, vmSymbols::threads_name(),     thread_array_signature,      false); \
  macro(_groups_offset,      k, vmSymbols::groups_name(),      threadgroup_array_signature, false); \
  macro(_maxPriority_offset, k, vmSymbols::maxPriority_name(), int_signature,               false); \
  macro(_destroyed_offset,   k, vmSymbols::destroyed_name(),   bool_signature,              false); \
  macro(_daemon_offset,      k, vmSymbols::daemon_name(),      bool_signature,              false); \
  macro(_nthreads_offset,    k, vmSymbols::nthreads_name(),    int_signature,               false); \
  macro(_ngroups_offset,     k, vmSymbols::ngroups_name(),     int_signature,               false)

void java_lang_ThreadGroup::compute_offsets() {
  assert(_parent_offset == 0, "offsets should be initialized only once");

  InstanceKlass* k = SystemDictionary::ThreadGroup_klass();
  THREADGROUP_FIELDS_DO(FIELD_COMPUTE_OFFSET);
}

#if INCLUDE_CDS
void java_lang_ThreadGroup::serialize(SerializeClosure* f) {
  THREADGROUP_FIELDS_DO(FIELD_SERIALIZE_OFFSET);
}
#endif

#define THROWABLE_FIELDS_DO(macro) \
  macro(backtrace_offset,     k, "backtrace",     object_signature,                  false); \
  macro(detailMessage_offset, k, "detailMessage", string_signature,                  false); \
  macro(stackTrace_offset,    k, "stackTrace",    java_lang_StackTraceElement_array, false); \
  macro(depth_offset,         k, "depth",         int_signature,                     false); \
  macro(static_unassigned_stacktrace_offset, k, "UNASSIGNED_STACK", java_lang_StackTraceElement_array, true)

void java_lang_Throwable::compute_offsets() {
  InstanceKlass* k = SystemDictionary::Throwable_klass();
  THROWABLE_FIELDS_DO(FIELD_COMPUTE_OFFSET);
}

#if INCLUDE_CDS
void java_lang_Throwable::serialize(SerializeClosure* f) {
  THROWABLE_FIELDS_DO(FIELD_SERIALIZE_OFFSET);
}
#endif

oop java_lang_Throwable::unassigned_stacktrace() {
  InstanceKlass* ik = SystemDictionary::Throwable_klass();
  oop base = ik->static_field_base_raw();
  return base->obj_field(static_unassigned_stacktrace_offset);
}

oop java_lang_Throwable::backtrace(oop throwable) {
  return throwable->obj_field_acquire(backtrace_offset);
}


void java_lang_Throwable::set_backtrace(oop throwable, oop value) {
  throwable->release_obj_field_put(backtrace_offset, value);
}

int java_lang_Throwable::depth(oop throwable) {
  return throwable->int_field(depth_offset);
}

void java_lang_Throwable::set_depth(oop throwable, int value) {
  throwable->int_field_put(depth_offset, value);
}

oop java_lang_Throwable::message(oop throwable) {
  return throwable->obj_field(detailMessage_offset);
}


// Return Symbol for detailed_message or NULL
Symbol* java_lang_Throwable::detail_message(oop throwable) {
  PRESERVE_EXCEPTION_MARK;  // Keep original exception
  oop detailed_message = java_lang_Throwable::message(throwable);
  if (detailed_message != NULL) {
    return java_lang_String::as_symbol(detailed_message, THREAD);
  }
  return NULL;
}

void java_lang_Throwable::set_message(oop throwable, oop value) {
  throwable->obj_field_put(detailMessage_offset, value);
}


void java_lang_Throwable::set_stacktrace(oop throwable, oop st_element_array) {
  throwable->obj_field_put(stackTrace_offset, st_element_array);
}

void java_lang_Throwable::clear_stacktrace(oop throwable) {
  set_stacktrace(throwable, NULL);
}


void java_lang_Throwable::print(oop throwable, outputStream* st) {
  ResourceMark rm;
  Klass* k = throwable->klass();
  assert(k != NULL, "just checking");
  st->print("%s", k->external_name());
  oop msg = message(throwable);
  if (msg != NULL) {
    st->print(": %s", java_lang_String::as_utf8_string(msg));
  }
}

// After this many redefines, the stack trace is unreliable.
const int MAX_VERSION = USHRT_MAX;

static inline bool version_matches(Method* method, int version) {
  assert(version < MAX_VERSION, "version is too big");
  return method != NULL && (method->constants()->version() == version);
}


// This class provides a simple wrapper over the internal structure of
// exception backtrace to insulate users of the backtrace from needing
// to know what it looks like.
class BacktraceBuilder: public StackObj {
 friend class BacktraceIterator;
 private:
  Handle          _backtrace;
  objArrayOop     _head;
  typeArrayOop    _methods;
  typeArrayOop    _bcis;
  objArrayOop     _mirrors;
  typeArrayOop    _names; // needed to insulate method name against redefinition
  int             _index;
  NoSafepointVerifier _nsv;

  enum {
    trace_methods_offset = java_lang_Throwable::trace_methods_offset,
    trace_bcis_offset    = java_lang_Throwable::trace_bcis_offset,
    trace_mirrors_offset = java_lang_Throwable::trace_mirrors_offset,
    trace_names_offset   = java_lang_Throwable::trace_names_offset,
    trace_next_offset    = java_lang_Throwable::trace_next_offset,
    trace_size           = java_lang_Throwable::trace_size,
    trace_chunk_size     = java_lang_Throwable::trace_chunk_size
  };

  // get info out of chunks
  static typeArrayOop get_methods(objArrayHandle chunk) {
    typeArrayOop methods = typeArrayOop(chunk->obj_at(trace_methods_offset));
    assert(methods != NULL, "method array should be initialized in backtrace");
    return methods;
  }
  static typeArrayOop get_bcis(objArrayHandle chunk) {
    typeArrayOop bcis = typeArrayOop(chunk->obj_at(trace_bcis_offset));
    assert(bcis != NULL, "bci array should be initialized in backtrace");
    return bcis;
  }
  static objArrayOop get_mirrors(objArrayHandle chunk) {
    objArrayOop mirrors = objArrayOop(chunk->obj_at(trace_mirrors_offset));
    assert(mirrors != NULL, "mirror array should be initialized in backtrace");
    return mirrors;
  }
  static typeArrayOop get_names(objArrayHandle chunk) {
    typeArrayOop names = typeArrayOop(chunk->obj_at(trace_names_offset));
    assert(names != NULL, "names array should be initialized in backtrace");
    return names;
  }

 public:

  // constructor for new backtrace
  BacktraceBuilder(TRAPS): _methods(NULL), _bcis(NULL), _head(NULL), _mirrors(NULL), _names(NULL) {
    expand(CHECK);
    _backtrace = Handle(THREAD, _head);
    _index = 0;
  }

  BacktraceBuilder(Thread* thread, objArrayHandle backtrace) {
    _methods = get_methods(backtrace);
    _bcis = get_bcis(backtrace);
    _mirrors = get_mirrors(backtrace);
    _names = get_names(backtrace);
    assert(_methods->length() == _bcis->length() &&
           _methods->length() == _mirrors->length() &&
           _mirrors->length() == _names->length(),
           "method and source information arrays should match");

    // head is the preallocated backtrace
    _head = backtrace();
    _backtrace = Handle(thread, _head);
    _index = 0;
  }

  void expand(TRAPS) {
    objArrayHandle old_head(THREAD, _head);
    PauseNoSafepointVerifier pnsv(&_nsv);

    objArrayOop head = oopFactory::new_objectArray(trace_size, CHECK);
    objArrayHandle new_head(THREAD, head);

    typeArrayOop methods = oopFactory::new_shortArray(trace_chunk_size, CHECK);
    typeArrayHandle new_methods(THREAD, methods);

    typeArrayOop bcis = oopFactory::new_intArray(trace_chunk_size, CHECK);
    typeArrayHandle new_bcis(THREAD, bcis);

    objArrayOop mirrors = oopFactory::new_objectArray(trace_chunk_size, CHECK);
    objArrayHandle new_mirrors(THREAD, mirrors);

    typeArrayOop names = oopFactory::new_symbolArray(trace_chunk_size, CHECK);
    typeArrayHandle new_names(THREAD, names);

    if (!old_head.is_null()) {
      old_head->obj_at_put(trace_next_offset, new_head());
    }
    new_head->obj_at_put(trace_methods_offset, new_methods());
    new_head->obj_at_put(trace_bcis_offset, new_bcis());
    new_head->obj_at_put(trace_mirrors_offset, new_mirrors());
    new_head->obj_at_put(trace_names_offset, new_names());

    _head    = new_head();
    _methods = new_methods();
    _bcis = new_bcis();
    _mirrors = new_mirrors();
    _names  = new_names();
    _index = 0;
  }

  oop backtrace() {
    return _backtrace();
  }

  inline void push(Method* method, int bci, TRAPS) {
    // Smear the -1 bci to 0 since the array only holds unsigned
    // shorts.  The later line number lookup would just smear the -1
    // to a 0 even if it could be recorded.
    if (bci == SynchronizationEntryBCI) bci = 0;

    if (_index >= trace_chunk_size) {
      methodHandle mhandle(THREAD, method);
      expand(CHECK);
      method = mhandle();
    }

    _methods->ushort_at_put(_index, method->orig_method_idnum());
    _bcis->int_at_put(_index, Backtrace::merge_bci_and_version(bci, method->constants()->version()));

    // Note:this doesn't leak symbols because the mirror in the backtrace keeps the
    // klass owning the symbols alive so their refcounts aren't decremented.
    Symbol* name = method->name();
    _names->symbol_at_put(_index, name);

    // We need to save the mirrors in the backtrace to keep the class
    // from being unloaded while we still have this stack trace.
    assert(method->method_holder()->java_mirror() != NULL, "never push null for mirror");
    _mirrors->obj_at_put(_index, method->method_holder()->java_mirror());
    _index++;
  }

};

struct BacktraceElement : public StackObj {
  int _method_id;
  int _bci;
  int _version;
  Symbol* _name;
  Handle _mirror;
  BacktraceElement(Handle mirror, int mid, int version, int bci, Symbol* name) :
                   _mirror(mirror), _method_id(mid), _version(version), _bci(bci), _name(name) {}
};

class BacktraceIterator : public StackObj {
  int _index;
  objArrayHandle  _result;
  objArrayHandle  _mirrors;
  typeArrayHandle _methods;
  typeArrayHandle _bcis;
  typeArrayHandle _names;

  void init(objArrayHandle result, Thread* thread) {
    // Get method id, bci, version and mirror from chunk
    _result = result;
    if (_result.not_null()) {
      _methods = typeArrayHandle(thread, BacktraceBuilder::get_methods(_result));
      _bcis = typeArrayHandle(thread, BacktraceBuilder::get_bcis(_result));
      _mirrors = objArrayHandle(thread, BacktraceBuilder::get_mirrors(_result));
      _names = typeArrayHandle(thread, BacktraceBuilder::get_names(_result));
      _index = 0;
    }
  }
 public:
  BacktraceIterator(objArrayHandle result, Thread* thread) {
    init(result, thread);
    assert(_methods.is_null() || _methods->length() == java_lang_Throwable::trace_chunk_size, "lengths don't match");
  }

  BacktraceElement next(Thread* thread) {
    BacktraceElement e (Handle(thread, _mirrors->obj_at(_index)),
                        _methods->ushort_at(_index),
                        Backtrace::version_at(_bcis->int_at(_index)),
                        Backtrace::bci_at(_bcis->int_at(_index)),
                        _names->symbol_at(_index));
    _index++;

    if (_index >= java_lang_Throwable::trace_chunk_size) {
      int next_offset = java_lang_Throwable::trace_next_offset;
      // Get next chunk
      objArrayHandle result (thread, objArrayOop(_result->obj_at(next_offset)));
      init(result, thread);
    }
    return e;
  }

  bool repeat() {
    return _result.not_null() && _mirrors->obj_at(_index) != NULL;
  }
};


// Print stack trace element to resource allocated buffer
static void print_stack_element_to_stream(outputStream* st, Handle mirror, int method_id,
                                          int version, int bci, Symbol* name) {
  ResourceMark rm;

  // Get strings and string lengths
  InstanceKlass* holder = InstanceKlass::cast(java_lang_Class::as_Klass(mirror()));
  const char* klass_name  = holder->external_name();
  int buf_len = (int)strlen(klass_name);

  char* method_name = name->as_C_string();
  buf_len += (int)strlen(method_name);

  char* source_file_name = NULL;
  Symbol* source = Backtrace::get_source_file_name(holder, version);
  if (source != NULL) {
    source_file_name = source->as_C_string();
    buf_len += (int)strlen(source_file_name);
  }

  char *module_name = NULL, *module_version = NULL;
  ModuleEntry* module = holder->module();
  if (module->is_named()) {
    module_name = module->name()->as_C_string();
    buf_len += (int)strlen(module_name);
    if (module->version() != NULL) {
      module_version = module->version()->as_C_string();
      buf_len += (int)strlen(module_version);
    }
  }

  // Allocate temporary buffer with extra space for formatting and line number
  char* buf = NEW_RESOURCE_ARRAY(char, buf_len + 64);

  // Print stack trace line in buffer
  sprintf(buf, "\tat %s.%s(", klass_name, method_name);

  // Print module information
  if (module_name != NULL) {
    if (module_version != NULL) {
      sprintf(buf + (int)strlen(buf), "%s@%s/", module_name, module_version);
    } else {
      sprintf(buf + (int)strlen(buf), "%s/", module_name);
    }
  }

  // The method can be NULL if the requested class version is gone
  Method* method = holder->method_with_orig_idnum(method_id, version);
  if (!version_matches(method, version)) {
    strcat(buf, "Redefined)");
  } else {
    int line_number = Backtrace::get_line_number(method, bci);
    if (line_number == -2) {
      strcat(buf, "Native Method)");
    } else {
      if (source_file_name != NULL && (line_number != -1)) {
        // Sourcename and linenumber
        sprintf(buf + (int)strlen(buf), "%s:%d)", source_file_name, line_number);
      } else if (source_file_name != NULL) {
        // Just sourcename
        sprintf(buf + (int)strlen(buf), "%s)", source_file_name);
      } else {
        // Neither sourcename nor linenumber
        sprintf(buf + (int)strlen(buf), "Unknown Source)");
      }
      CompiledMethod* nm = method->code();
      if (WizardMode && nm != NULL) {
        sprintf(buf + (int)strlen(buf), "(nmethod " INTPTR_FORMAT ")", (intptr_t)nm);
      }
    }
  }

  st->print_cr("%s", buf);
}

void java_lang_Throwable::print_stack_element(outputStream *st, const methodHandle& method, int bci) {
  Handle mirror (Thread::current(),  method->method_holder()->java_mirror());
  int method_id = method->orig_method_idnum();
  int version = method->constants()->version();
  print_stack_element_to_stream(st, mirror, method_id, version, bci, method->name());
}

/**
 * Print the throwable message and its stack trace plus all causes by walking the
 * cause chain.  The output looks the same as of Throwable.printStackTrace().
 */
void java_lang_Throwable::print_stack_trace(Handle throwable, outputStream* st) {
  // First, print the message.
  print(throwable(), st);
  st->cr();

  // Now print the stack trace.
  Thread* THREAD = Thread::current();
  while (throwable.not_null()) {
    objArrayHandle result (THREAD, objArrayOop(backtrace(throwable())));
    if (result.is_null()) {
      st->print_raw_cr("\t<<no stack trace available>>");
      return;
    }
    BacktraceIterator iter(result, THREAD);

    while (iter.repeat()) {
      BacktraceElement bte = iter.next(THREAD);
      print_stack_element_to_stream(st, bte._mirror, bte._method_id, bte._version, bte._bci, bte._name);
    }
    {
      // Call getCause() which doesn't necessarily return the _cause field.
      EXCEPTION_MARK;
      JavaValue cause(T_OBJECT);
      JavaCalls::call_virtual(&cause,
                              throwable,
                              throwable->klass(),
                              vmSymbols::getCause_name(),
                              vmSymbols::void_throwable_signature(),
                              THREAD);
      // Ignore any exceptions. we are in the middle of exception handling. Same as classic VM.
      if (HAS_PENDING_EXCEPTION) {
        CLEAR_PENDING_EXCEPTION;
        throwable = Handle();
      } else {
        throwable = Handle(THREAD, (oop) cause.get_jobject());
        if (throwable.not_null()) {
          st->print("Caused by: ");
          print(throwable(), st);
          st->cr();
        }
      }
    }
  }
}

/**
 * Print the throwable stack trace by calling the Java method java.lang.Throwable.printStackTrace().
 */
void java_lang_Throwable::java_printStackTrace(Handle throwable, TRAPS) {
  assert(throwable->is_a(SystemDictionary::Throwable_klass()), "Throwable instance expected");
  JavaValue result(T_VOID);
  JavaCalls::call_virtual(&result,
                          throwable,
                          SystemDictionary::Throwable_klass(),
                          vmSymbols::printStackTrace_name(),
                          vmSymbols::void_method_signature(),
                          THREAD);
}

void java_lang_Throwable::fill_in_stack_trace(Handle throwable, const methodHandle& method, TRAPS) {
  if (!StackTraceInThrowable) return;
  ResourceMark rm(THREAD);

  // Start out by clearing the backtrace for this object, in case the VM
  // runs out of memory while allocating the stack trace
  set_backtrace(throwable(), NULL);
  // Clear lazily constructed Java level stacktrace if refilling occurs
  // This is unnecessary in 1.7+ but harmless
  clear_stacktrace(throwable());

  int max_depth = MaxJavaStackTraceDepth;
  JavaThread* thread = (JavaThread*)THREAD;

  BacktraceBuilder bt(CHECK);

  // If there is no Java frame just return the method that was being called
  // with bci 0
  if (!thread->has_last_Java_frame()) {
    if (max_depth >= 1 && method() != NULL) {
      bt.push(method(), 0, CHECK);
      log_info(stacktrace)("%s, %d", throwable->klass()->external_name(), 1);
      set_depth(throwable(), 1);
      set_backtrace(throwable(), bt.backtrace());
    }
    return;
  }

  // Instead of using vframe directly, this version of fill_in_stack_trace
  // basically handles everything by hand. This significantly improved the
  // speed of this method call up to 28.5% on Solaris sparc. 27.1% on Windows.
  // See bug 6333838 for  more details.
  // The "ASSERT" here is to verify this method generates the exactly same stack
  // trace as utilizing vframe.
#ifdef ASSERT
  vframeStream st(thread);
  methodHandle st_method(THREAD, st.method());
#endif
  int total_count = 0;
  RegisterMap map(thread, false);
  int decode_offset = 0;
  CompiledMethod* nm = NULL;
  bool skip_fillInStackTrace_check = false;
  bool skip_throwableInit_check = false;
  bool skip_hidden = !ShowHiddenFrames;

  for (frame fr = thread->last_frame(); max_depth == 0 || max_depth != total_count;) {
    Method* method = NULL;
    int bci = 0;

    // Compiled java method case.
    if (decode_offset != 0) {
      DebugInfoReadStream stream(nm, decode_offset);
      decode_offset = stream.read_int();
      method = (Method*)nm->metadata_at(stream.read_int());
      bci = stream.read_bci();
    } else {
      if (fr.is_first_frame()) break;
      address pc = fr.pc();
      if (fr.is_interpreted_frame()) {
        address bcp = fr.interpreter_frame_bcp();
        method = fr.interpreter_frame_method();
        bci =  method->bci_from(bcp);
        fr = fr.sender(&map);
      } else {
        CodeBlob* cb = fr.cb();
        // HMMM QQQ might be nice to have frame return nm as NULL if cb is non-NULL
        // but non nmethod
        fr = fr.sender(&map);
        if (cb == NULL || !cb->is_compiled()) {
          continue;
        }
        nm = cb->as_compiled_method();
        if (nm->method()->is_native()) {
          method = nm->method();
          bci = 0;
        } else {
          PcDesc* pd = nm->pc_desc_at(pc);
          decode_offset = pd->scope_decode_offset();
          // if decode_offset is not equal to 0, it will execute the
          // "compiled java method case" at the beginning of the loop.
          continue;
        }
      }
    }
#ifdef ASSERT
    assert(st_method() == method && st.bci() == bci,
           "Wrong stack trace");
    st.next();
    // vframeStream::method isn't GC-safe so store off a copy
    // of the Method* in case we GC.
    if (!st.at_end()) {
      st_method = st.method();
    }
#endif

    // the format of the stacktrace will be:
    // - 1 or more fillInStackTrace frames for the exception class (skipped)
    // - 0 or more <init> methods for the exception class (skipped)
    // - rest of the stack

    if (!skip_fillInStackTrace_check) {
      if (method->name() == vmSymbols::fillInStackTrace_name() &&
          throwable->is_a(method->method_holder())) {
        continue;
      }
      else {
        skip_fillInStackTrace_check = true; // gone past them all
      }
    }
    if (!skip_throwableInit_check) {
      assert(skip_fillInStackTrace_check, "logic error in backtrace filtering");

      // skip <init> methods of the exception class and superclasses
      // This is simlar to classic VM.
      if (method->name() == vmSymbols::object_initializer_name() &&
          throwable->is_a(method->method_holder())) {
        continue;
      } else {
        // there are none or we've seen them all - either way stop checking
        skip_throwableInit_check = true;
      }
    }
    if (method->is_hidden()) {
      if (skip_hidden)  continue;
    }
    bt.push(method, bci, CHECK);
    total_count++;
  }

  log_info(stacktrace)("%s, %d", throwable->klass()->external_name(), total_count);

  // Put completed stack trace into throwable object
  set_backtrace(throwable(), bt.backtrace());
  set_depth(throwable(), total_count);
}

void java_lang_Throwable::fill_in_stack_trace(Handle throwable, const methodHandle& method) {
  // No-op if stack trace is disabled
  if (!StackTraceInThrowable) {
    return;
  }

  // Disable stack traces for some preallocated out of memory errors
  if (!Universe::should_fill_in_stack_trace(throwable)) {
    return;
  }

  PRESERVE_EXCEPTION_MARK;

  JavaThread* thread = JavaThread::active();
  fill_in_stack_trace(throwable, method, thread);
  // ignore exceptions thrown during stack trace filling
  CLEAR_PENDING_EXCEPTION;
}

void java_lang_Throwable::allocate_backtrace(Handle throwable, TRAPS) {
  // Allocate stack trace - backtrace is created but not filled in

  // No-op if stack trace is disabled
  if (!StackTraceInThrowable) return;
  BacktraceBuilder bt(CHECK);   // creates a backtrace
  set_backtrace(throwable(), bt.backtrace());
}


void java_lang_Throwable::fill_in_stack_trace_of_preallocated_backtrace(Handle throwable) {
  // Fill in stack trace into preallocated backtrace (no GC)

  // No-op if stack trace is disabled
  if (!StackTraceInThrowable) return;

  assert(throwable->is_a(SystemDictionary::Throwable_klass()), "sanity check");

  JavaThread* THREAD = JavaThread::current();

  objArrayHandle backtrace (THREAD, (objArrayOop)java_lang_Throwable::backtrace(throwable()));
  assert(backtrace.not_null(), "backtrace should have been preallocated");

  ResourceMark rm(THREAD);
  vframeStream st(THREAD);

  BacktraceBuilder bt(THREAD, backtrace);

  // Unlike fill_in_stack_trace we do not skip fillInStackTrace or throwable init
  // methods as preallocated errors aren't created by "java" code.

  // fill in as much stack trace as possible
  int chunk_count = 0;
  for (;!st.at_end(); st.next()) {
    bt.push(st.method(), st.bci(), CHECK);
    chunk_count++;

    // Bail-out for deep stacks
    if (chunk_count >= trace_chunk_size) break;
  }
  set_depth(throwable(), chunk_count);
  log_info(stacktrace)("%s, %d", throwable->klass()->external_name(), chunk_count);

  // We support the Throwable immutability protocol defined for Java 7.
  java_lang_Throwable::set_stacktrace(throwable(), java_lang_Throwable::unassigned_stacktrace());
  assert(java_lang_Throwable::unassigned_stacktrace() != NULL, "not initialized");
}

void java_lang_Throwable::get_stack_trace_elements(Handle throwable,
                                                   objArrayHandle stack_trace_array_h, TRAPS) {

  if (throwable.is_null() || stack_trace_array_h.is_null()) {
    THROW(vmSymbols::java_lang_NullPointerException());
  }

  assert(stack_trace_array_h->is_objArray(), "Stack trace array should be an array of StackTraceElenent");

  if (stack_trace_array_h->length() != depth(throwable())) {
    THROW(vmSymbols::java_lang_IndexOutOfBoundsException());
  }

  objArrayHandle result(THREAD, objArrayOop(backtrace(throwable())));
  BacktraceIterator iter(result, THREAD);

  int index = 0;
  while (iter.repeat()) {
    BacktraceElement bte = iter.next(THREAD);

    Handle stack_trace_element(THREAD, stack_trace_array_h->obj_at(index++));

    if (stack_trace_element.is_null()) {
      THROW(vmSymbols::java_lang_NullPointerException());
    }

    InstanceKlass* holder = InstanceKlass::cast(java_lang_Class::as_Klass(bte._mirror()));
    methodHandle method (THREAD, holder->method_with_orig_idnum(bte._method_id, bte._version));

    java_lang_StackTraceElement::fill_in(stack_trace_element, holder,
                                         method,
                                         bte._version,
                                         bte._bci,
                                         bte._name, CHECK);
  }
}

oop java_lang_StackTraceElement::create(const methodHandle& method, int bci, TRAPS) {
  // Allocate java.lang.StackTraceElement instance
  InstanceKlass* k = SystemDictionary::StackTraceElement_klass();
  assert(k != NULL, "must be loaded in 1.4+");
  if (k->should_be_initialized()) {
    k->initialize(CHECK_0);
  }

  Handle element = k->allocate_instance_handle(CHECK_0);

  int version = method->constants()->version();
  fill_in(element, method->method_holder(), method, version, bci, method->name(), CHECK_0);
  return element();
}

void java_lang_StackTraceElement::fill_in(Handle element,
                                          InstanceKlass* holder, const methodHandle& method,
                                          int version, int bci, Symbol* name, TRAPS) {
  assert(element->is_a(SystemDictionary::StackTraceElement_klass()), "sanity check");

  // Fill in class name
  ResourceMark rm(THREAD);
  const char* str = holder->external_name();
  oop classname = StringTable::intern((char*) str, CHECK);
  java_lang_StackTraceElement::set_declaringClass(element(), classname);
  java_lang_StackTraceElement::set_declaringClassObject(element(), holder->java_mirror());

  oop loader = holder->class_loader();
  if (loader != NULL) {
    oop loader_name = java_lang_ClassLoader::name(loader);
    if (loader_name != NULL)
      java_lang_StackTraceElement::set_classLoaderName(element(), loader_name);
  }

  // Fill in method name
  oop methodname = StringTable::intern(name, CHECK);
  java_lang_StackTraceElement::set_methodName(element(), methodname);

  // Fill in module name and version
  ModuleEntry* module = holder->module();
  if (module->is_named()) {
    oop module_name = StringTable::intern(module->name(), CHECK);
    java_lang_StackTraceElement::set_moduleName(element(), module_name);
    oop module_version;
    if (module->version() != NULL) {
      module_version = StringTable::intern(module->version(), CHECK);
    } else {
      module_version = NULL;
    }
    java_lang_StackTraceElement::set_moduleVersion(element(), module_version);
  }

  if (method() == NULL || !version_matches(method(), version)) {
    // The method was redefined, accurate line number information isn't available
    java_lang_StackTraceElement::set_fileName(element(), NULL);
    java_lang_StackTraceElement::set_lineNumber(element(), -1);
  } else {
    // Fill in source file name and line number.
    Symbol* source = Backtrace::get_source_file_name(holder, version);
    if (ShowHiddenFrames && source == NULL)
      source = vmSymbols::unknown_class_name();
    oop filename = StringTable::intern(source, CHECK);
    java_lang_StackTraceElement::set_fileName(element(), filename);

    int line_number = Backtrace::get_line_number(method, bci);
    java_lang_StackTraceElement::set_lineNumber(element(), line_number);
  }
}

Method* java_lang_StackFrameInfo::get_method(Handle stackFrame, InstanceKlass* holder, TRAPS) {
  Handle mname(THREAD, stackFrame->obj_field(_memberName_offset));
  Method* method = (Method*)java_lang_invoke_MemberName::vmtarget(mname());
  // we should expand MemberName::name when Throwable uses StackTrace
  // MethodHandles::expand_MemberName(mname, MethodHandles::_suppress_defc|MethodHandles::_suppress_type, CHECK_NULL);
  return method;
}

void java_lang_StackFrameInfo::set_method_and_bci(Handle stackFrame, const methodHandle& method, int bci, TRAPS) {
  // set Method* or mid/cpref
  Handle mname(Thread::current(), stackFrame->obj_field(_memberName_offset));
  InstanceKlass* ik = method->method_holder();
  CallInfo info(method(), ik, CHECK);
  MethodHandles::init_method_MemberName(mname, info);
  // set bci
  java_lang_StackFrameInfo::set_bci(stackFrame(), bci);
  // method may be redefined; store the version
  int version = method->constants()->version();
  assert((jushort)version == version, "version should be short");
  java_lang_StackFrameInfo::set_version(stackFrame(), (short)version);
}

void java_lang_StackFrameInfo::to_stack_trace_element(Handle stackFrame, Handle stack_trace_element, TRAPS) {
  ResourceMark rm(THREAD);
  Handle mname(THREAD, stackFrame->obj_field(java_lang_StackFrameInfo::_memberName_offset));
  Klass* clazz = java_lang_Class::as_Klass(java_lang_invoke_MemberName::clazz(mname()));
  InstanceKlass* holder = InstanceKlass::cast(clazz);
  Method* method = java_lang_StackFrameInfo::get_method(stackFrame, holder, CHECK);

  short version = stackFrame->short_field(_version_offset);
  short bci = stackFrame->short_field(_bci_offset);
  Symbol* name = method->name();
  java_lang_StackTraceElement::fill_in(stack_trace_element, holder, method, version, bci, name, CHECK);
}

#define STACKFRAMEINFO_FIELDS_DO(macro) \
  macro(_memberName_offset,     k, "memberName",  object_signature, false); \
  macro(_bci_offset,            k, "bci",         short_signature,  false)

void java_lang_StackFrameInfo::compute_offsets() {
  InstanceKlass* k = SystemDictionary::StackFrameInfo_klass();
  STACKFRAMEINFO_FIELDS_DO(FIELD_COMPUTE_OFFSET);
  STACKFRAMEINFO_INJECTED_FIELDS(INJECTED_FIELD_COMPUTE_OFFSET);
}

#if INCLUDE_CDS
void java_lang_StackFrameInfo::serialize(SerializeClosure* f) {
  STACKFRAMEINFO_FIELDS_DO(FIELD_SERIALIZE_OFFSET);
  STACKFRAMEINFO_INJECTED_FIELDS(INJECTED_FIELD_SERIALIZE_OFFSET);
}
#endif

#define LIVESTACKFRAMEINFO_FIELDS_DO(macro) \
  macro(_monitors_offset,   k, "monitors",    object_array_signature, false); \
  macro(_locals_offset,     k, "locals",      object_array_signature, false); \
  macro(_operands_offset,   k, "operands",    object_array_signature, false); \
  macro(_mode_offset,       k, "mode",        int_signature,          false)

void java_lang_LiveStackFrameInfo::compute_offsets() {
  InstanceKlass* k = SystemDictionary::LiveStackFrameInfo_klass();
  LIVESTACKFRAMEINFO_FIELDS_DO(FIELD_COMPUTE_OFFSET);
}

#if INCLUDE_CDS
void java_lang_LiveStackFrameInfo::serialize(SerializeClosure* f) {
  LIVESTACKFRAMEINFO_FIELDS_DO(FIELD_SERIALIZE_OFFSET);
}
#endif

#define ACCESSIBLEOBJECT_FIELDS_DO(macro) \
  macro(override_offset, k, "override", bool_signature, false)

void java_lang_reflect_AccessibleObject::compute_offsets() {
  InstanceKlass* k = SystemDictionary::reflect_AccessibleObject_klass();
  ACCESSIBLEOBJECT_FIELDS_DO(FIELD_COMPUTE_OFFSET);
}

#if INCLUDE_CDS
void java_lang_reflect_AccessibleObject::serialize(SerializeClosure* f) {
  ACCESSIBLEOBJECT_FIELDS_DO(FIELD_SERIALIZE_OFFSET);
}
#endif

jboolean java_lang_reflect_AccessibleObject::override(oop reflect) {
  assert(Universe::is_fully_initialized(), "Need to find another solution to the reflection problem");
  return (jboolean) reflect->bool_field(override_offset);
}

void java_lang_reflect_AccessibleObject::set_override(oop reflect, jboolean value) {
  assert(Universe::is_fully_initialized(), "Need to find another solution to the reflection problem");
  reflect->bool_field_put(override_offset, (int) value);
}

#define METHOD_FIELDS_DO(macro) \
  macro(clazz_offset,          k, vmSymbols::clazz_name(),          class_signature,       false); \
  macro(name_offset,           k, vmSymbols::name_name(),           string_signature,      false); \
  macro(returnType_offset,     k, vmSymbols::returnType_name(),     class_signature,       false); \
  macro(parameterTypes_offset, k, vmSymbols::parameterTypes_name(), class_array_signature, false); \
  macro(exceptionTypes_offset, k, vmSymbols::exceptionTypes_name(), class_array_signature, false); \
  macro(slot_offset,           k, vmSymbols::slot_name(),           int_signature,         false); \
  macro(modifiers_offset,      k, vmSymbols::modifiers_name(),      int_signature,         false); \
  macro##_OPTIONAL(signature_offset,             k, vmSymbols::signature_name(),             string_signature); \
  macro##_OPTIONAL(annotations_offset,           k, vmSymbols::annotations_name(),           byte_array_signature); \
  macro##_OPTIONAL(parameter_annotations_offset, k, vmSymbols::parameter_annotations_name(), byte_array_signature); \
  macro##_OPTIONAL(annotation_default_offset,    k, vmSymbols::annotation_default_name(),    byte_array_signature); \
  macro##_OPTIONAL(type_annotations_offset,      k, vmSymbols::type_annotations_name(),      byte_array_signature)

void java_lang_reflect_Method::compute_offsets() {
  InstanceKlass* k = SystemDictionary::reflect_Method_klass();
  // The generic signature and annotations fields are only present in 1.5
  signature_offset = -1;
  annotations_offset = -1;
  parameter_annotations_offset = -1;
  annotation_default_offset = -1;
  type_annotations_offset = -1;
  METHOD_FIELDS_DO(FIELD_COMPUTE_OFFSET);
}

#if INCLUDE_CDS
void java_lang_reflect_Method::serialize(SerializeClosure* f) {
  METHOD_FIELDS_DO(FIELD_SERIALIZE_OFFSET);
}
#endif

Handle java_lang_reflect_Method::create(TRAPS) {
  assert(Universe::is_fully_initialized(), "Need to find another solution to the reflection problem");
  Klass* klass = SystemDictionary::reflect_Method_klass();
  // This class is eagerly initialized during VM initialization, since we keep a refence
  // to one of the methods
  assert(InstanceKlass::cast(klass)->is_initialized(), "must be initialized");
  return InstanceKlass::cast(klass)->allocate_instance_handle(THREAD);
}

oop java_lang_reflect_Method::clazz(oop reflect) {
  assert(Universe::is_fully_initialized(), "Need to find another solution to the reflection problem");
  return reflect->obj_field(clazz_offset);
}

void java_lang_reflect_Method::set_clazz(oop reflect, oop value) {
  assert(Universe::is_fully_initialized(), "Need to find another solution to the reflection problem");
   reflect->obj_field_put(clazz_offset, value);
}

int java_lang_reflect_Method::slot(oop reflect) {
  assert(Universe::is_fully_initialized(), "Need to find another solution to the reflection problem");
  return reflect->int_field(slot_offset);
}

void java_lang_reflect_Method::set_slot(oop reflect, int value) {
  assert(Universe::is_fully_initialized(), "Need to find another solution to the reflection problem");
  reflect->int_field_put(slot_offset, value);
}

oop java_lang_reflect_Method::name(oop method) {
  assert(Universe::is_fully_initialized(), "Need to find another solution to the reflection problem");
  return method->obj_field(name_offset);
}

void java_lang_reflect_Method::set_name(oop method, oop value) {
  assert(Universe::is_fully_initialized(), "Need to find another solution to the reflection problem");
  method->obj_field_put(name_offset, value);
}

oop java_lang_reflect_Method::return_type(oop method) {
  assert(Universe::is_fully_initialized(), "Need to find another solution to the reflection problem");
  return method->obj_field(returnType_offset);
}

void java_lang_reflect_Method::set_return_type(oop method, oop value) {
  assert(Universe::is_fully_initialized(), "Need to find another solution to the reflection problem");
  method->obj_field_put(returnType_offset, value);
}

oop java_lang_reflect_Method::parameter_types(oop method) {
  assert(Universe::is_fully_initialized(), "Need to find another solution to the reflection problem");
  return method->obj_field(parameterTypes_offset);
}

void java_lang_reflect_Method::set_parameter_types(oop method, oop value) {
  assert(Universe::is_fully_initialized(), "Need to find another solution to the reflection problem");
  method->obj_field_put(parameterTypes_offset, value);
}

oop java_lang_reflect_Method::exception_types(oop method) {
  assert(Universe::is_fully_initialized(), "Need to find another solution to the reflection problem");
  return method->obj_field(exceptionTypes_offset);
}

void java_lang_reflect_Method::set_exception_types(oop method, oop value) {
  assert(Universe::is_fully_initialized(), "Need to find another solution to the reflection problem");
  method->obj_field_put(exceptionTypes_offset, value);
}

int java_lang_reflect_Method::modifiers(oop method) {
  assert(Universe::is_fully_initialized(), "Need to find another solution to the reflection problem");
  return method->int_field(modifiers_offset);
}

void java_lang_reflect_Method::set_modifiers(oop method, int value) {
  assert(Universe::is_fully_initialized(), "Need to find another solution to the reflection problem");
  method->int_field_put(modifiers_offset, value);
}

bool java_lang_reflect_Method::has_signature_field() {
  return (signature_offset >= 0);
}

oop java_lang_reflect_Method::signature(oop method) {
  assert(Universe::is_fully_initialized(), "Need to find another solution to the reflection problem");
  assert(has_signature_field(), "signature field must be present");
  return method->obj_field(signature_offset);
}

void java_lang_reflect_Method::set_signature(oop method, oop value) {
  assert(Universe::is_fully_initialized(), "Need to find another solution to the reflection problem");
  assert(has_signature_field(), "signature field must be present");
  method->obj_field_put(signature_offset, value);
}

bool java_lang_reflect_Method::has_annotations_field() {
  return (annotations_offset >= 0);
}

oop java_lang_reflect_Method::annotations(oop method) {
  assert(Universe::is_fully_initialized(), "Need to find another solution to the reflection problem");
  assert(has_annotations_field(), "annotations field must be present");
  return method->obj_field(annotations_offset);
}

void java_lang_reflect_Method::set_annotations(oop method, oop value) {
  assert(Universe::is_fully_initialized(), "Need to find another solution to the reflection problem");
  assert(has_annotations_field(), "annotations field must be present");
  method->obj_field_put(annotations_offset, value);
}

bool java_lang_reflect_Method::has_parameter_annotations_field() {
  return (parameter_annotations_offset >= 0);
}

oop java_lang_reflect_Method::parameter_annotations(oop method) {
  assert(Universe::is_fully_initialized(), "Need to find another solution to the reflection problem");
  assert(has_parameter_annotations_field(), "parameter annotations field must be present");
  return method->obj_field(parameter_annotations_offset);
}

void java_lang_reflect_Method::set_parameter_annotations(oop method, oop value) {
  assert(Universe::is_fully_initialized(), "Need to find another solution to the reflection problem");
  assert(has_parameter_annotations_field(), "parameter annotations field must be present");
  method->obj_field_put(parameter_annotations_offset, value);
}

bool java_lang_reflect_Method::has_annotation_default_field() {
  return (annotation_default_offset >= 0);
}

oop java_lang_reflect_Method::annotation_default(oop method) {
  assert(Universe::is_fully_initialized(), "Need to find another solution to the reflection problem");
  assert(has_annotation_default_field(), "annotation default field must be present");
  return method->obj_field(annotation_default_offset);
}

void java_lang_reflect_Method::set_annotation_default(oop method, oop value) {
  assert(Universe::is_fully_initialized(), "Need to find another solution to the reflection problem");
  assert(has_annotation_default_field(), "annotation default field must be present");
  method->obj_field_put(annotation_default_offset, value);
}

bool java_lang_reflect_Method::has_type_annotations_field() {
  return (type_annotations_offset >= 0);
}

oop java_lang_reflect_Method::type_annotations(oop method) {
  assert(Universe::is_fully_initialized(), "Need to find another solution to the reflection problem");
  assert(has_type_annotations_field(), "type_annotations field must be present");
  return method->obj_field(type_annotations_offset);
}

void java_lang_reflect_Method::set_type_annotations(oop method, oop value) {
  assert(Universe::is_fully_initialized(), "Need to find another solution to the reflection problem");
  assert(has_type_annotations_field(), "type_annotations field must be present");
  method->obj_field_put(type_annotations_offset, value);
}

#define CONSTRUCTOR_FIELDS_DO(macro) \
  macro(clazz_offset,          k, vmSymbols::clazz_name(),          class_signature,       false); \
  macro(parameterTypes_offset, k, vmSymbols::parameterTypes_name(), class_array_signature, false); \
  macro(exceptionTypes_offset, k, vmSymbols::exceptionTypes_name(), class_array_signature, false); \
  macro(slot_offset,           k, vmSymbols::slot_name(),           int_signature,         false); \
  macro(modifiers_offset,      k, vmSymbols::modifiers_name(),      int_signature,         false); \
  macro##_OPTIONAL(signature_offset,             k, vmSymbols::signature_name(),             string_signature); \
  macro##_OPTIONAL(annotations_offset,           k, vmSymbols::annotations_name(),           byte_array_signature); \
  macro##_OPTIONAL(parameter_annotations_offset, k, vmSymbols::parameter_annotations_name(), byte_array_signature); \
  macro##_OPTIONAL(type_annotations_offset,      k, vmSymbols::type_annotations_name(),      byte_array_signature)


void java_lang_reflect_Constructor::compute_offsets() {
  InstanceKlass* k = SystemDictionary::reflect_Constructor_klass();
  // The generic signature and annotations fields are only present in 1.5
  signature_offset = -1;
  annotations_offset = -1;
  parameter_annotations_offset = -1;
  type_annotations_offset = -1;
  CONSTRUCTOR_FIELDS_DO(FIELD_COMPUTE_OFFSET);
}

#if INCLUDE_CDS
void java_lang_reflect_Constructor::serialize(SerializeClosure* f) {
  CONSTRUCTOR_FIELDS_DO(FIELD_SERIALIZE_OFFSET);
}
#endif

Handle java_lang_reflect_Constructor::create(TRAPS) {
  assert(Universe::is_fully_initialized(), "Need to find another solution to the reflection problem");
  Symbol* name = vmSymbols::java_lang_reflect_Constructor();
  Klass* k = SystemDictionary::resolve_or_fail(name, true, CHECK_NH);
  InstanceKlass* ik = InstanceKlass::cast(k);
  // Ensure it is initialized
  ik->initialize(CHECK_NH);
  return ik->allocate_instance_handle(THREAD);
}

oop java_lang_reflect_Constructor::clazz(oop reflect) {
  assert(Universe::is_fully_initialized(), "Need to find another solution to the reflection problem");
  return reflect->obj_field(clazz_offset);
}

void java_lang_reflect_Constructor::set_clazz(oop reflect, oop value) {
  assert(Universe::is_fully_initialized(), "Need to find another solution to the reflection problem");
   reflect->obj_field_put(clazz_offset, value);
}

oop java_lang_reflect_Constructor::parameter_types(oop constructor) {
  assert(Universe::is_fully_initialized(), "Need to find another solution to the reflection problem");
  return constructor->obj_field(parameterTypes_offset);
}

void java_lang_reflect_Constructor::set_parameter_types(oop constructor, oop value) {
  assert(Universe::is_fully_initialized(), "Need to find another solution to the reflection problem");
  constructor->obj_field_put(parameterTypes_offset, value);
}

oop java_lang_reflect_Constructor::exception_types(oop constructor) {
  assert(Universe::is_fully_initialized(), "Need to find another solution to the reflection problem");
  return constructor->obj_field(exceptionTypes_offset);
}

void java_lang_reflect_Constructor::set_exception_types(oop constructor, oop value) {
  assert(Universe::is_fully_initialized(), "Need to find another solution to the reflection problem");
  constructor->obj_field_put(exceptionTypes_offset, value);
}

int java_lang_reflect_Constructor::slot(oop reflect) {
  assert(Universe::is_fully_initialized(), "Need to find another solution to the reflection problem");
  return reflect->int_field(slot_offset);
}

void java_lang_reflect_Constructor::set_slot(oop reflect, int value) {
  assert(Universe::is_fully_initialized(), "Need to find another solution to the reflection problem");
  reflect->int_field_put(slot_offset, value);
}

int java_lang_reflect_Constructor::modifiers(oop constructor) {
  assert(Universe::is_fully_initialized(), "Need to find another solution to the reflection problem");
  return constructor->int_field(modifiers_offset);
}

void java_lang_reflect_Constructor::set_modifiers(oop constructor, int value) {
  assert(Universe::is_fully_initialized(), "Need to find another solution to the reflection problem");
  constructor->int_field_put(modifiers_offset, value);
}

bool java_lang_reflect_Constructor::has_signature_field() {
  return (signature_offset >= 0);
}

oop java_lang_reflect_Constructor::signature(oop constructor) {
  assert(Universe::is_fully_initialized(), "Need to find another solution to the reflection problem");
  assert(has_signature_field(), "signature field must be present");
  return constructor->obj_field(signature_offset);
}

void java_lang_reflect_Constructor::set_signature(oop constructor, oop value) {
  assert(Universe::is_fully_initialized(), "Need to find another solution to the reflection problem");
  assert(has_signature_field(), "signature field must be present");
  constructor->obj_field_put(signature_offset, value);
}

bool java_lang_reflect_Constructor::has_annotations_field() {
  return (annotations_offset >= 0);
}

oop java_lang_reflect_Constructor::annotations(oop constructor) {
  assert(Universe::is_fully_initialized(), "Need to find another solution to the reflection problem");
  assert(has_annotations_field(), "annotations field must be present");
  return constructor->obj_field(annotations_offset);
}

void java_lang_reflect_Constructor::set_annotations(oop constructor, oop value) {
  assert(Universe::is_fully_initialized(), "Need to find another solution to the reflection problem");
  assert(has_annotations_field(), "annotations field must be present");
  constructor->obj_field_put(annotations_offset, value);
}

bool java_lang_reflect_Constructor::has_parameter_annotations_field() {
  return (parameter_annotations_offset >= 0);
}

oop java_lang_reflect_Constructor::parameter_annotations(oop method) {
  assert(Universe::is_fully_initialized(), "Need to find another solution to the reflection problem");
  assert(has_parameter_annotations_field(), "parameter annotations field must be present");
  return method->obj_field(parameter_annotations_offset);
}

void java_lang_reflect_Constructor::set_parameter_annotations(oop method, oop value) {
  assert(Universe::is_fully_initialized(), "Need to find another solution to the reflection problem");
  assert(has_parameter_annotations_field(), "parameter annotations field must be present");
  method->obj_field_put(parameter_annotations_offset, value);
}

bool java_lang_reflect_Constructor::has_type_annotations_field() {
  return (type_annotations_offset >= 0);
}

oop java_lang_reflect_Constructor::type_annotations(oop constructor) {
  assert(Universe::is_fully_initialized(), "Need to find another solution to the reflection problem");
  assert(has_type_annotations_field(), "type_annotations field must be present");
  return constructor->obj_field(type_annotations_offset);
}

void java_lang_reflect_Constructor::set_type_annotations(oop constructor, oop value) {
  assert(Universe::is_fully_initialized(), "Need to find another solution to the reflection problem");
  assert(has_type_annotations_field(), "type_annotations field must be present");
  constructor->obj_field_put(type_annotations_offset, value);
}

#define FIELD_FIELDS_DO(macro) \
  macro(clazz_offset,     k, vmSymbols::clazz_name(),     class_signature,  false); \
  macro(name_offset,      k, vmSymbols::name_name(),      string_signature, false); \
  macro(type_offset,      k, vmSymbols::type_name(),      class_signature,  false); \
  macro(slot_offset,      k, vmSymbols::slot_name(),      int_signature,    false); \
  macro(modifiers_offset, k, vmSymbols::modifiers_name(), int_signature,    false); \
  macro##_OPTIONAL(signature_offset,        k, vmSymbols::signature_name(), string_signature); \
  macro##_OPTIONAL(annotations_offset,      k, vmSymbols::annotations_name(),  byte_array_signature); \
  macro##_OPTIONAL(type_annotations_offset, k, vmSymbols::type_annotations_name(),  byte_array_signature)

void java_lang_reflect_Field::compute_offsets() {
  InstanceKlass* k = SystemDictionary::reflect_Field_klass();
  // The generic signature and annotations fields are only present in 1.5
  signature_offset = -1;
  annotations_offset = -1;
  type_annotations_offset = -1;
  FIELD_FIELDS_DO(FIELD_COMPUTE_OFFSET);
}

#if INCLUDE_CDS
void java_lang_reflect_Field::serialize(SerializeClosure* f) {
  FIELD_FIELDS_DO(FIELD_SERIALIZE_OFFSET);
}
#endif

Handle java_lang_reflect_Field::create(TRAPS) {
  assert(Universe::is_fully_initialized(), "Need to find another solution to the reflection problem");
  Symbol* name = vmSymbols::java_lang_reflect_Field();
  Klass* k = SystemDictionary::resolve_or_fail(name, true, CHECK_NH);
  InstanceKlass* ik = InstanceKlass::cast(k);
  // Ensure it is initialized
  ik->initialize(CHECK_NH);
  return ik->allocate_instance_handle(THREAD);
}

oop java_lang_reflect_Field::clazz(oop reflect) {
  assert(Universe::is_fully_initialized(), "Need to find another solution to the reflection problem");
  return reflect->obj_field(clazz_offset);
}

void java_lang_reflect_Field::set_clazz(oop reflect, oop value) {
  assert(Universe::is_fully_initialized(), "Need to find another solution to the reflection problem");
   reflect->obj_field_put(clazz_offset, value);
}

oop java_lang_reflect_Field::name(oop field) {
  assert(Universe::is_fully_initialized(), "Need to find another solution to the reflection problem");
  return field->obj_field(name_offset);
}

void java_lang_reflect_Field::set_name(oop field, oop value) {
  assert(Universe::is_fully_initialized(), "Need to find another solution to the reflection problem");
  field->obj_field_put(name_offset, value);
}

oop java_lang_reflect_Field::type(oop field) {
  assert(Universe::is_fully_initialized(), "Need to find another solution to the reflection problem");
  return field->obj_field(type_offset);
}

void java_lang_reflect_Field::set_type(oop field, oop value) {
  assert(Universe::is_fully_initialized(), "Need to find another solution to the reflection problem");
  field->obj_field_put(type_offset, value);
}

int java_lang_reflect_Field::slot(oop reflect) {
  assert(Universe::is_fully_initialized(), "Need to find another solution to the reflection problem");
  return reflect->int_field(slot_offset);
}

void java_lang_reflect_Field::set_slot(oop reflect, int value) {
  assert(Universe::is_fully_initialized(), "Need to find another solution to the reflection problem");
  reflect->int_field_put(slot_offset, value);
}

int java_lang_reflect_Field::modifiers(oop field) {
  assert(Universe::is_fully_initialized(), "Need to find another solution to the reflection problem");
  return field->int_field(modifiers_offset);
}

void java_lang_reflect_Field::set_modifiers(oop field, int value) {
  assert(Universe::is_fully_initialized(), "Need to find another solution to the reflection problem");
  field->int_field_put(modifiers_offset, value);
}

bool java_lang_reflect_Field::has_signature_field() {
  return (signature_offset >= 0);
}

oop java_lang_reflect_Field::signature(oop field) {
  assert(Universe::is_fully_initialized(), "Need to find another solution to the reflection problem");
  assert(has_signature_field(), "signature field must be present");
  return field->obj_field(signature_offset);
}

void java_lang_reflect_Field::set_signature(oop field, oop value) {
  assert(Universe::is_fully_initialized(), "Need to find another solution to the reflection problem");
  assert(has_signature_field(), "signature field must be present");
  field->obj_field_put(signature_offset, value);
}

bool java_lang_reflect_Field::has_annotations_field() {
  return (annotations_offset >= 0);
}

oop java_lang_reflect_Field::annotations(oop field) {
  assert(Universe::is_fully_initialized(), "Need to find another solution to the reflection problem");
  assert(has_annotations_field(), "annotations field must be present");
  return field->obj_field(annotations_offset);
}

void java_lang_reflect_Field::set_annotations(oop field, oop value) {
  assert(Universe::is_fully_initialized(), "Need to find another solution to the reflection problem");
  assert(has_annotations_field(), "annotations field must be present");
  field->obj_field_put(annotations_offset, value);
}

bool java_lang_reflect_Field::has_type_annotations_field() {
  return (type_annotations_offset >= 0);
}

oop java_lang_reflect_Field::type_annotations(oop field) {
  assert(Universe::is_fully_initialized(), "Need to find another solution to the reflection problem");
  assert(has_type_annotations_field(), "type_annotations field must be present");
  return field->obj_field(type_annotations_offset);
}

void java_lang_reflect_Field::set_type_annotations(oop field, oop value) {
  assert(Universe::is_fully_initialized(), "Need to find another solution to the reflection problem");
  assert(has_type_annotations_field(), "type_annotations field must be present");
  field->obj_field_put(type_annotations_offset, value);
}

#define CONSTANTPOOL_FIELDS_DO(macro) \
  macro(_oop_offset, k, "constantPoolOop", object_signature, false)

void reflect_ConstantPool::compute_offsets() {
  InstanceKlass* k = SystemDictionary::reflect_ConstantPool_klass();
  // The field is called ConstantPool* in the sun.reflect.ConstantPool class.
  CONSTANTPOOL_FIELDS_DO(FIELD_COMPUTE_OFFSET);
}

#if INCLUDE_CDS
void reflect_ConstantPool::serialize(SerializeClosure* f) {
  CONSTANTPOOL_FIELDS_DO(FIELD_SERIALIZE_OFFSET);
}
#endif

#define PARAMETER_FIELDS_DO(macro) \
  macro(name_offset,        k, vmSymbols::name_name(),        string_signature, false); \
  macro(modifiers_offset,   k, vmSymbols::modifiers_name(),   int_signature,    false); \
  macro(index_offset,       k, vmSymbols::index_name(),       int_signature,    false); \
  macro(executable_offset,  k, vmSymbols::executable_name(),  executable_signature, false)

void java_lang_reflect_Parameter::compute_offsets() {
  InstanceKlass* k = SystemDictionary::reflect_Parameter_klass();
  PARAMETER_FIELDS_DO(FIELD_COMPUTE_OFFSET);
}

#if INCLUDE_CDS
void java_lang_reflect_Parameter::serialize(SerializeClosure* f) {
  PARAMETER_FIELDS_DO(FIELD_SERIALIZE_OFFSET);
}
#endif

Handle java_lang_reflect_Parameter::create(TRAPS) {
  assert(Universe::is_fully_initialized(), "Need to find another solution to the reflection problem");
  Symbol* name = vmSymbols::java_lang_reflect_Parameter();
  Klass* k = SystemDictionary::resolve_or_fail(name, true, CHECK_NH);
  InstanceKlass* ik = InstanceKlass::cast(k);
  // Ensure it is initialized
  ik->initialize(CHECK_NH);
  return ik->allocate_instance_handle(THREAD);
}

oop java_lang_reflect_Parameter::name(oop param) {
  assert(Universe::is_fully_initialized(), "Need to find another solution to the reflection problem");
  return param->obj_field(name_offset);
}

void java_lang_reflect_Parameter::set_name(oop param, oop value) {
  assert(Universe::is_fully_initialized(), "Need to find another solution to the reflection problem");
  param->obj_field_put(name_offset, value);
}

int java_lang_reflect_Parameter::modifiers(oop param) {
  assert(Universe::is_fully_initialized(), "Need to find another solution to the reflection problem");
  return param->int_field(modifiers_offset);
}

void java_lang_reflect_Parameter::set_modifiers(oop param, int value) {
  assert(Universe::is_fully_initialized(), "Need to find another solution to the reflection problem");
  param->int_field_put(modifiers_offset, value);
}

int java_lang_reflect_Parameter::index(oop param) {
  assert(Universe::is_fully_initialized(), "Need to find another solution to the reflection problem");
  return param->int_field(index_offset);
}

void java_lang_reflect_Parameter::set_index(oop param, int value) {
  assert(Universe::is_fully_initialized(), "Need to find another solution to the reflection problem");
  param->int_field_put(index_offset, value);
}

oop java_lang_reflect_Parameter::executable(oop param) {
  assert(Universe::is_fully_initialized(), "Need to find another solution to the reflection problem");
  return param->obj_field(executable_offset);
}

void java_lang_reflect_Parameter::set_executable(oop param, oop value) {
  assert(Universe::is_fully_initialized(), "Need to find another solution to the reflection problem");
  param->obj_field_put(executable_offset, value);
}


int java_lang_Module::loader_offset;
int java_lang_Module::name_offset;
int java_lang_Module::_module_entry_offset = -1;

Handle java_lang_Module::create(Handle loader, Handle module_name, TRAPS) {
  assert(Universe::is_fully_initialized(), "Need to find another solution to the reflection problem");

  Symbol* name = vmSymbols::java_lang_Module();
  Klass* k = SystemDictionary::resolve_or_fail(name, true, CHECK_NH);
  InstanceKlass* ik = InstanceKlass::cast(k);
  Handle jlmh = ik->allocate_instance_handle(CHECK_NH);
  JavaValue result(T_VOID);
  JavaCalls::call_special(&result, jlmh, ik,
                          vmSymbols::object_initializer_name(),
                          vmSymbols::java_lang_module_init_signature(),
                          loader, module_name, CHECK_NH);
  return jlmh;
}

#define MODULE_FIELDS_DO(macro) \
  macro(loader_offset,  k, vmSymbols::loader_name(),  classloader_signature, false); \
  macro(name_offset,    k, vmSymbols::name_name(),    string_signature,      false)

void java_lang_Module::compute_offsets() {
  InstanceKlass* k = SystemDictionary::Module_klass();
  MODULE_FIELDS_DO(FIELD_COMPUTE_OFFSET);
  MODULE_INJECTED_FIELDS(INJECTED_FIELD_COMPUTE_OFFSET);
}

#if INCLUDE_CDS
void java_lang_Module::serialize(SerializeClosure* f) {
  MODULE_FIELDS_DO(FIELD_SERIALIZE_OFFSET);
  MODULE_INJECTED_FIELDS(INJECTED_FIELD_SERIALIZE_OFFSET);
}
#endif

oop java_lang_Module::loader(oop module) {
  assert(Universe::is_fully_initialized(), "Need to find another solution to the reflection problem");
  return module->obj_field(loader_offset);
}

void java_lang_Module::set_loader(oop module, oop value) {
  assert(Universe::is_fully_initialized(), "Need to find another solution to the reflection problem");
  module->obj_field_put(loader_offset, value);
}

oop java_lang_Module::name(oop module) {
  assert(Universe::is_fully_initialized(), "Need to find another solution to the reflection problem");
  return module->obj_field(name_offset);
}

void java_lang_Module::set_name(oop module, oop value) {
  assert(Universe::is_fully_initialized(), "Need to find another solution to the reflection problem");
  module->obj_field_put(name_offset, value);
}

ModuleEntry* java_lang_Module::module_entry(oop module) {
  assert(_module_entry_offset != -1, "Uninitialized module_entry_offset");
  assert(module != NULL, "module can't be null");
  assert(oopDesc::is_oop(module), "module must be oop");

  ModuleEntry* module_entry = (ModuleEntry*)module->address_field(_module_entry_offset);
  if (module_entry == NULL) {
    // If the inject field containing the ModuleEntry* is null then return the
    // class loader's unnamed module.
    oop loader = java_lang_Module::loader(module);
    Handle h_loader = Handle(Thread::current(), loader);
    ClassLoaderData* loader_cld = SystemDictionary::register_loader(h_loader);
    return loader_cld->unnamed_module();
  }
  return module_entry;
}

void java_lang_Module::set_module_entry(oop module, ModuleEntry* module_entry) {
  assert(_module_entry_offset != -1, "Uninitialized module_entry_offset");
  assert(module != NULL, "module can't be null");
  assert(oopDesc::is_oop(module), "module must be oop");
  module->address_field_put(_module_entry_offset, (address)module_entry);
}

Handle reflect_ConstantPool::create(TRAPS) {
  assert(Universe::is_fully_initialized(), "Need to find another solution to the reflection problem");
  InstanceKlass* k = SystemDictionary::reflect_ConstantPool_klass();
  // Ensure it is initialized
  k->initialize(CHECK_NH);
  return k->allocate_instance_handle(THREAD);
}


void reflect_ConstantPool::set_cp(oop reflect, ConstantPool* value) {
  assert(Universe::is_fully_initialized(), "Need to find another solution to the reflection problem");
  oop mirror = value->pool_holder()->java_mirror();
  // Save the mirror to get back the constant pool.
  reflect->obj_field_put(_oop_offset, mirror);
}

ConstantPool* reflect_ConstantPool::get_cp(oop reflect) {
  assert(Universe::is_fully_initialized(), "Need to find another solution to the reflection problem");

  oop mirror = reflect->obj_field(_oop_offset);
  Klass* k = java_lang_Class::as_Klass(mirror);
  assert(k->is_instance_klass(), "Must be");

  // Get the constant pool back from the klass.  Since class redefinition
  // merges the new constant pool into the old, this is essentially the
  // same constant pool as the original.  If constant pool merging is
  // no longer done in the future, this will have to change to save
  // the original.
  return InstanceKlass::cast(k)->constants();
}

#define UNSAFESTATICFIELDACCESSORIMPL_FIELDS_DO(macro) \
  macro(_base_offset, k, "base", object_signature, false)

void reflect_UnsafeStaticFieldAccessorImpl::compute_offsets() {
  InstanceKlass* k = SystemDictionary::reflect_UnsafeStaticFieldAccessorImpl_klass();
  UNSAFESTATICFIELDACCESSORIMPL_FIELDS_DO(FIELD_COMPUTE_OFFSET);
}

#if INCLUDE_CDS
void reflect_UnsafeStaticFieldAccessorImpl::serialize(SerializeClosure* f) {
  UNSAFESTATICFIELDACCESSORIMPL_FIELDS_DO(FIELD_SERIALIZE_OFFSET);
}
#endif

oop java_lang_boxing_object::initialize_and_allocate(BasicType type, TRAPS) {
  Klass* k = SystemDictionary::box_klass(type);
  if (k == NULL)  return NULL;
  InstanceKlass* ik = InstanceKlass::cast(k);
  if (!ik->is_initialized())  ik->initialize(CHECK_0);
  return ik->allocate_instance(THREAD);
}


oop java_lang_boxing_object::create(BasicType type, jvalue* value, TRAPS) {
  oop box = initialize_and_allocate(type, CHECK_0);
  if (box == NULL)  return NULL;
  switch (type) {
    case T_BOOLEAN:
      box->bool_field_put(value_offset, value->z);
      break;
    case T_CHAR:
      box->char_field_put(value_offset, value->c);
      break;
    case T_FLOAT:
      box->float_field_put(value_offset, value->f);
      break;
    case T_DOUBLE:
      box->double_field_put(long_value_offset, value->d);
      break;
    case T_BYTE:
      box->byte_field_put(value_offset, value->b);
      break;
    case T_SHORT:
      box->short_field_put(value_offset, value->s);
      break;
    case T_INT:
      box->int_field_put(value_offset, value->i);
      break;
    case T_LONG:
      box->long_field_put(long_value_offset, value->j);
      break;
    default:
      return NULL;
  }
  return box;
}


BasicType java_lang_boxing_object::basic_type(oop box) {
  if (box == NULL)  return T_ILLEGAL;
  BasicType type = SystemDictionary::box_klass_type(box->klass());
  if (type == T_OBJECT)         // 'unknown' value returned by SD::bkt
    return T_ILLEGAL;
  return type;
}


BasicType java_lang_boxing_object::get_value(oop box, jvalue* value) {
  BasicType type = SystemDictionary::box_klass_type(box->klass());
  switch (type) {
  case T_BOOLEAN:
    value->z = box->bool_field(value_offset);
    break;
  case T_CHAR:
    value->c = box->char_field(value_offset);
    break;
  case T_FLOAT:
    value->f = box->float_field(value_offset);
    break;
  case T_DOUBLE:
    value->d = box->double_field(long_value_offset);
    break;
  case T_BYTE:
    value->b = box->byte_field(value_offset);
    break;
  case T_SHORT:
    value->s = box->short_field(value_offset);
    break;
  case T_INT:
    value->i = box->int_field(value_offset);
    break;
  case T_LONG:
    value->j = box->long_field(long_value_offset);
    break;
  default:
    return T_ILLEGAL;
  } // end switch
  return type;
}


BasicType java_lang_boxing_object::set_value(oop box, jvalue* value) {
  BasicType type = SystemDictionary::box_klass_type(box->klass());
  switch (type) {
  case T_BOOLEAN:
    box->bool_field_put(value_offset, value->z);
    break;
  case T_CHAR:
    box->char_field_put(value_offset, value->c);
    break;
  case T_FLOAT:
    box->float_field_put(value_offset, value->f);
    break;
  case T_DOUBLE:
    box->double_field_put(long_value_offset, value->d);
    break;
  case T_BYTE:
    box->byte_field_put(value_offset, value->b);
    break;
  case T_SHORT:
    box->short_field_put(value_offset, value->s);
    break;
  case T_INT:
    box->int_field_put(value_offset, value->i);
    break;
  case T_LONG:
    box->long_field_put(long_value_offset, value->j);
    break;
  default:
    return T_ILLEGAL;
  } // end switch
  return type;
}


void java_lang_boxing_object::print(BasicType type, jvalue* value, outputStream* st) {
  switch (type) {
  case T_BOOLEAN:   st->print("%s", value->z ? "true" : "false");   break;
  case T_CHAR:      st->print("%d", value->c);                      break;
  case T_BYTE:      st->print("%d", value->b);                      break;
  case T_SHORT:     st->print("%d", value->s);                      break;
  case T_INT:       st->print("%d", value->i);                      break;
  case T_LONG:      st->print(JLONG_FORMAT, value->j);              break;
  case T_FLOAT:     st->print("%f", value->f);                      break;
  case T_DOUBLE:    st->print("%lf", value->d);                     break;
  default:          st->print("type %d?", type);                    break;
  }
}

// Support for java_lang_ref_Reference

bool java_lang_ref_Reference::is_referent_field(oop obj, ptrdiff_t offset) {
  assert(obj != NULL, "sanity");
  if (offset != java_lang_ref_Reference::referent_offset) {
    return false;
  }

  Klass* k = obj->klass();
  if (!k->is_instance_klass()) {
    return false;
  }

  InstanceKlass* ik = InstanceKlass::cast(obj->klass());
  bool is_reference = ik->reference_type() != REF_NONE;
  assert(!is_reference || ik->is_subclass_of(SystemDictionary::Reference_klass()), "sanity");
  return is_reference;
}

// Support for java_lang_ref_SoftReference
//

#define SOFTREFERENCE_FIELDS_DO(macro) \
  macro(timestamp_offset,    k, "timestamp", long_signature, false); \
  macro(static_clock_offset, k, "clock",     long_signature, true)

void java_lang_ref_SoftReference::compute_offsets() {
  InstanceKlass* k = SystemDictionary::SoftReference_klass();
  SOFTREFERENCE_FIELDS_DO(FIELD_COMPUTE_OFFSET);
}

#if INCLUDE_CDS
void java_lang_ref_SoftReference::serialize(SerializeClosure* f) {
  SOFTREFERENCE_FIELDS_DO(FIELD_SERIALIZE_OFFSET);
}
#endif

jlong java_lang_ref_SoftReference::timestamp(oop ref) {
  return ref->long_field(timestamp_offset);
}

jlong java_lang_ref_SoftReference::clock() {
  InstanceKlass* ik = SystemDictionary::SoftReference_klass();
  oop base = ik->static_field_base_raw();
  return base->long_field(static_clock_offset);
}

void java_lang_ref_SoftReference::set_clock(jlong value) {
  InstanceKlass* ik = SystemDictionary::SoftReference_klass();
  oop base = ik->static_field_base_raw();
  base->long_field_put(static_clock_offset, value);
}

// Support for java_lang_ref_ReferenceQueue

oop java_lang_ref_ReferenceQueue::NULL_queue() {
  InstanceKlass* ik = SystemDictionary::ReferenceQueue_klass();
  oop mirror = ik->java_mirror();
  return mirror->obj_field(static_NULL_queue_offset);
}

oop java_lang_ref_ReferenceQueue::ENQUEUED_queue() {
  InstanceKlass* ik = SystemDictionary::ReferenceQueue_klass();
  oop mirror = ik->java_mirror();
  return mirror->obj_field(static_ENQUEUED_queue_offset);
}

void java_lang_ref_ReferenceQueue::compute_offsets() {
  InstanceKlass* k = SystemDictionary::ReferenceQueue_klass();
  compute_offset(static_NULL_queue_offset,
                 k,
                 vmSymbols::referencequeue_null_name(),
                 vmSymbols::referencequeue_signature(),
                 true /* is_static */);
  compute_offset(static_ENQUEUED_queue_offset,
                 k,
                 vmSymbols::referencequeue_enqueued_name(),
                 vmSymbols::referencequeue_signature(),
                 true /* is_static */);
}

// Support for java_lang_invoke_DirectMethodHandle

int java_lang_invoke_DirectMethodHandle::_member_offset;

oop java_lang_invoke_DirectMethodHandle::member(oop dmh) {
  oop member_name = NULL;
  assert(oopDesc::is_oop(dmh) && java_lang_invoke_DirectMethodHandle::is_instance(dmh),
         "a DirectMethodHandle oop is expected");
  return dmh->obj_field(member_offset_in_bytes());
}

#define DIRECTMETHODHANDLE_FIELDS_DO(macro) \
  macro(_member_offset, k, "member", java_lang_invoke_MemberName_signature, false)

void java_lang_invoke_DirectMethodHandle::compute_offsets() {
  InstanceKlass* k = SystemDictionary::DirectMethodHandle_klass();
  DIRECTMETHODHANDLE_FIELDS_DO(FIELD_COMPUTE_OFFSET);
}

#if INCLUDE_CDS
void java_lang_invoke_DirectMethodHandle::serialize(SerializeClosure* f) {
  DIRECTMETHODHANDLE_FIELDS_DO(FIELD_SERIALIZE_OFFSET);
}
#endif

// Support for java_lang_invoke_MethodHandle

int java_lang_invoke_MethodHandle::_type_offset;
int java_lang_invoke_MethodHandle::_form_offset;

int java_lang_invoke_MemberName::_clazz_offset;
int java_lang_invoke_MemberName::_name_offset;
int java_lang_invoke_MemberName::_type_offset;
int java_lang_invoke_MemberName::_flags_offset;
int java_lang_invoke_MemberName::_method_offset;
int java_lang_invoke_MemberName::_vmindex_offset;

int java_lang_invoke_ResolvedMethodName::_vmtarget_offset;
int java_lang_invoke_ResolvedMethodName::_vmholder_offset;

int java_lang_invoke_LambdaForm::_vmentry_offset;

#define METHODHANDLE_FIELDS_DO(macro) \
  macro(_type_offset, k, vmSymbols::type_name(), java_lang_invoke_MethodType_signature, false); \
  macro(_form_offset, k, "form",                 java_lang_invoke_LambdaForm_signature, false)

void java_lang_invoke_MethodHandle::compute_offsets() {
  InstanceKlass* k = SystemDictionary::MethodHandle_klass();
  METHODHANDLE_FIELDS_DO(FIELD_COMPUTE_OFFSET);
}

#if INCLUDE_CDS
void java_lang_invoke_MethodHandle::serialize(SerializeClosure* f) {
  METHODHANDLE_FIELDS_DO(FIELD_SERIALIZE_OFFSET);
}
#endif

#define MEMBERNAME_FIELDS_DO(macro) \
  macro(_clazz_offset,   k, vmSymbols::clazz_name(),   class_signature,  false); \
  macro(_name_offset,    k, vmSymbols::name_name(),    string_signature, false); \
  macro(_type_offset,    k, vmSymbols::type_name(),    object_signature, false); \
  macro(_flags_offset,   k, vmSymbols::flags_name(),   int_signature,    false); \
  macro(_method_offset,  k, vmSymbols::method_name(),  java_lang_invoke_ResolvedMethodName_signature, false)

void java_lang_invoke_MemberName::compute_offsets() {
  InstanceKlass* k = SystemDictionary::MemberName_klass();
  MEMBERNAME_FIELDS_DO(FIELD_COMPUTE_OFFSET);
  MEMBERNAME_INJECTED_FIELDS(INJECTED_FIELD_COMPUTE_OFFSET);
}

#if INCLUDE_CDS
void java_lang_invoke_MemberName::serialize(SerializeClosure* f) {
  MEMBERNAME_FIELDS_DO(FIELD_SERIALIZE_OFFSET);
  MEMBERNAME_INJECTED_FIELDS(INJECTED_FIELD_SERIALIZE_OFFSET);
}
#endif

void java_lang_invoke_ResolvedMethodName::compute_offsets() {
  InstanceKlass* k = SystemDictionary::ResolvedMethodName_klass();
  assert(k != NULL, "jdk mismatch");
  RESOLVEDMETHOD_INJECTED_FIELDS(INJECTED_FIELD_COMPUTE_OFFSET);
}

#if INCLUDE_CDS
void java_lang_invoke_ResolvedMethodName::serialize(SerializeClosure* f) {
  RESOLVEDMETHOD_INJECTED_FIELDS(INJECTED_FIELD_SERIALIZE_OFFSET);
}
#endif

#define LAMBDAFORM_FIELDS_DO(macro) \
  macro(_vmentry_offset, k, "vmentry", java_lang_invoke_MemberName_signature, false)

void java_lang_invoke_LambdaForm::compute_offsets() {
  InstanceKlass* k = SystemDictionary::LambdaForm_klass();
  assert (k != NULL, "jdk mismatch");
  LAMBDAFORM_FIELDS_DO(FIELD_COMPUTE_OFFSET);
}

#if INCLUDE_CDS
void java_lang_invoke_LambdaForm::serialize(SerializeClosure* f) {
  LAMBDAFORM_FIELDS_DO(FIELD_SERIALIZE_OFFSET);
}
#endif

bool java_lang_invoke_LambdaForm::is_instance(oop obj) {
  return obj != NULL && is_subclass(obj->klass());
}


oop java_lang_invoke_MethodHandle::type(oop mh) {
  return mh->obj_field(_type_offset);
}

void java_lang_invoke_MethodHandle::set_type(oop mh, oop mtype) {
  mh->obj_field_put(_type_offset, mtype);
}

oop java_lang_invoke_MethodHandle::form(oop mh) {
  assert(_form_offset != 0, "");
  return mh->obj_field(_form_offset);
}

void java_lang_invoke_MethodHandle::set_form(oop mh, oop lform) {
  assert(_form_offset != 0, "");
  mh->obj_field_put(_form_offset, lform);
}

/// MemberName accessors

oop java_lang_invoke_MemberName::clazz(oop mname) {
  assert(is_instance(mname), "wrong type");
  return mname->obj_field(_clazz_offset);
}

void java_lang_invoke_MemberName::set_clazz(oop mname, oop clazz) {
  assert(is_instance(mname), "wrong type");
  mname->obj_field_put(_clazz_offset, clazz);
}

oop java_lang_invoke_MemberName::name(oop mname) {
  assert(is_instance(mname), "wrong type");
  return mname->obj_field(_name_offset);
}

void java_lang_invoke_MemberName::set_name(oop mname, oop name) {
  assert(is_instance(mname), "wrong type");
  mname->obj_field_put(_name_offset, name);
}

oop java_lang_invoke_MemberName::type(oop mname) {
  assert(is_instance(mname), "wrong type");
  return mname->obj_field(_type_offset);
}

void java_lang_invoke_MemberName::set_type(oop mname, oop type) {
  assert(is_instance(mname), "wrong type");
  mname->obj_field_put(_type_offset, type);
}

int java_lang_invoke_MemberName::flags(oop mname) {
  assert(is_instance(mname), "wrong type");
  return mname->int_field(_flags_offset);
}

void java_lang_invoke_MemberName::set_flags(oop mname, int flags) {
  assert(is_instance(mname), "wrong type");
  mname->int_field_put(_flags_offset, flags);
}


// Return vmtarget from ResolvedMethodName method field through indirection
Method* java_lang_invoke_MemberName::vmtarget(oop mname) {
  assert(is_instance(mname), "wrong type");
  oop method = mname->obj_field(_method_offset);
  return method == NULL ? NULL : java_lang_invoke_ResolvedMethodName::vmtarget(method);
}

bool java_lang_invoke_MemberName::is_method(oop mname) {
  assert(is_instance(mname), "must be MemberName");
  return (flags(mname) & (MN_IS_METHOD | MN_IS_CONSTRUCTOR)) > 0;
}

void java_lang_invoke_MemberName::set_method(oop mname, oop resolved_method) {
  assert(is_instance(mname), "wrong type");
  mname->obj_field_put(_method_offset, resolved_method);
}

intptr_t java_lang_invoke_MemberName::vmindex(oop mname) {
  assert(is_instance(mname), "wrong type");
  return (intptr_t) mname->address_field(_vmindex_offset);
}

void java_lang_invoke_MemberName::set_vmindex(oop mname, intptr_t index) {
  assert(is_instance(mname), "wrong type");
  mname->address_field_put(_vmindex_offset, (address) index);
}


Method* java_lang_invoke_ResolvedMethodName::vmtarget(oop resolved_method) {
  assert(is_instance(resolved_method), "wrong type");
  Method* m = (Method*)resolved_method->address_field(_vmtarget_offset);
  assert(m->is_method(), "must be");
  return m;
}

// Used by redefinition to change Method* to new Method* with same hash (name, signature)
void java_lang_invoke_ResolvedMethodName::set_vmtarget(oop resolved_method, Method* m) {
  assert(is_instance(resolved_method), "wrong type");
  resolved_method->address_field_put(_vmtarget_offset, (address)m);
}

oop java_lang_invoke_ResolvedMethodName::find_resolved_method(const methodHandle& m, TRAPS) {
  // lookup ResolvedMethod oop in the table, or create a new one and intern it
  oop resolved_method = ResolvedMethodTable::find_method(m());
  if (resolved_method == NULL) {
    InstanceKlass* k = SystemDictionary::ResolvedMethodName_klass();
    if (!k->is_initialized()) {
      k->initialize(CHECK_NULL);
    }
    oop new_resolved_method = k->allocate_instance(CHECK_NULL);
    new_resolved_method->address_field_put(_vmtarget_offset, (address)m());
    // Add a reference to the loader (actually mirror because anonymous classes will not have
    // distinct loaders) to ensure the metadata is kept alive.
    // This mirror may be different than the one in clazz field.
    new_resolved_method->obj_field_put(_vmholder_offset, m->method_holder()->java_mirror());
    resolved_method = ResolvedMethodTable::add_method(Handle(THREAD, new_resolved_method));
  }
  return resolved_method;
}

oop java_lang_invoke_LambdaForm::vmentry(oop lform) {
  assert(is_instance(lform), "wrong type");
  return lform->obj_field(_vmentry_offset);
}


// Support for java_lang_invoke_MethodType

int java_lang_invoke_MethodType::_rtype_offset;
int java_lang_invoke_MethodType::_ptypes_offset;

#define METHODTYPE_FIELDS_DO(macro) \
  macro(_rtype_offset,  k, "rtype",  class_signature,       false); \
  macro(_ptypes_offset, k, "ptypes", class_array_signature, false)

void java_lang_invoke_MethodType::compute_offsets() {
  InstanceKlass* k = SystemDictionary::MethodType_klass();
  METHODTYPE_FIELDS_DO(FIELD_COMPUTE_OFFSET);
}

#if INCLUDE_CDS
void java_lang_invoke_MethodType::serialize(SerializeClosure* f) {
  METHODTYPE_FIELDS_DO(FIELD_SERIALIZE_OFFSET);
}
#endif

void java_lang_invoke_MethodType::print_signature(oop mt, outputStream* st) {
  st->print("(");
  objArrayOop pts = ptypes(mt);
  for (int i = 0, limit = pts->length(); i < limit; i++) {
    java_lang_Class::print_signature(pts->obj_at(i), st);
  }
  st->print(")");
  java_lang_Class::print_signature(rtype(mt), st);
}

Symbol* java_lang_invoke_MethodType::as_signature(oop mt, bool intern_if_not_found, TRAPS) {
  ResourceMark rm;
  stringStream buffer(128);
  print_signature(mt, &buffer);
  const char* sigstr =       buffer.base();
  int         siglen = (int) buffer.size();
  Symbol *name;
  if (!intern_if_not_found) {
    name = SymbolTable::probe(sigstr, siglen);
  } else {
    name = SymbolTable::new_symbol(sigstr, siglen, THREAD);
  }
  return name;
}

bool java_lang_invoke_MethodType::equals(oop mt1, oop mt2) {
  if (oopDesc::equals(mt1, mt2))
    return true;
<<<<<<< HEAD
  if (! oopDesc::equals(rtype(mt1), rtype(mt2)))
=======
  if (!oopDesc::equals(rtype(mt1), rtype(mt2)))
>>>>>>> 7d987653
    return false;
  if (ptype_count(mt1) != ptype_count(mt2))
    return false;
  for (int i = ptype_count(mt1) - 1; i >= 0; i--) {
<<<<<<< HEAD
    if (! oopDesc::equals(ptype(mt1, i), ptype(mt2, i)))
=======
    if (!oopDesc::equals(ptype(mt1, i), ptype(mt2, i)))
>>>>>>> 7d987653
      return false;
  }
  return true;
}

oop java_lang_invoke_MethodType::rtype(oop mt) {
  assert(is_instance(mt), "must be a MethodType");
  return mt->obj_field(_rtype_offset);
}

objArrayOop java_lang_invoke_MethodType::ptypes(oop mt) {
  assert(is_instance(mt), "must be a MethodType");
  return (objArrayOop) mt->obj_field(_ptypes_offset);
}

oop java_lang_invoke_MethodType::ptype(oop mt, int idx) {
  return ptypes(mt)->obj_at(idx);
}

int java_lang_invoke_MethodType::ptype_count(oop mt) {
  return ptypes(mt)->length();
}

int java_lang_invoke_MethodType::ptype_slot_count(oop mt) {
  objArrayOop pts = ptypes(mt);
  int count = pts->length();
  int slots = 0;
  for (int i = 0; i < count; i++) {
    BasicType bt = java_lang_Class::as_BasicType(pts->obj_at(i));
    slots += type2size[bt];
  }
  return slots;
}

int java_lang_invoke_MethodType::rtype_slot_count(oop mt) {
  BasicType bt = java_lang_Class::as_BasicType(rtype(mt));
  return type2size[bt];
}


// Support for java_lang_invoke_CallSite

int java_lang_invoke_CallSite::_target_offset;
int java_lang_invoke_CallSite::_context_offset;

#define CALLSITE_FIELDS_DO(macro) \
  macro(_target_offset,  k, "target", java_lang_invoke_MethodHandle_signature, false); \
  macro(_context_offset, k, "context", java_lang_invoke_MethodHandleNatives_CallSiteContext_signature, false)

void java_lang_invoke_CallSite::compute_offsets() {
  InstanceKlass* k = SystemDictionary::CallSite_klass();
  CALLSITE_FIELDS_DO(FIELD_COMPUTE_OFFSET);
}

#if INCLUDE_CDS
void java_lang_invoke_CallSite::serialize(SerializeClosure* f) {
  CALLSITE_FIELDS_DO(FIELD_SERIALIZE_OFFSET);
}
#endif

oop java_lang_invoke_CallSite::context(oop call_site) {
  assert(java_lang_invoke_CallSite::is_instance(call_site), "");

  oop dep_oop = call_site->obj_field(_context_offset);
  return dep_oop;
}

// Support for java_lang_invoke_MethodHandleNatives_CallSiteContext

int java_lang_invoke_MethodHandleNatives_CallSiteContext::_vmdependencies_offset;

void java_lang_invoke_MethodHandleNatives_CallSiteContext::compute_offsets() {
  InstanceKlass* k = SystemDictionary::Context_klass();
  CALLSITECONTEXT_INJECTED_FIELDS(INJECTED_FIELD_COMPUTE_OFFSET);
}

#if INCLUDE_CDS
void java_lang_invoke_MethodHandleNatives_CallSiteContext::serialize(SerializeClosure* f) {
  CALLSITECONTEXT_INJECTED_FIELDS(INJECTED_FIELD_SERIALIZE_OFFSET);
}
#endif

DependencyContext java_lang_invoke_MethodHandleNatives_CallSiteContext::vmdependencies(oop call_site) {
  assert(java_lang_invoke_MethodHandleNatives_CallSiteContext::is_instance(call_site), "");
  intptr_t* vmdeps_addr = (intptr_t*)call_site->field_addr(_vmdependencies_offset);
  DependencyContext dep_ctx(vmdeps_addr);
  return dep_ctx;
}

// Support for java_security_AccessControlContext

int java_security_AccessControlContext::_context_offset = 0;
int java_security_AccessControlContext::_privilegedContext_offset = 0;
int java_security_AccessControlContext::_isPrivileged_offset = 0;
int java_security_AccessControlContext::_isAuthorized_offset = -1;

#define ACCESSCONTROLCONTEXT_FIELDS_DO(macro) \
  macro(_context_offset,           k, "context",      protectiondomain_signature, false); \
  macro(_privilegedContext_offset, k, "privilegedContext", accesscontrolcontext_signature, false); \
  macro(_isPrivileged_offset,      k, "isPrivileged", bool_signature, false); \
  macro(_isAuthorized_offset,      k, "isAuthorized", bool_signature, false)

void java_security_AccessControlContext::compute_offsets() {
  assert(_isPrivileged_offset == 0, "offsets should be initialized only once");
  InstanceKlass* k = SystemDictionary::AccessControlContext_klass();
  ACCESSCONTROLCONTEXT_FIELDS_DO(FIELD_COMPUTE_OFFSET);
}

#if INCLUDE_CDS
void java_security_AccessControlContext::serialize(SerializeClosure* f) {
  ACCESSCONTROLCONTEXT_FIELDS_DO(FIELD_SERIALIZE_OFFSET);
}
#endif

bool java_security_AccessControlContext::is_authorized(Handle context) {
  assert(context.not_null() && context->klass() == SystemDictionary::AccessControlContext_klass(), "Invalid type");
  assert(_isAuthorized_offset != -1, "should be set");
  return context->bool_field(_isAuthorized_offset) != 0;
}

oop java_security_AccessControlContext::create(objArrayHandle context, bool isPrivileged, Handle privileged_context, TRAPS) {
  assert(_isPrivileged_offset != 0, "offsets should have been initialized");
  // Ensure klass is initialized
  SystemDictionary::AccessControlContext_klass()->initialize(CHECK_0);
  // Allocate result
  oop result = SystemDictionary::AccessControlContext_klass()->allocate_instance(CHECK_0);
  // Fill in values
  result->obj_field_put(_context_offset, context());
  result->obj_field_put(_privilegedContext_offset, privileged_context());
  result->bool_field_put(_isPrivileged_offset, isPrivileged);
  // whitelist AccessControlContexts created by the JVM if present
  if (_isAuthorized_offset != -1) {
    result->bool_field_put(_isAuthorized_offset, true);
  }
  return result;
}


// Support for java_lang_ClassLoader

bool java_lang_ClassLoader::offsets_computed = false;
int  java_lang_ClassLoader::_loader_data_offset = -1;
int  java_lang_ClassLoader::parallelCapable_offset = -1;
int  java_lang_ClassLoader::name_offset = -1;
int  java_lang_ClassLoader::unnamedModule_offset = -1;

ClassLoaderData* java_lang_ClassLoader::loader_data(oop loader) {
  assert(loader != NULL && oopDesc::is_oop(loader), "loader must be oop");
  return HeapAccess<>::load_at(loader, _loader_data_offset);
}

ClassLoaderData* java_lang_ClassLoader::cmpxchg_loader_data(ClassLoaderData* new_data, oop loader, ClassLoaderData* expected_data) {
  assert(loader != NULL && oopDesc::is_oop(loader), "loader must be oop");
  return HeapAccess<>::atomic_cmpxchg_at(new_data, loader, _loader_data_offset, expected_data);
}

#define CLASSLOADER_FIELDS_DO(macro) \
  macro(parallelCapable_offset, k1, "parallelLockMap",      concurrenthashmap_signature, false); \
  macro(name_offset,            k1, vmSymbols::name_name(), string_signature, false); \
  macro(unnamedModule_offset,   k1, "unnamedModule",        module_signature, false); \
  macro(parent_offset,          k1, "parent",               classloader_signature, false)

void java_lang_ClassLoader::compute_offsets() {
  assert(!offsets_computed, "offsets should be initialized only once");
  offsets_computed = true;

  InstanceKlass* k1 = SystemDictionary::ClassLoader_klass();
  CLASSLOADER_FIELDS_DO(FIELD_COMPUTE_OFFSET);

  CLASSLOADER_INJECTED_FIELDS(INJECTED_FIELD_COMPUTE_OFFSET);
}

#if INCLUDE_CDS
void java_lang_ClassLoader::serialize(SerializeClosure* f) {
  CLASSLOADER_FIELDS_DO(FIELD_SERIALIZE_OFFSET);
  CLASSLOADER_INJECTED_FIELDS(INJECTED_FIELD_SERIALIZE_OFFSET);
}
#endif

oop java_lang_ClassLoader::parent(oop loader) {
  assert(is_instance(loader), "loader must be oop");
  return loader->obj_field(parent_offset);
}

oop java_lang_ClassLoader::name(oop loader) {
  assert(is_instance(loader), "loader must be oop");
  return loader->obj_field(name_offset);
}

bool java_lang_ClassLoader::isAncestor(oop loader, oop cl) {
  assert(is_instance(loader), "loader must be oop");
  assert(cl == NULL || is_instance(cl), "cl argument must be oop");
  oop acl = loader;
  debug_only(jint loop_count = 0);
  // This loop taken verbatim from ClassLoader.java:
  do {
    acl = parent(acl);
    if (oopDesc::equals(cl, acl)) {
      return true;
    }
    assert(++loop_count > 0, "loop_count overflow");
  } while (acl != NULL);
  return false;
}

bool java_lang_ClassLoader::is_instance(oop obj) {
  return obj != NULL && is_subclass(obj->klass());
}


// For class loader classes, parallelCapable defined
// based on non-null field
// Written to by java.lang.ClassLoader, vm only reads this field, doesn't set it
bool java_lang_ClassLoader::parallelCapable(oop class_loader) {
  if (parallelCapable_offset == -1) {
     // Default for backward compatibility is false
     return false;
  }
  return (class_loader->obj_field(parallelCapable_offset) != NULL);
}

bool java_lang_ClassLoader::is_trusted_loader(oop loader) {
  // Fix for 4474172; see evaluation for more details
  loader = non_reflection_class_loader(loader);

  oop cl = SystemDictionary::java_system_loader();
  while(cl != NULL) {
    if (oopDesc::equals(cl, loader)) return true;
    cl = parent(cl);
  }
  return false;
}

// Return true if this is one of the class loaders associated with
// the generated bytecodes for reflection.
bool java_lang_ClassLoader::is_reflection_class_loader(oop loader) {
  if (loader != NULL) {
    Klass* delegating_cl_class = SystemDictionary::reflect_DelegatingClassLoader_klass();
    // This might be null in non-1.4 JDKs
    return (delegating_cl_class != NULL && loader->is_a(delegating_cl_class));
  }
  return false;
}

oop java_lang_ClassLoader::non_reflection_class_loader(oop loader) {
  // See whether this is one of the class loaders associated with
  // the generated bytecodes for reflection, and if so, "magically"
  // delegate to its parent to prevent class loading from occurring
  // in places where applications using reflection didn't expect it.
  if (is_reflection_class_loader(loader)) {
    return parent(loader);
  }
  return loader;
}

oop java_lang_ClassLoader::unnamedModule(oop loader) {
  assert(is_instance(loader), "loader must be oop");
  return loader->obj_field(unnamedModule_offset);
}

// Support for java_lang_System
//
#define SYSTEM_FIELDS_DO(macro) \
  macro(static_in_offset,  k, "in",  input_stream_signature, true); \
  macro(static_out_offset, k, "out", print_stream_signature, true); \
  macro(static_err_offset, k, "err", print_stream_signature, true); \
  macro(static_security_offset, k, "security", security_manager_signature, true)

void java_lang_System::compute_offsets() {
  InstanceKlass* k = SystemDictionary::System_klass();
  SYSTEM_FIELDS_DO(FIELD_COMPUTE_OFFSET);
}

#if INCLUDE_CDS
void java_lang_System::serialize(SerializeClosure* f) {
   SYSTEM_FIELDS_DO(FIELD_SERIALIZE_OFFSET);
}
#endif

int java_lang_System::in_offset_in_bytes() { return static_in_offset; }
int java_lang_System::out_offset_in_bytes() { return static_out_offset; }
int java_lang_System::err_offset_in_bytes() { return static_err_offset; }


bool java_lang_System::has_security_manager() {
  InstanceKlass* ik = SystemDictionary::System_klass();
  oop base = ik->static_field_base_raw();
  return base->obj_field(static_security_offset) != NULL;
}

int java_lang_Class::_klass_offset;
int java_lang_Class::_array_klass_offset;
int java_lang_Class::_oop_size_offset;
int java_lang_Class::_static_oop_field_count_offset;
int java_lang_Class::_class_loader_offset;
int java_lang_Class::_module_offset;
int java_lang_Class::_protection_domain_offset;
int java_lang_Class::_component_mirror_offset;
int java_lang_Class::_init_lock_offset;
int java_lang_Class::_signers_offset;
GrowableArray<Klass*>* java_lang_Class::_fixup_mirror_list = NULL;
GrowableArray<Klass*>* java_lang_Class::_fixup_module_field_list = NULL;
int java_lang_Throwable::backtrace_offset;
int java_lang_Throwable::detailMessage_offset;
int java_lang_Throwable::stackTrace_offset;
int java_lang_Throwable::depth_offset;
int java_lang_Throwable::static_unassigned_stacktrace_offset;
int java_lang_reflect_AccessibleObject::override_offset;
int java_lang_reflect_Method::clazz_offset;
int java_lang_reflect_Method::name_offset;
int java_lang_reflect_Method::returnType_offset;
int java_lang_reflect_Method::parameterTypes_offset;
int java_lang_reflect_Method::exceptionTypes_offset;
int java_lang_reflect_Method::slot_offset;
int java_lang_reflect_Method::modifiers_offset;
int java_lang_reflect_Method::signature_offset;
int java_lang_reflect_Method::annotations_offset;
int java_lang_reflect_Method::parameter_annotations_offset;
int java_lang_reflect_Method::annotation_default_offset;
int java_lang_reflect_Method::type_annotations_offset;
int java_lang_reflect_Constructor::clazz_offset;
int java_lang_reflect_Constructor::parameterTypes_offset;
int java_lang_reflect_Constructor::exceptionTypes_offset;
int java_lang_reflect_Constructor::slot_offset;
int java_lang_reflect_Constructor::modifiers_offset;
int java_lang_reflect_Constructor::signature_offset;
int java_lang_reflect_Constructor::annotations_offset;
int java_lang_reflect_Constructor::parameter_annotations_offset;
int java_lang_reflect_Constructor::type_annotations_offset;
int java_lang_reflect_Field::clazz_offset;
int java_lang_reflect_Field::name_offset;
int java_lang_reflect_Field::type_offset;
int java_lang_reflect_Field::slot_offset;
int java_lang_reflect_Field::modifiers_offset;
int java_lang_reflect_Field::signature_offset;
int java_lang_reflect_Field::annotations_offset;
int java_lang_reflect_Field::type_annotations_offset;
int java_lang_reflect_Parameter::name_offset;
int java_lang_reflect_Parameter::modifiers_offset;
int java_lang_reflect_Parameter::index_offset;
int java_lang_reflect_Parameter::executable_offset;
int java_lang_boxing_object::value_offset;
int java_lang_boxing_object::long_value_offset;
int java_lang_ref_Reference::referent_offset;
int java_lang_ref_Reference::queue_offset;
int java_lang_ref_Reference::next_offset;
int java_lang_ref_Reference::discovered_offset;
int java_lang_ref_ReferenceQueue::static_NULL_queue_offset;
int java_lang_ref_ReferenceQueue::static_ENQUEUED_queue_offset;
int java_lang_ref_SoftReference::timestamp_offset;
int java_lang_ref_SoftReference::static_clock_offset;
int java_lang_ClassLoader::parent_offset;
int java_lang_System::static_in_offset;
int java_lang_System::static_out_offset;
int java_lang_System::static_err_offset;
int java_lang_System::static_security_offset;
int java_lang_StackTraceElement::methodName_offset;
int java_lang_StackTraceElement::fileName_offset;
int java_lang_StackTraceElement::lineNumber_offset;
int java_lang_StackTraceElement::moduleName_offset;
int java_lang_StackTraceElement::moduleVersion_offset;
int java_lang_StackTraceElement::classLoaderName_offset;
int java_lang_StackTraceElement::declaringClass_offset;
int java_lang_StackTraceElement::declaringClassObject_offset;
int java_lang_StackFrameInfo::_memberName_offset;
int java_lang_StackFrameInfo::_bci_offset;
int java_lang_StackFrameInfo::_version_offset;
int java_lang_LiveStackFrameInfo::_monitors_offset;
int java_lang_LiveStackFrameInfo::_locals_offset;
int java_lang_LiveStackFrameInfo::_operands_offset;
int java_lang_LiveStackFrameInfo::_mode_offset;
int java_lang_AssertionStatusDirectives::classes_offset;
int java_lang_AssertionStatusDirectives::classEnabled_offset;
int java_lang_AssertionStatusDirectives::packages_offset;
int java_lang_AssertionStatusDirectives::packageEnabled_offset;
int java_lang_AssertionStatusDirectives::deflt_offset;
int java_nio_Buffer::_limit_offset;
int java_util_concurrent_locks_AbstractOwnableSynchronizer::_owner_offset = 0;
int reflect_ConstantPool::_oop_offset;
int reflect_UnsafeStaticFieldAccessorImpl::_base_offset;

#define STACKTRACEELEMENT_FIELDS_DO(macro) \
  macro(declaringClassObject_offset,  k, "declaringClassObject", class_signature, false); \
  macro(classLoaderName_offset, k, "classLoaderName", string_signature, false); \
  macro(moduleName_offset,      k, "moduleName",      string_signature, false); \
  macro(moduleVersion_offset,   k, "moduleVersion",   string_signature, false); \
  macro(declaringClass_offset,  k, "declaringClass",  string_signature, false); \
  macro(methodName_offset,      k, "methodName",      string_signature, false); \
  macro(fileName_offset,        k, "fileName",        string_signature, false); \
  macro(lineNumber_offset,      k, "lineNumber",      int_signature,    false)

// Support for java_lang_StackTraceElement
void java_lang_StackTraceElement::compute_offsets() {
  InstanceKlass* k = SystemDictionary::StackTraceElement_klass();
  STACKTRACEELEMENT_FIELDS_DO(FIELD_COMPUTE_OFFSET);
}

#if INCLUDE_CDS
void java_lang_StackTraceElement::serialize(SerializeClosure* f) {
  STACKTRACEELEMENT_FIELDS_DO(FIELD_SERIALIZE_OFFSET);
}
#endif

void java_lang_StackTraceElement::set_fileName(oop element, oop value) {
  element->obj_field_put(fileName_offset, value);
}

void java_lang_StackTraceElement::set_declaringClass(oop element, oop value) {
  element->obj_field_put(declaringClass_offset, value);
}

void java_lang_StackTraceElement::set_methodName(oop element, oop value) {
  element->obj_field_put(methodName_offset, value);
}

void java_lang_StackTraceElement::set_lineNumber(oop element, int value) {
  element->int_field_put(lineNumber_offset, value);
}

void java_lang_StackTraceElement::set_moduleName(oop element, oop value) {
  element->obj_field_put(moduleName_offset, value);
}

void java_lang_StackTraceElement::set_moduleVersion(oop element, oop value) {
  element->obj_field_put(moduleVersion_offset, value);
}

void java_lang_StackTraceElement::set_classLoaderName(oop element, oop value) {
  element->obj_field_put(classLoaderName_offset, value);
}

void java_lang_StackTraceElement::set_declaringClassObject(oop element, oop value) {
  element->obj_field_put(declaringClassObject_offset, value);
}

void java_lang_StackFrameInfo::set_version(oop element, short value) {
  element->short_field_put(_version_offset, value);
}

void java_lang_StackFrameInfo::set_bci(oop element, int value) {
  element->int_field_put(_bci_offset, value);
}

void java_lang_LiveStackFrameInfo::set_monitors(oop element, oop value) {
  element->obj_field_put(_monitors_offset, value);
}

void java_lang_LiveStackFrameInfo::set_locals(oop element, oop value) {
  element->obj_field_put(_locals_offset, value);
}

void java_lang_LiveStackFrameInfo::set_operands(oop element, oop value) {
  element->obj_field_put(_operands_offset, value);
}

void java_lang_LiveStackFrameInfo::set_mode(oop element, int value) {
  element->int_field_put(_mode_offset, value);
}

// Support for java Assertions - java_lang_AssertionStatusDirectives.
#define ASSERTIONSTATUSDIRECTIVES_FIELDS_DO(macro) \
  macro(classes_offset,        k, "classes",        string_array_signature, false); \
  macro(classEnabled_offset,   k, "classEnabled",   bool_array_signature, false); \
  macro(packages_offset,       k, "packages",       string_array_signature, false); \
  macro(packageEnabled_offset, k, "packageEnabled", bool_array_signature,   false); \
  macro(deflt_offset,          k, "deflt",          bool_signature,         false)

void java_lang_AssertionStatusDirectives::compute_offsets() {
  InstanceKlass* k = SystemDictionary::AssertionStatusDirectives_klass();
  ASSERTIONSTATUSDIRECTIVES_FIELDS_DO(FIELD_COMPUTE_OFFSET);
}

#if INCLUDE_CDS
void java_lang_AssertionStatusDirectives::serialize(SerializeClosure* f) {
  ASSERTIONSTATUSDIRECTIVES_FIELDS_DO(FIELD_SERIALIZE_OFFSET);
}
#endif

void java_lang_AssertionStatusDirectives::set_classes(oop o, oop val) {
  o->obj_field_put(classes_offset, val);
}

void java_lang_AssertionStatusDirectives::set_classEnabled(oop o, oop val) {
  o->obj_field_put(classEnabled_offset, val);
}

void java_lang_AssertionStatusDirectives::set_packages(oop o, oop val) {
  o->obj_field_put(packages_offset, val);
}

void java_lang_AssertionStatusDirectives::set_packageEnabled(oop o, oop val) {
  o->obj_field_put(packageEnabled_offset, val);
}

void java_lang_AssertionStatusDirectives::set_deflt(oop o, bool val) {
  o->bool_field_put(deflt_offset, val);
}


// Support for intrinsification of java.nio.Buffer.checkIndex
int java_nio_Buffer::limit_offset() {
  return _limit_offset;
}

#define BUFFER_FIELDS_DO(macro) \
  macro(_limit_offset, k, "limit", int_signature, false)

void java_nio_Buffer::compute_offsets() {
  InstanceKlass* k = SystemDictionary::nio_Buffer_klass();
  assert(k != NULL, "must be loaded in 1.4+");
  BUFFER_FIELDS_DO(FIELD_COMPUTE_OFFSET);
}

#if INCLUDE_CDS
void java_nio_Buffer::serialize(SerializeClosure* f) {
  BUFFER_FIELDS_DO(FIELD_SERIALIZE_OFFSET);
}
#endif

void java_util_concurrent_locks_AbstractOwnableSynchronizer::initialize(TRAPS) {
  if (_owner_offset != 0) return;

  SystemDictionary::load_abstract_ownable_synchronizer_klass(CHECK);
  InstanceKlass* k = SystemDictionary::abstract_ownable_synchronizer_klass();
  compute_offset(_owner_offset, k,
                 "exclusiveOwnerThread", vmSymbols::thread_signature());
}

oop java_util_concurrent_locks_AbstractOwnableSynchronizer::get_owner_threadObj(oop obj) {
  assert(_owner_offset != 0, "Must be initialized");
  return obj->obj_field(_owner_offset);
}

static int member_offset(int hardcoded_offset) {
  return (hardcoded_offset * heapOopSize) + instanceOopDesc::base_offset_in_bytes();
}

// Compute hard-coded offsets
// Invoked before SystemDictionary::initialize, so pre-loaded classes
// are not available to determine the offset_of_static_fields.
void JavaClasses::compute_hard_coded_offsets() {

  // java_lang_boxing_object
  java_lang_boxing_object::value_offset      = member_offset(java_lang_boxing_object::hc_value_offset);
  java_lang_boxing_object::long_value_offset = align_up(member_offset(java_lang_boxing_object::hc_value_offset), BytesPerLong);

  // java_lang_ref_Reference
  java_lang_ref_Reference::referent_offset    = member_offset(java_lang_ref_Reference::hc_referent_offset);
  java_lang_ref_Reference::queue_offset       = member_offset(java_lang_ref_Reference::hc_queue_offset);
  java_lang_ref_Reference::next_offset        = member_offset(java_lang_ref_Reference::hc_next_offset);
  java_lang_ref_Reference::discovered_offset  = member_offset(java_lang_ref_Reference::hc_discovered_offset);
}


// Compute non-hard-coded field offsets of all the classes in this file
void JavaClasses::compute_offsets() {
  if (UseSharedSpaces) {
    return; // field offsets are loaded from archive
  }

  // java_lang_Class::compute_offsets was called earlier in bootstrap
  java_lang_System::compute_offsets();
  java_lang_ClassLoader::compute_offsets();
  java_lang_Throwable::compute_offsets();
  java_lang_Thread::compute_offsets();
  java_lang_ThreadGroup::compute_offsets();
  java_lang_AssertionStatusDirectives::compute_offsets();
  java_lang_ref_SoftReference::compute_offsets();
  java_lang_invoke_MethodHandle::compute_offsets();
  java_lang_invoke_DirectMethodHandle::compute_offsets();
  java_lang_invoke_MemberName::compute_offsets();
  java_lang_invoke_ResolvedMethodName::compute_offsets();
  java_lang_invoke_LambdaForm::compute_offsets();
  java_lang_invoke_MethodType::compute_offsets();
  java_lang_invoke_CallSite::compute_offsets();
  java_lang_invoke_MethodHandleNatives_CallSiteContext::compute_offsets();
  java_security_AccessControlContext::compute_offsets();
  // Initialize reflection classes. The layouts of these classes
  // changed with the new reflection implementation in JDK 1.4, and
  // since the Universe doesn't know what JDK version it is until this
  // point we defer computation of these offsets until now.
  java_lang_reflect_AccessibleObject::compute_offsets();
  java_lang_reflect_Method::compute_offsets();
  java_lang_reflect_Constructor::compute_offsets();
  java_lang_reflect_Field::compute_offsets();
  java_nio_Buffer::compute_offsets();
  reflect_ConstantPool::compute_offsets();
  reflect_UnsafeStaticFieldAccessorImpl::compute_offsets();
  java_lang_reflect_Parameter::compute_offsets();
  java_lang_Module::compute_offsets();
  java_lang_StackTraceElement::compute_offsets();
  java_lang_StackFrameInfo::compute_offsets();
  java_lang_LiveStackFrameInfo::compute_offsets();
  java_lang_ref_ReferenceQueue::compute_offsets();

  // generated interpreter code wants to know about the offsets we just computed:
  AbstractAssembler::update_delayed_values();
}

#ifndef PRODUCT

// These functions exist to assert the validity of hard-coded field offsets to guard
// against changes in the class files

bool JavaClasses::check_offset(const char *klass_name, int hardcoded_offset, const char *field_name, const char* field_sig) {
  EXCEPTION_MARK;
  fieldDescriptor fd;
  TempNewSymbol klass_sym = SymbolTable::new_symbol(klass_name, CATCH);
  Klass* k = SystemDictionary::resolve_or_fail(klass_sym, true, CATCH);
  InstanceKlass* ik = InstanceKlass::cast(k);
  TempNewSymbol f_name = SymbolTable::new_symbol(field_name, CATCH);
  TempNewSymbol f_sig  = SymbolTable::new_symbol(field_sig, CATCH);
  if (!ik->find_local_field(f_name, f_sig, &fd)) {
    tty->print_cr("Nonstatic field %s.%s not found", klass_name, field_name);
    return false;
  }
  if (fd.is_static()) {
    tty->print_cr("Nonstatic field %s.%s appears to be static", klass_name, field_name);
    return false;
  }
  if (fd.offset() == hardcoded_offset ) {
    return true;
  } else {
    tty->print_cr("Offset of nonstatic field %s.%s is hardcoded as %d but should really be %d.",
                  klass_name, field_name, hardcoded_offset, fd.offset());
    return false;
  }
}

// Check the hard-coded field offsets of all the classes in this file

void JavaClasses::check_offsets() {
  bool valid = true;

#define CHECK_OFFSET(klass_name, cpp_klass_name, field_name, field_sig) \
  valid &= check_offset(klass_name, cpp_klass_name :: field_name ## _offset, #field_name, field_sig)

#define CHECK_LONG_OFFSET(klass_name, cpp_klass_name, field_name, field_sig) \
  valid &= check_offset(klass_name, cpp_klass_name :: long_ ## field_name ## _offset, #field_name, field_sig)

  // Boxed primitive objects (java_lang_boxing_object)

  CHECK_OFFSET("java/lang/Boolean",   java_lang_boxing_object, value, "Z");
  CHECK_OFFSET("java/lang/Character", java_lang_boxing_object, value, "C");
  CHECK_OFFSET("java/lang/Float",     java_lang_boxing_object, value, "F");
  CHECK_LONG_OFFSET("java/lang/Double", java_lang_boxing_object, value, "D");
  CHECK_OFFSET("java/lang/Byte",      java_lang_boxing_object, value, "B");
  CHECK_OFFSET("java/lang/Short",     java_lang_boxing_object, value, "S");
  CHECK_OFFSET("java/lang/Integer",   java_lang_boxing_object, value, "I");
  CHECK_LONG_OFFSET("java/lang/Long", java_lang_boxing_object, value, "J");

  // java.lang.ref.Reference

  CHECK_OFFSET("java/lang/ref/Reference", java_lang_ref_Reference, referent, "Ljava/lang/Object;");
  CHECK_OFFSET("java/lang/ref/Reference", java_lang_ref_Reference, queue, "Ljava/lang/ref/ReferenceQueue;");
  CHECK_OFFSET("java/lang/ref/Reference", java_lang_ref_Reference, next, "Ljava/lang/ref/Reference;");
  // Fake field
  //CHECK_OFFSET("java/lang/ref/Reference", java_lang_ref_Reference, discovered, "Ljava/lang/ref/Reference;");

  if (!valid) vm_exit_during_initialization("Hard-coded field offset verification failed");
}

#endif // PRODUCT

int InjectedField::compute_offset() {
  InstanceKlass* ik = InstanceKlass::cast(klass());
  for (AllFieldStream fs(ik); !fs.done(); fs.next()) {
    if (!may_be_java && !fs.access_flags().is_internal()) {
      // Only look at injected fields
      continue;
    }
    if (fs.name() == name() && fs.signature() == signature()) {
      return fs.offset();
    }
  }
  ResourceMark rm;
  tty->print_cr("Invalid layout of %s at %s/%s%s", ik->external_name(), name()->as_C_string(), signature()->as_C_string(), may_be_java ? " (may_be_java)" : "");
#ifndef PRODUCT
  ik->print();
  tty->print_cr("all fields:");
  for (AllFieldStream fs(ik); !fs.done(); fs.next()) {
    tty->print_cr("  name: %s, sig: %s, flags: %08x", fs.name()->as_C_string(), fs.signature()->as_C_string(), fs.access_flags().as_int());
  }
#endif //PRODUCT
  vm_exit_during_initialization("Invalid layout of preloaded class: use -Xlog:class+load=info to see the origin of the problem class");
  return -1;
}

void javaClasses_init() {
  JavaClasses::compute_offsets();
  JavaClasses::check_offsets();
  FilteredFieldsMap::initialize();  // must be done after computing offsets.
}<|MERGE_RESOLUTION|>--- conflicted
+++ resolved
@@ -3870,20 +3870,12 @@
 bool java_lang_invoke_MethodType::equals(oop mt1, oop mt2) {
   if (oopDesc::equals(mt1, mt2))
     return true;
-<<<<<<< HEAD
-  if (! oopDesc::equals(rtype(mt1), rtype(mt2)))
-=======
   if (!oopDesc::equals(rtype(mt1), rtype(mt2)))
->>>>>>> 7d987653
     return false;
   if (ptype_count(mt1) != ptype_count(mt2))
     return false;
   for (int i = ptype_count(mt1) - 1; i >= 0; i--) {
-<<<<<<< HEAD
-    if (! oopDesc::equals(ptype(mt1, i), ptype(mt2, i)))
-=======
     if (!oopDesc::equals(ptype(mt1, i), ptype(mt2, i)))
->>>>>>> 7d987653
       return false;
   }
   return true;
