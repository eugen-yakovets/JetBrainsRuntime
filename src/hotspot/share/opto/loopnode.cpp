/*
 * Copyright (c) 1998, 2018, Oracle and/or its affiliates. All rights reserved.
 * DO NOT ALTER OR REMOVE COPYRIGHT NOTICES OR THIS FILE HEADER.
 *
 * This code is free software; you can redistribute it and/or modify it
 * under the terms of the GNU General Public License version 2 only, as
 * published by the Free Software Foundation.
 *
 * This code is distributed in the hope that it will be useful, but WITHOUT
 * ANY WARRANTY; without even the implied warranty of MERCHANTABILITY or
 * FITNESS FOR A PARTICULAR PURPOSE.  See the GNU General Public License
 * version 2 for more details (a copy is included in the LICENSE file that
 * accompanied this code).
 *
 * You should have received a copy of the GNU General Public License version
 * 2 along with this work; if not, write to the Free Software Foundation,
 * Inc., 51 Franklin St, Fifth Floor, Boston, MA 02110-1301 USA.
 *
 * Please contact Oracle, 500 Oracle Parkway, Redwood Shores, CA 94065 USA
 * or visit www.oracle.com if you need additional information or have any
 * questions.
 *
 */

#include "precompiled.hpp"
#include "ci/ciMethodData.hpp"
#include "compiler/compileLog.hpp"
#include "gc/shared/barrierSet.hpp"
#include "gc/shared/c2/barrierSetC2.hpp"
#include "libadt/vectset.hpp"
#include "memory/allocation.inline.hpp"
#include "memory/resourceArea.hpp"
#include "opto/addnode.hpp"
#include "opto/callnode.hpp"
#include "opto/connode.hpp"
#include "opto/convertnode.hpp"
#include "opto/divnode.hpp"
#include "opto/idealGraphPrinter.hpp"
#include "opto/loopnode.hpp"
#include "opto/mulnode.hpp"
#include "opto/rootnode.hpp"
#include "opto/superword.hpp"
#include "utilities/macros.hpp"
#if INCLUDE_SHENANDOAHGC
#include "gc/shenandoah/c2/shenandoahSupport.hpp"
#endif

//=============================================================================
//------------------------------is_loop_iv-------------------------------------
// Determine if a node is Counted loop induction variable.
// The method is declared in node.hpp.
const Node* Node::is_loop_iv() const {
  if (this->is_Phi() && !this->as_Phi()->is_copy() &&
      this->as_Phi()->region()->is_CountedLoop() &&
      this->as_Phi()->region()->as_CountedLoop()->phi() == this) {
    return this;
  } else {
    return NULL;
  }
}

//=============================================================================
//------------------------------dump_spec--------------------------------------
// Dump special per-node info
#ifndef PRODUCT
void LoopNode::dump_spec(outputStream *st) const {
  if (is_inner_loop()) st->print( "inner " );
  if (is_partial_peel_loop()) st->print( "partial_peel " );
  if (partial_peel_has_failed()) st->print( "partial_peel_failed " );
}
#endif

//------------------------------is_valid_counted_loop-------------------------
bool LoopNode::is_valid_counted_loop() const {
  if (is_CountedLoop()) {
    CountedLoopNode*    l  = as_CountedLoop();
    CountedLoopEndNode* le = l->loopexit_or_null();
    if (le != NULL &&
        le->proj_out_or_null(1 /* true */) == l->in(LoopNode::LoopBackControl)) {
      Node* phi  = l->phi();
      Node* exit = le->proj_out_or_null(0 /* false */);
      if (exit != NULL && exit->Opcode() == Op_IfFalse &&
          phi != NULL && phi->is_Phi() &&
          phi->in(LoopNode::LoopBackControl) == l->incr() &&
          le->loopnode() == l && le->stride_is_con()) {
        return true;
      }
    }
  }
  return false;
}

//------------------------------get_early_ctrl---------------------------------
// Compute earliest legal control
Node *PhaseIdealLoop::get_early_ctrl( Node *n ) {
  assert( !n->is_Phi() && !n->is_CFG(), "this code only handles data nodes" );
  uint i;
  Node *early;
  if (n->in(0) && !n->is_expensive()) {
    early = n->in(0);
    if (!early->is_CFG()) // Might be a non-CFG multi-def
      early = get_ctrl(early);        // So treat input as a straight data input
    i = 1;
  } else {
    early = get_ctrl(n->in(1));
    i = 2;
  }
  uint e_d = dom_depth(early);
  assert( early, "" );
  for (; i < n->req(); i++) {
    Node *cin = get_ctrl(n->in(i));
    assert( cin, "" );
    // Keep deepest dominator depth
    uint c_d = dom_depth(cin);
    if (c_d > e_d) {           // Deeper guy?
      early = cin;              // Keep deepest found so far
      e_d = c_d;
    } else if (c_d == e_d &&    // Same depth?
               early != cin) { // If not equal, must use slower algorithm
      // If same depth but not equal, one _must_ dominate the other
      // and we want the deeper (i.e., dominated) guy.
      Node *n1 = early;
      Node *n2 = cin;
      while (1) {
        n1 = idom(n1);          // Walk up until break cycle
        n2 = idom(n2);
        if (n1 == cin ||        // Walked early up to cin
            dom_depth(n2) < c_d)
          break;                // early is deeper; keep him
        if (n2 == early ||      // Walked cin up to early
            dom_depth(n1) < c_d) {
          early = cin;          // cin is deeper; keep him
          break;
        }
      }
      e_d = dom_depth(early);   // Reset depth register cache
    }
  }

  // Return earliest legal location
  assert(early == find_non_split_ctrl(early), "unexpected early control");

  if (n->is_expensive() && !_verify_only && !_verify_me) {
    assert(n->in(0), "should have control input");
    early = get_early_ctrl_for_expensive(n, early);
  }

  return early;
}

//------------------------------get_early_ctrl_for_expensive---------------------------------
// Move node up the dominator tree as high as legal while still beneficial
Node *PhaseIdealLoop::get_early_ctrl_for_expensive(Node *n, Node* earliest) {
  assert(n->in(0) && n->is_expensive(), "expensive node with control input here");
  assert(OptimizeExpensiveOps, "optimization off?");

  Node* ctl = n->in(0);
  assert(ctl->is_CFG(), "expensive input 0 must be cfg");
  uint min_dom_depth = dom_depth(earliest);
#ifdef ASSERT
  if (!is_dominator(ctl, earliest) && !is_dominator(earliest, ctl)) {
    dump_bad_graph("Bad graph detected in get_early_ctrl_for_expensive", n, earliest, ctl);
    assert(false, "Bad graph detected in get_early_ctrl_for_expensive");
  }
#endif
  if (dom_depth(ctl) < min_dom_depth) {
    return earliest;
  }

  while (1) {
    Node *next = ctl;
    // Moving the node out of a loop on the projection of a If
    // confuses loop predication. So once we hit a Loop in a If branch
    // that doesn't branch to an UNC, we stop. The code that process
    // expensive nodes will notice the loop and skip over it to try to
    // move the node further up.
    if (ctl->is_CountedLoop() && ctl->in(1) != NULL && ctl->in(1)->in(0) != NULL && ctl->in(1)->in(0)->is_If()) {
      if (!ctl->in(1)->as_Proj()->is_uncommon_trap_if_pattern(Deoptimization::Reason_none)) {
        break;
      }
      next = idom(ctl->in(1)->in(0));
    } else if (ctl->is_Proj()) {
      // We only move it up along a projection if the projection is
      // the single control projection for its parent: same code path,
      // if it's a If with UNC or fallthrough of a call.
      Node* parent_ctl = ctl->in(0);
      if (parent_ctl == NULL) {
        break;
      } else if (parent_ctl->is_CountedLoopEnd() && parent_ctl->as_CountedLoopEnd()->loopnode() != NULL) {
        next = parent_ctl->as_CountedLoopEnd()->loopnode()->init_control();
      } else if (parent_ctl->is_If()) {
        if (!ctl->as_Proj()->is_uncommon_trap_if_pattern(Deoptimization::Reason_none)) {
          break;
        }
        assert(idom(ctl) == parent_ctl, "strange");
        next = idom(parent_ctl);
      } else if (ctl->is_CatchProj()) {
        if (ctl->as_Proj()->_con != CatchProjNode::fall_through_index) {
          break;
        }
        assert(parent_ctl->in(0)->in(0)->is_Call(), "strange graph");
        next = parent_ctl->in(0)->in(0)->in(0);
      } else {
        // Check if parent control has a single projection (this
        // control is the only possible successor of the parent
        // control). If so, we can try to move the node above the
        // parent control.
        int nb_ctl_proj = 0;
        for (DUIterator_Fast imax, i = parent_ctl->fast_outs(imax); i < imax; i++) {
          Node *p = parent_ctl->fast_out(i);
          if (p->is_Proj() && p->is_CFG()) {
            nb_ctl_proj++;
            if (nb_ctl_proj > 1) {
              break;
            }
          }
        }

        if (nb_ctl_proj > 1) {
          break;
        }
        assert(parent_ctl->is_Start() || parent_ctl->is_MemBar() || parent_ctl->is_Call() ||
               BarrierSet::barrier_set()->barrier_set_c2()->is_gc_barrier_node(parent_ctl), "unexpected node");
        assert(idom(ctl) == parent_ctl, "strange");
        next = idom(parent_ctl);
      }
    } else {
      next = idom(ctl);
    }
    if (next->is_Root() || next->is_Start() || dom_depth(next) < min_dom_depth) {
      break;
    }
    ctl = next;
  }

  if (ctl != n->in(0)) {
    _igvn.replace_input_of(n, 0, ctl);
    _igvn.hash_insert(n);
  }

  return ctl;
}


//------------------------------set_early_ctrl---------------------------------
// Set earliest legal control
void PhaseIdealLoop::set_early_ctrl( Node *n ) {
  Node *early = get_early_ctrl(n);

  // Record earliest legal location
  set_ctrl(n, early);
}

//------------------------------set_subtree_ctrl-------------------------------
// set missing _ctrl entries on new nodes
void PhaseIdealLoop::set_subtree_ctrl( Node *n ) {
  // Already set?  Get out.
  if( _nodes[n->_idx] ) return;
  // Recursively set _nodes array to indicate where the Node goes
  uint i;
  for( i = 0; i < n->req(); ++i ) {
    Node *m = n->in(i);
    if( m && m != C->root() )
      set_subtree_ctrl( m );
  }

  // Fixup self
  set_early_ctrl( n );
}

// Create a skeleton strip mined outer loop: a Loop head before the
// inner strip mined loop, a safepoint and an exit condition guarded
// by an opaque node after the inner strip mined loop with a backedge
// to the loop head. The inner strip mined loop is left as it is. Only
// once loop optimizations are over, do we adjust the inner loop exit
// condition to limit its number of iterations, set the outer loop
// exit condition and add Phis to the outer loop head. Some loop
// optimizations that operate on the inner strip mined loop need to be
// aware of the outer strip mined loop: loop unswitching needs to
// clone the outer loop as well as the inner, unrolling needs to only
// clone the inner loop etc. No optimizations need to change the outer
// strip mined loop as it is only a skeleton.
IdealLoopTree* PhaseIdealLoop::create_outer_strip_mined_loop(BoolNode *test, Node *cmp, Node *init_control,
                                                             IdealLoopTree* loop, float cl_prob, float le_fcnt,
                                                             Node*& entry_control, Node*& iffalse) {
  Node* outer_test = _igvn.intcon(0);
  set_ctrl(outer_test, C->root());
  Node *orig = iffalse;
  iffalse = iffalse->clone();
  _igvn.register_new_node_with_optimizer(iffalse);
  set_idom(iffalse, idom(orig), dom_depth(orig));

  IfNode *outer_le = new OuterStripMinedLoopEndNode(iffalse, outer_test, cl_prob, le_fcnt);
  Node *outer_ift = new IfTrueNode (outer_le);
  Node* outer_iff = orig;
  _igvn.replace_input_of(outer_iff, 0, outer_le);

  LoopNode *outer_l = new OuterStripMinedLoopNode(C, init_control, outer_ift);
  entry_control = outer_l;

  IdealLoopTree* outer_ilt = new IdealLoopTree(this, outer_l, outer_ift);
  IdealLoopTree* parent = loop->_parent;
  IdealLoopTree* sibling = parent->_child;
  if (sibling == loop) {
    parent->_child = outer_ilt;
  } else {
    while (sibling->_next != loop) {
      sibling = sibling->_next;
    }
    sibling->_next = outer_ilt;
  }
  outer_ilt->_next = loop->_next;
  outer_ilt->_parent = parent;
  outer_ilt->_child = loop;
  outer_ilt->_nest = loop->_nest;
  loop->_parent = outer_ilt;
  loop->_next = NULL;
  loop->_nest++;

  set_loop(iffalse, outer_ilt);
  register_control(outer_le, outer_ilt, iffalse);
  register_control(outer_ift, outer_ilt, outer_le);
  set_idom(outer_iff, outer_le, dom_depth(outer_le));
  _igvn.register_new_node_with_optimizer(outer_l);
  set_loop(outer_l, outer_ilt);
  set_idom(outer_l, init_control, dom_depth(init_control)+1);

  return outer_ilt;
}

//------------------------------is_counted_loop--------------------------------
bool PhaseIdealLoop::is_counted_loop(Node* x, IdealLoopTree*& loop) {
  PhaseGVN *gvn = &_igvn;

  // Counted loop head must be a good RegionNode with only 3 not NULL
  // control input edges: Self, Entry, LoopBack.
  if (x->in(LoopNode::Self) == NULL || x->req() != 3 || loop->_irreducible) {
    return false;
  }
  Node *init_control = x->in(LoopNode::EntryControl);
  Node *back_control = x->in(LoopNode::LoopBackControl);
  if (init_control == NULL || back_control == NULL)    // Partially dead
    return false;
  // Must also check for TOP when looking for a dead loop
  if (init_control->is_top() || back_control->is_top())
    return false;

  // Allow funny placement of Safepoint
  if (back_control->Opcode() == Op_SafePoint) {
    if (LoopStripMiningIter != 0) {
      // Leaving the safepoint on the backedge and creating a
      // CountedLoop will confuse optimizations. We can't move the
      // safepoint around because its jvm state wouldn't match a new
      // location. Give up on that loop.
      return false;
    }
    back_control = back_control->in(TypeFunc::Control);
  }

  // Controlling test for loop
  Node *iftrue = back_control;
  uint iftrue_op = iftrue->Opcode();
  if (iftrue_op != Op_IfTrue &&
      iftrue_op != Op_IfFalse)
    // I have a weird back-control.  Probably the loop-exit test is in
    // the middle of the loop and I am looking at some trailing control-flow
    // merge point.  To fix this I would have to partially peel the loop.
    return false; // Obscure back-control

  // Get boolean guarding loop-back test
  Node *iff = iftrue->in(0);
  if (get_loop(iff) != loop || !iff->in(1)->is_Bool())
    return false;
  BoolNode *test = iff->in(1)->as_Bool();
  BoolTest::mask bt = test->_test._test;
  float cl_prob = iff->as_If()->_prob;
  if (iftrue_op == Op_IfFalse) {
    bt = BoolTest(bt).negate();
    cl_prob = 1.0 - cl_prob;
  }
  // Get backedge compare
  Node *cmp = test->in(1);
  int cmp_op = cmp->Opcode();
  if (cmp_op != Op_CmpI)
    return false;                // Avoid pointer & float compares

  // Find the trip-counter increment & limit.  Limit must be loop invariant.
  Node *incr  = cmp->in(1);
  Node *limit = cmp->in(2);

  // ---------
  // need 'loop()' test to tell if limit is loop invariant
  // ---------

  if (!is_member(loop, get_ctrl(incr))) { // Swapped trip counter and limit?
    Node *tmp = incr;            // Then reverse order into the CmpI
    incr = limit;
    limit = tmp;
    bt = BoolTest(bt).commute(); // And commute the exit test
  }
  if (is_member(loop, get_ctrl(limit))) // Limit must be loop-invariant
    return false;
  if (!is_member(loop, get_ctrl(incr))) // Trip counter must be loop-variant
    return false;

  Node* phi_incr = NULL;
  // Trip-counter increment must be commutative & associative.
  if (incr->Opcode() == Op_CastII) {
    incr = incr->in(1);
  }
  if (incr->is_Phi()) {
    if (incr->as_Phi()->region() != x || incr->req() != 3)
      return false; // Not simple trip counter expression
    phi_incr = incr;
    incr = phi_incr->in(LoopNode::LoopBackControl); // Assume incr is on backedge of Phi
    if (!is_member(loop, get_ctrl(incr))) // Trip counter must be loop-variant
      return false;
  }

  Node* trunc1 = NULL;
  Node* trunc2 = NULL;
  const TypeInt* iv_trunc_t = NULL;
  Node* orig_incr = incr;
  if (!(incr = CountedLoopNode::match_incr_with_optional_truncation(incr, &trunc1, &trunc2, &iv_trunc_t))) {
    return false; // Funny increment opcode
  }
  assert(incr->Opcode() == Op_AddI, "wrong increment code");

  const TypeInt* limit_t = gvn->type(limit)->is_int();
  if (trunc1 != NULL) {
    // When there is a truncation, we must be sure that after the truncation
    // the trip counter will end up higher than the limit, otherwise we are looking
    // at an endless loop. Can happen with range checks.

    // Example:
    // int i = 0;
    // while (true)
    //    sum + = array[i];
    //    i++;
    //    i = i && 0x7fff;
    //  }
    //
    // If the array is shorter than 0x8000 this exits through a AIOOB
    //  - Counted loop transformation is ok
    // If the array is longer then this is an endless loop
    //  - No transformation can be done.

    const TypeInt* incr_t = gvn->type(orig_incr)->is_int();
    if (limit_t->_hi > incr_t->_hi) {
      // if the limit can have a higher value than the increment (before the phi)
      return false;
    }
  }

  // Get merge point
  Node *xphi = incr->in(1);
  Node *stride = incr->in(2);
  if (!stride->is_Con()) {     // Oops, swap these
    if (!xphi->is_Con())       // Is the other guy a constant?
      return false;             // Nope, unknown stride, bail out
    Node *tmp = xphi;           // 'incr' is commutative, so ok to swap
    xphi = stride;
    stride = tmp;
  }
  if (xphi->Opcode() == Op_CastII) {
    xphi = xphi->in(1);
  }
  // Stride must be constant
  int stride_con = stride->get_int();
  if (stride_con == 0)
    return false; // missed some peephole opt

  if (!xphi->is_Phi())
    return false; // Too much math on the trip counter
  if (phi_incr != NULL && phi_incr != xphi)
    return false;
  PhiNode *phi = xphi->as_Phi();

  // Phi must be of loop header; backedge must wrap to increment
  if (phi->region() != x)
    return false;
  if ((trunc1 == NULL && phi->in(LoopNode::LoopBackControl) != incr) ||
      (trunc1 != NULL && phi->in(LoopNode::LoopBackControl) != trunc1)) {
    return false;
  }
  Node *init_trip = phi->in(LoopNode::EntryControl);

  // If iv trunc type is smaller than int, check for possible wrap.
  if (!TypeInt::INT->higher_equal(iv_trunc_t)) {
    assert(trunc1 != NULL, "must have found some truncation");

    // Get a better type for the phi (filtered thru if's)
    const TypeInt* phi_ft = filtered_type(phi);

    // Can iv take on a value that will wrap?
    //
    // Ensure iv's limit is not within "stride" of the wrap value.
    //
    // Example for "short" type
    //    Truncation ensures value is in the range -32768..32767 (iv_trunc_t)
    //    If the stride is +10, then the last value of the induction
    //    variable before the increment (phi_ft->_hi) must be
    //    <= 32767 - 10 and (phi_ft->_lo) must be >= -32768 to
    //    ensure no truncation occurs after the increment.

    if (stride_con > 0) {
      if (iv_trunc_t->_hi - phi_ft->_hi < stride_con ||
          iv_trunc_t->_lo > phi_ft->_lo) {
        return false;  // truncation may occur
      }
    } else if (stride_con < 0) {
      if (iv_trunc_t->_lo - phi_ft->_lo > stride_con ||
          iv_trunc_t->_hi < phi_ft->_hi) {
        return false;  // truncation may occur
      }
    }
    // No possibility of wrap so truncation can be discarded
    // Promote iv type to Int
  } else {
    assert(trunc1 == NULL && trunc2 == NULL, "no truncation for int");
  }

  // If the condition is inverted and we will be rolling
  // through MININT to MAXINT, then bail out.
  if (bt == BoolTest::eq || // Bail out, but this loop trips at most twice!
      // Odd stride
      (bt == BoolTest::ne && stride_con != 1 && stride_con != -1) ||
      // Count down loop rolls through MAXINT
      ((bt == BoolTest::le || bt == BoolTest::lt) && stride_con < 0) ||
      // Count up loop rolls through MININT
      ((bt == BoolTest::ge || bt == BoolTest::gt) && stride_con > 0)) {
    return false; // Bail out
  }

  const TypeInt* init_t = gvn->type(init_trip)->is_int();

  if (stride_con > 0) {
    jlong init_p = (jlong)init_t->_lo + stride_con;
    if (init_p > (jlong)max_jint || init_p > (jlong)limit_t->_hi)
      return false; // cyclic loop or this loop trips only once
  } else {
    jlong init_p = (jlong)init_t->_hi + stride_con;
    if (init_p < (jlong)min_jint || init_p < (jlong)limit_t->_lo)
      return false; // cyclic loop or this loop trips only once
  }

  if (phi_incr != NULL) {
    // check if there is a possiblity of IV overflowing after the first increment
    if (stride_con > 0) {
      if (init_t->_hi > max_jint - stride_con) {
        return false;
      }
    } else {
      if (init_t->_lo < min_jint - stride_con) {
        return false;
      }
    }
  }

  // =================================================
  // ---- SUCCESS!   Found A Trip-Counted Loop!  -----
  //
  assert(x->Opcode() == Op_Loop, "regular loops only");
  C->print_method(PHASE_BEFORE_CLOOPS, 3);

  Node *hook = new Node(6);

  // ===================================================
  // Generate loop limit check to avoid integer overflow
  // in cases like next (cyclic loops):
  //
  // for (i=0; i <= max_jint; i++) {}
  // for (i=0; i <  max_jint; i+=2) {}
  //
  //
  // Limit check predicate depends on the loop test:
  //
  // for(;i != limit; i++)       --> limit <= (max_jint)
  // for(;i <  limit; i+=stride) --> limit <= (max_jint - stride + 1)
  // for(;i <= limit; i+=stride) --> limit <= (max_jint - stride    )
  //

  // Check if limit is excluded to do more precise int overflow check.
  bool incl_limit = (bt == BoolTest::le || bt == BoolTest::ge);
  int stride_m  = stride_con - (incl_limit ? 0 : (stride_con > 0 ? 1 : -1));

  // If compare points directly to the phi we need to adjust
  // the compare so that it points to the incr. Limit have
  // to be adjusted to keep trip count the same and the
  // adjusted limit should be checked for int overflow.
  if (phi_incr != NULL) {
    stride_m  += stride_con;
  }

  if (limit->is_Con()) {
    int limit_con = limit->get_int();
    if ((stride_con > 0 && limit_con > (max_jint - stride_m)) ||
        (stride_con < 0 && limit_con < (min_jint - stride_m))) {
      // Bailout: it could be integer overflow.
      return false;
    }
  } else if ((stride_con > 0 && limit_t->_hi <= (max_jint - stride_m)) ||
             (stride_con < 0 && limit_t->_lo >= (min_jint - stride_m))) {
      // Limit's type may satisfy the condition, for example,
      // when it is an array length.
  } else {
    // Generate loop's limit check.
    // Loop limit check predicate should be near the loop.
    ProjNode *limit_check_proj = find_predicate_insertion_point(init_control, Deoptimization::Reason_loop_limit_check);
    if (!limit_check_proj) {
      // The limit check predicate is not generated if this method trapped here before.
#ifdef ASSERT
      if (TraceLoopLimitCheck) {
        tty->print("missing loop limit check:");
        loop->dump_head();
        x->dump(1);
      }
#endif
      return false;
    }

    IfNode* check_iff = limit_check_proj->in(0)->as_If();
    Node* cmp_limit;
    Node* bol;

    if (stride_con > 0) {
      cmp_limit = new CmpINode(limit, _igvn.intcon(max_jint - stride_m));
      bol = new BoolNode(cmp_limit, BoolTest::le);
    } else {
      cmp_limit = new CmpINode(limit, _igvn.intcon(min_jint - stride_m));
      bol = new BoolNode(cmp_limit, BoolTest::ge);
    }
    cmp_limit = _igvn.register_new_node_with_optimizer(cmp_limit);
    bol = _igvn.register_new_node_with_optimizer(bol);
    set_subtree_ctrl(bol);

    // Replace condition in original predicate but preserve Opaque node
    // so that previous predicates could be found.
    assert(check_iff->in(1)->Opcode() == Op_Conv2B &&
           check_iff->in(1)->in(1)->Opcode() == Op_Opaque1, "");
    Node* opq = check_iff->in(1)->in(1);
    _igvn.replace_input_of(opq, 1, bol);
    // Update ctrl.
    set_ctrl(opq, check_iff->in(0));
    set_ctrl(check_iff->in(1), check_iff->in(0));

#ifndef PRODUCT
    // report that the loop predication has been actually performed
    // for this loop
    if (TraceLoopLimitCheck) {
      tty->print_cr("Counted Loop Limit Check generated:");
      debug_only( bol->dump(2); )
    }
#endif
  }

  if (phi_incr != NULL) {
    // If compare points directly to the phi we need to adjust
    // the compare so that it points to the incr. Limit have
    // to be adjusted to keep trip count the same and we
    // should avoid int overflow.
    //
    //   i = init; do {} while(i++ < limit);
    // is converted to
    //   i = init; do {} while(++i < limit+1);
    //
    limit = gvn->transform(new AddINode(limit, stride));
  }

  // Now we need to canonicalize loop condition.
  if (bt == BoolTest::ne) {
    assert(stride_con == 1 || stride_con == -1, "simple increment only");
    // 'ne' can be replaced with 'lt' only when init < limit.
    if (stride_con > 0 && init_t->_hi < limit_t->_lo)
      bt = BoolTest::lt;
    // 'ne' can be replaced with 'gt' only when init > limit.
    if (stride_con < 0 && init_t->_lo > limit_t->_hi)
      bt = BoolTest::gt;
  }

  if (incl_limit) {
    // The limit check guaranties that 'limit <= (max_jint - stride)' so
    // we can convert 'i <= limit' to 'i < limit+1' since stride != 0.
    //
    Node* one = (stride_con > 0) ? gvn->intcon( 1) : gvn->intcon(-1);
    limit = gvn->transform(new AddINode(limit, one));
    if (bt == BoolTest::le)
      bt = BoolTest::lt;
    else if (bt == BoolTest::ge)
      bt = BoolTest::gt;
    else
      ShouldNotReachHere();
  }
  set_subtree_ctrl( limit );

  if (LoopStripMiningIter == 0) {
    // Check for SafePoint on backedge and remove
    Node *sfpt = x->in(LoopNode::LoopBackControl);
    if (sfpt->Opcode() == Op_SafePoint && is_deleteable_safept(sfpt)) {
      lazy_replace( sfpt, iftrue );
      if (loop->_safepts != NULL) {
        loop->_safepts->yank(sfpt);
      }
      loop->_tail = iftrue;
    }
  }

  // Build a canonical trip test.
  // Clone code, as old values may be in use.
  incr = incr->clone();
  incr->set_req(1,phi);
  incr->set_req(2,stride);
  incr = _igvn.register_new_node_with_optimizer(incr);
  set_early_ctrl( incr );
  _igvn.rehash_node_delayed(phi);
  phi->set_req_X( LoopNode::LoopBackControl, incr, &_igvn );

  // If phi type is more restrictive than Int, raise to
  // Int to prevent (almost) infinite recursion in igvn
  // which can only handle integer types for constants or minint..maxint.
  if (!TypeInt::INT->higher_equal(phi->bottom_type())) {
    Node* nphi = PhiNode::make(phi->in(0), phi->in(LoopNode::EntryControl), TypeInt::INT);
    nphi->set_req(LoopNode::LoopBackControl, phi->in(LoopNode::LoopBackControl));
    nphi = _igvn.register_new_node_with_optimizer(nphi);
    set_ctrl(nphi, get_ctrl(phi));
    _igvn.replace_node(phi, nphi);
    phi = nphi->as_Phi();
  }
  cmp = cmp->clone();
  cmp->set_req(1,incr);
  cmp->set_req(2,limit);
  cmp = _igvn.register_new_node_with_optimizer(cmp);
  set_ctrl(cmp, iff->in(0));

  test = test->clone()->as_Bool();
  (*(BoolTest*)&test->_test)._test = bt;
  test->set_req(1,cmp);
  _igvn.register_new_node_with_optimizer(test);
  set_ctrl(test, iff->in(0));

  // Replace the old IfNode with a new LoopEndNode
  Node *lex = _igvn.register_new_node_with_optimizer(new CountedLoopEndNode( iff->in(0), test, cl_prob, iff->as_If()->_fcnt ));
  IfNode *le = lex->as_If();
  uint dd = dom_depth(iff);
  set_idom(le, le->in(0), dd); // Update dominance for loop exit
  set_loop(le, loop);

  // Get the loop-exit control
  Node *iffalse = iff->as_If()->proj_out(!(iftrue_op == Op_IfTrue));

  // Need to swap loop-exit and loop-back control?
  if (iftrue_op == Op_IfFalse) {
    Node *ift2=_igvn.register_new_node_with_optimizer(new IfTrueNode (le));
    Node *iff2=_igvn.register_new_node_with_optimizer(new IfFalseNode(le));

    loop->_tail = back_control = ift2;
    set_loop(ift2, loop);
    set_loop(iff2, get_loop(iffalse));

    // Lazy update of 'get_ctrl' mechanism.
    lazy_replace(iffalse, iff2);
    lazy_replace(iftrue,  ift2);

    // Swap names
    iffalse = iff2;
    iftrue  = ift2;
  } else {
    _igvn.rehash_node_delayed(iffalse);
    _igvn.rehash_node_delayed(iftrue);
    iffalse->set_req_X( 0, le, &_igvn );
    iftrue ->set_req_X( 0, le, &_igvn );
  }

  set_idom(iftrue,  le, dd+1);
  set_idom(iffalse, le, dd+1);
  assert(iff->outcnt() == 0, "should be dead now");
  lazy_replace( iff, le ); // fix 'get_ctrl'

  Node *sfpt2 = le->in(0);

  Node* entry_control = init_control;
  bool strip_mine_loop = LoopStripMiningIter > 1 && loop->_child == NULL &&
    sfpt2->Opcode() == Op_SafePoint && !loop->_has_call;
  IdealLoopTree* outer_ilt = NULL;
  if (strip_mine_loop) {
    outer_ilt = create_outer_strip_mined_loop(test, cmp, init_control, loop,
                                              cl_prob, le->_fcnt, entry_control,
                                              iffalse);
  }

  // Now setup a new CountedLoopNode to replace the existing LoopNode
  CountedLoopNode *l = new CountedLoopNode(entry_control, back_control);
  l->set_unswitch_count(x->as_Loop()->unswitch_count()); // Preserve
  // The following assert is approximately true, and defines the intention
  // of can_be_counted_loop.  It fails, however, because phase->type
  // is not yet initialized for this loop and its parts.
  //assert(l->can_be_counted_loop(this), "sanity");
  _igvn.register_new_node_with_optimizer(l);
  set_loop(l, loop);
  loop->_head = l;
  // Fix all data nodes placed at the old loop head.
  // Uses the lazy-update mechanism of 'get_ctrl'.
  lazy_replace( x, l );
  set_idom(l, entry_control, dom_depth(entry_control) + 1);

  if (LoopStripMiningIter == 0 || strip_mine_loop) {
    // Check for immediately preceding SafePoint and remove
    if (sfpt2->Opcode() == Op_SafePoint && (LoopStripMiningIter != 0 || is_deleteable_safept(sfpt2))) {
      if (strip_mine_loop) {
        Node* outer_le = outer_ilt->_tail->in(0);
        Node* sfpt = sfpt2->clone();
        sfpt->set_req(0, iffalse);
        outer_le->set_req(0, sfpt);
        register_control(sfpt, outer_ilt, iffalse);
        set_idom(outer_le, sfpt, dom_depth(sfpt));
      }
      lazy_replace( sfpt2, sfpt2->in(TypeFunc::Control));
      if (loop->_safepts != NULL) {
        loop->_safepts->yank(sfpt2);
      }
    }
  }

  // Free up intermediate goo
  _igvn.remove_dead_node(hook);

#ifdef ASSERT
  assert(l->is_valid_counted_loop(), "counted loop shape is messed up");
  assert(l == loop->_head && l->phi() == phi && l->loopexit_or_null() == lex, "" );
#endif
#ifndef PRODUCT
  if (TraceLoopOpts) {
    tty->print("Counted      ");
    loop->dump_head();
  }
#endif

  C->print_method(PHASE_AFTER_CLOOPS, 3);

  // Capture bounds of the loop in the induction variable Phi before
  // subsequent transformation (iteration splitting) obscures the
  // bounds
  l->phi()->as_Phi()->set_type(l->phi()->Value(&_igvn));

  if (strip_mine_loop) {
    l->mark_strip_mined();
    l->verify_strip_mined(1);
    outer_ilt->_head->as_Loop()->verify_strip_mined(1);
    loop = outer_ilt;
  }

  return true;
}

//----------------------exact_limit-------------------------------------------
Node* PhaseIdealLoop::exact_limit( IdealLoopTree *loop ) {
  assert(loop->_head->is_CountedLoop(), "");
  CountedLoopNode *cl = loop->_head->as_CountedLoop();
  assert(cl->is_valid_counted_loop(), "");

  if (ABS(cl->stride_con()) == 1 ||
      cl->limit()->Opcode() == Op_LoopLimit) {
    // Old code has exact limit (it could be incorrect in case of int overflow).
    // Loop limit is exact with stride == 1. And loop may already have exact limit.
    return cl->limit();
  }
  Node *limit = NULL;
#ifdef ASSERT
  BoolTest::mask bt = cl->loopexit()->test_trip();
  assert(bt == BoolTest::lt || bt == BoolTest::gt, "canonical test is expected");
#endif
  if (cl->has_exact_trip_count()) {
    // Simple case: loop has constant boundaries.
    // Use jlongs to avoid integer overflow.
    int stride_con = cl->stride_con();
    jlong  init_con = cl->init_trip()->get_int();
    jlong limit_con = cl->limit()->get_int();
    julong trip_cnt = cl->trip_count();
    jlong final_con = init_con + trip_cnt*stride_con;
    int final_int = (int)final_con;
    // The final value should be in integer range since the loop
    // is counted and the limit was checked for overflow.
    assert(final_con == (jlong)final_int, "final value should be integer");
    limit = _igvn.intcon(final_int);
  } else {
    // Create new LoopLimit node to get exact limit (final iv value).
    limit = new LoopLimitNode(C, cl->init_trip(), cl->limit(), cl->stride());
    register_new_node(limit, cl->in(LoopNode::EntryControl));
  }
  assert(limit != NULL, "sanity");
  return limit;
}

//------------------------------Ideal------------------------------------------
// Return a node which is more "ideal" than the current node.
// Attempt to convert into a counted-loop.
Node *LoopNode::Ideal(PhaseGVN *phase, bool can_reshape) {
  if (!can_be_counted_loop(phase) && !is_OuterStripMinedLoop()) {
    phase->C->set_major_progress();
  }
  return RegionNode::Ideal(phase, can_reshape);
}

void LoopNode::verify_strip_mined(int expect_skeleton) const {
#ifdef ASSERT
  const OuterStripMinedLoopNode* outer = NULL;
  const CountedLoopNode* inner = NULL;
  if (is_strip_mined()) {
    assert(is_CountedLoop(), "no Loop should be marked strip mined");
    inner = as_CountedLoop();
    outer = inner->in(LoopNode::EntryControl)->as_OuterStripMinedLoop();
  } else if (is_OuterStripMinedLoop()) {
    outer = this->as_OuterStripMinedLoop();
    inner = outer->unique_ctrl_out()->as_CountedLoop();
    assert(!is_strip_mined(), "outer loop shouldn't be marked strip mined");
  }
  if (inner != NULL || outer != NULL) {
    assert(inner != NULL && outer != NULL, "missing loop in strip mined nest");
    Node* outer_tail = outer->in(LoopNode::LoopBackControl);
    Node* outer_le = outer_tail->in(0);
    assert(outer_le->Opcode() == Op_OuterStripMinedLoopEnd, "tail of outer loop should be an If");
    Node* sfpt = outer_le->in(0);
    assert(sfpt->Opcode() == Op_SafePoint, "where's the safepoint?");
    Node* inner_out = sfpt->in(0);
    if (inner_out->outcnt() != 1) {
      ResourceMark rm;
      Unique_Node_List wq;

      for (DUIterator_Fast imax, i = inner_out->fast_outs(imax); i < imax; i++) {
        Node* u = inner_out->fast_out(i);
        if (u == sfpt) {
          continue;
        }
        wq.clear();
        wq.push(u);
        bool found_sfpt = false;
        for (uint next = 0; next < wq.size() && !found_sfpt; next++) {
          Node *n = wq.at(next);
          for (DUIterator_Fast imax, i = n->fast_outs(imax); i < imax && !found_sfpt; i++) {
            Node* u = n->fast_out(i);
            if (u == sfpt) {
              found_sfpt = true;
            }
            if (!u->is_CFG()) {
              wq.push(u);
            }
          }
        }
        assert(found_sfpt, "no node in loop that's not input to safepoint");
      }
    }
    CountedLoopEndNode* cle = inner_out->in(0)->as_CountedLoopEnd();
    assert(cle == inner->loopexit_or_null(), "mismatch");
    bool has_skeleton = outer_le->in(1)->bottom_type()->singleton() && outer_le->in(1)->bottom_type()->is_int()->get_con() == 0;
    if (has_skeleton) {
      assert(expect_skeleton == 1 || expect_skeleton == -1, "unexpected skeleton node");
      assert(outer->outcnt() == 2, "only phis");
    } else {
      assert(expect_skeleton == 0 || expect_skeleton == -1, "no skeleton node?");
      uint phis = 0;
      for (DUIterator_Fast imax, i = inner->fast_outs(imax); i < imax; i++) {
        Node* u = inner->fast_out(i);
        if (u->is_Phi()) {
          phis++;
        }
      }
      for (DUIterator_Fast imax, i = outer->fast_outs(imax); i < imax; i++) {
        Node* u = outer->fast_out(i);
        assert(u == outer || u == inner || u->is_Phi(), "nothing between inner and outer loop");
      }
      uint stores = 0;
      for (DUIterator_Fast imax, i = inner_out->fast_outs(imax); i < imax; i++) {
        Node* u = inner_out->fast_out(i);
        if (u->is_Store()) {
          stores++;
        }
      }
      assert(outer->outcnt() >= phis + 2 && outer->outcnt() <= phis + 2 + stores + 1, "only phis");
    }
    assert(sfpt->outcnt() == 1, "no data node");
    assert(outer_tail->outcnt() == 1 || !has_skeleton, "no data node");
  }
#endif
}

//=============================================================================
//------------------------------Ideal------------------------------------------
// Return a node which is more "ideal" than the current node.
// Attempt to convert into a counted-loop.
Node *CountedLoopNode::Ideal(PhaseGVN *phase, bool can_reshape) {
  return RegionNode::Ideal(phase, can_reshape);
}

//------------------------------dump_spec--------------------------------------
// Dump special per-node info
#ifndef PRODUCT
void CountedLoopNode::dump_spec(outputStream *st) const {
  LoopNode::dump_spec(st);
  if (stride_is_con()) {
    st->print("stride: %d ",stride_con());
  }
  if (is_pre_loop ()) st->print("pre of N%d" , _main_idx);
  if (is_main_loop()) st->print("main of N%d", _idx);
  if (is_post_loop()) st->print("post of N%d", _main_idx);
  if (is_strip_mined()) st->print(" strip mined");
}
#endif

//=============================================================================
int CountedLoopEndNode::stride_con() const {
  return stride()->bottom_type()->is_int()->get_con();
}

//=============================================================================
//------------------------------Value-----------------------------------------
const Type* LoopLimitNode::Value(PhaseGVN* phase) const {
  const Type* init_t   = phase->type(in(Init));
  const Type* limit_t  = phase->type(in(Limit));
  const Type* stride_t = phase->type(in(Stride));
  // Either input is TOP ==> the result is TOP
  if (init_t   == Type::TOP) return Type::TOP;
  if (limit_t  == Type::TOP) return Type::TOP;
  if (stride_t == Type::TOP) return Type::TOP;

  int stride_con = stride_t->is_int()->get_con();
  if (stride_con == 1)
    return NULL;  // Identity

  if (init_t->is_int()->is_con() && limit_t->is_int()->is_con()) {
    // Use jlongs to avoid integer overflow.
    jlong init_con   =  init_t->is_int()->get_con();
    jlong limit_con  = limit_t->is_int()->get_con();
    int  stride_m   = stride_con - (stride_con > 0 ? 1 : -1);
    jlong trip_count = (limit_con - init_con + stride_m)/stride_con;
    jlong final_con  = init_con + stride_con*trip_count;
    int final_int = (int)final_con;
    // The final value should be in integer range since the loop
    // is counted and the limit was checked for overflow.
    assert(final_con == (jlong)final_int, "final value should be integer");
    return TypeInt::make(final_int);
  }

  return bottom_type(); // TypeInt::INT
}

//------------------------------Ideal------------------------------------------
// Return a node which is more "ideal" than the current node.
Node *LoopLimitNode::Ideal(PhaseGVN *phase, bool can_reshape) {
  if (phase->type(in(Init))   == Type::TOP ||
      phase->type(in(Limit))  == Type::TOP ||
      phase->type(in(Stride)) == Type::TOP)
    return NULL;  // Dead

  int stride_con = phase->type(in(Stride))->is_int()->get_con();
  if (stride_con == 1)
    return NULL;  // Identity

  if (in(Init)->is_Con() && in(Limit)->is_Con())
    return NULL;  // Value

  // Delay following optimizations until all loop optimizations
  // done to keep Ideal graph simple.
  if (!can_reshape || phase->C->major_progress())
    return NULL;

  const TypeInt* init_t  = phase->type(in(Init) )->is_int();
  const TypeInt* limit_t = phase->type(in(Limit))->is_int();
  int stride_p;
  jlong lim, ini;
  julong max;
  if (stride_con > 0) {
    stride_p = stride_con;
    lim = limit_t->_hi;
    ini = init_t->_lo;
    max = (julong)max_jint;
  } else {
    stride_p = -stride_con;
    lim = init_t->_hi;
    ini = limit_t->_lo;
    max = (julong)min_jint;
  }
  julong range = lim - ini + stride_p;
  if (range <= max) {
    // Convert to integer expression if it is not overflow.
    Node* stride_m = phase->intcon(stride_con - (stride_con > 0 ? 1 : -1));
    Node *range = phase->transform(new SubINode(in(Limit), in(Init)));
    Node *bias  = phase->transform(new AddINode(range, stride_m));
    Node *trip  = phase->transform(new DivINode(0, bias, in(Stride)));
    Node *span  = phase->transform(new MulINode(trip, in(Stride)));
    return new AddINode(span, in(Init)); // exact limit
  }

  if (is_power_of_2(stride_p) ||                // divisor is 2^n
      !Matcher::has_match_rule(Op_LoopLimit)) { // or no specialized Mach node?
    // Convert to long expression to avoid integer overflow
    // and let igvn optimizer convert this division.
    //
    Node*   init   = phase->transform( new ConvI2LNode(in(Init)));
    Node*  limit   = phase->transform( new ConvI2LNode(in(Limit)));
    Node* stride   = phase->longcon(stride_con);
    Node* stride_m = phase->longcon(stride_con - (stride_con > 0 ? 1 : -1));

    Node *range = phase->transform(new SubLNode(limit, init));
    Node *bias  = phase->transform(new AddLNode(range, stride_m));
    Node *span;
    if (stride_con > 0 && is_power_of_2(stride_p)) {
      // bias >= 0 if stride >0, so if stride is 2^n we can use &(-stride)
      // and avoid generating rounding for division. Zero trip guard should
      // guarantee that init < limit but sometimes the guard is missing and
      // we can get situation when init > limit. Note, for the empty loop
      // optimization zero trip guard is generated explicitly which leaves
      // only RCE predicate where exact limit is used and the predicate
      // will simply fail forcing recompilation.
      Node* neg_stride   = phase->longcon(-stride_con);
      span = phase->transform(new AndLNode(bias, neg_stride));
    } else {
      Node *trip  = phase->transform(new DivLNode(0, bias, stride));
      span = phase->transform(new MulLNode(trip, stride));
    }
    // Convert back to int
    Node *span_int = phase->transform(new ConvL2INode(span));
    return new AddINode(span_int, in(Init)); // exact limit
  }

  return NULL;    // No progress
}

//------------------------------Identity---------------------------------------
// If stride == 1 return limit node.
Node* LoopLimitNode::Identity(PhaseGVN* phase) {
  int stride_con = phase->type(in(Stride))->is_int()->get_con();
  if (stride_con == 1 || stride_con == -1)
    return in(Limit);
  return this;
}

//=============================================================================
//----------------------match_incr_with_optional_truncation--------------------
// Match increment with optional truncation:
// CHAR: (i+1)&0x7fff, BYTE: ((i+1)<<8)>>8, or SHORT: ((i+1)<<16)>>16
// Return NULL for failure. Success returns the increment node.
Node* CountedLoopNode::match_incr_with_optional_truncation(
                      Node* expr, Node** trunc1, Node** trunc2, const TypeInt** trunc_type) {
  // Quick cutouts:
  if (expr == NULL || expr->req() != 3)  return NULL;

  Node *t1 = NULL;
  Node *t2 = NULL;
  const TypeInt* trunc_t = TypeInt::INT;
  Node* n1 = expr;
  int   n1op = n1->Opcode();

  // Try to strip (n1 & M) or (n1 << N >> N) from n1.
  if (n1op == Op_AndI &&
      n1->in(2)->is_Con() &&
      n1->in(2)->bottom_type()->is_int()->get_con() == 0x7fff) {
    // %%% This check should match any mask of 2**K-1.
    t1 = n1;
    n1 = t1->in(1);
    n1op = n1->Opcode();
    trunc_t = TypeInt::CHAR;
  } else if (n1op == Op_RShiftI &&
             n1->in(1) != NULL &&
             n1->in(1)->Opcode() == Op_LShiftI &&
             n1->in(2) == n1->in(1)->in(2) &&
             n1->in(2)->is_Con()) {
    jint shift = n1->in(2)->bottom_type()->is_int()->get_con();
    // %%% This check should match any shift in [1..31].
    if (shift == 16 || shift == 8) {
      t1 = n1;
      t2 = t1->in(1);
      n1 = t2->in(1);
      n1op = n1->Opcode();
      if (shift == 16) {
        trunc_t = TypeInt::SHORT;
      } else if (shift == 8) {
        trunc_t = TypeInt::BYTE;
      }
    }
  }

  // If (maybe after stripping) it is an AddI, we won:
  if (n1op == Op_AddI) {
    *trunc1 = t1;
    *trunc2 = t2;
    *trunc_type = trunc_t;
    return n1;
  }

  // failed
  return NULL;
}

LoopNode* CountedLoopNode::skip_strip_mined(int expect_skeleton) {
  if (is_strip_mined()) {
    verify_strip_mined(expect_skeleton);
    return in(EntryControl)->as_Loop();
  }
  return this;
}

OuterStripMinedLoopNode* CountedLoopNode::outer_loop() const {
  assert(is_strip_mined(), "not a strip mined loop");
  Node* c = in(EntryControl);
  if (c == NULL || c->is_top() || !c->is_OuterStripMinedLoop()) {
    return NULL;
  }
  return c->as_OuterStripMinedLoop();
}

IfTrueNode* OuterStripMinedLoopNode::outer_loop_tail() const {
  Node* c = in(LoopBackControl);
  if (c == NULL || c->is_top()) {
    return NULL;
  }
  return c->as_IfTrue();
}

IfTrueNode* CountedLoopNode::outer_loop_tail() const {
  LoopNode* l = outer_loop();
  if (l == NULL) {
    return NULL;
  }
  return l->outer_loop_tail();
}

OuterStripMinedLoopEndNode* OuterStripMinedLoopNode::outer_loop_end() const {
  IfTrueNode* proj = outer_loop_tail();
  if (proj == NULL) {
    return NULL;
  }
  Node* c = proj->in(0);
  if (c == NULL || c->is_top() || c->outcnt() != 2) {
    return NULL;
  }
  return c->as_OuterStripMinedLoopEnd();
}

OuterStripMinedLoopEndNode* CountedLoopNode::outer_loop_end() const {
  LoopNode* l = outer_loop();
  if (l == NULL) {
    return NULL;
  }
  return l->outer_loop_end();
}

IfFalseNode* OuterStripMinedLoopNode::outer_loop_exit() const {
  IfNode* le = outer_loop_end();
  if (le == NULL) {
    return NULL;
  }
  Node* c = le->proj_out_or_null(false);
  if (c == NULL) {
    return NULL;
  }
  return c->as_IfFalse();
}

IfFalseNode* CountedLoopNode::outer_loop_exit() const {
  LoopNode* l = outer_loop();
  if (l == NULL) {
    return NULL;
  }
  return l->outer_loop_exit();
}

SafePointNode* OuterStripMinedLoopNode::outer_safepoint() const {
  IfNode* le = outer_loop_end();
  if (le == NULL) {
    return NULL;
  }
  Node* c = le->in(0);
  if (c == NULL || c->is_top()) {
    return NULL;
  }
  assert(c->Opcode() == Op_SafePoint, "broken outer loop");
  return c->as_SafePoint();
}

SafePointNode* CountedLoopNode::outer_safepoint() const {
  LoopNode* l = outer_loop();
  if (l == NULL) {
    return NULL;
  }
  return l->outer_safepoint();
}

Node* CountedLoopNode::skip_predicates_from_entry(Node* ctrl) {
  while (ctrl != NULL && ctrl->is_Proj() && ctrl->in(0)->is_If() &&
         ctrl->in(0)->as_If()->proj_out(1-ctrl->as_Proj()->_con)->outcnt() == 1 &&
         ctrl->in(0)->as_If()->proj_out(1-ctrl->as_Proj()->_con)->unique_out()->Opcode() == Op_Halt) {
    ctrl = ctrl->in(0)->in(0);
  }
  return ctrl;
}

Node* CountedLoopNode::skip_predicates() {
  if (is_main_loop()) {
    Node* ctrl = skip_strip_mined()->in(LoopNode::EntryControl);

    return skip_predicates_from_entry(ctrl);
  }
  return in(LoopNode::EntryControl);
}

void OuterStripMinedLoopNode::adjust_strip_mined_loop(PhaseIterGVN* igvn) {
  // Look for the outer & inner strip mined loop, reduce number of
  // iterations of the inner loop, set exit condition of outer loop,
  // construct required phi nodes for outer loop.
  CountedLoopNode* inner_cl = unique_ctrl_out()->as_CountedLoop();
  assert(inner_cl->is_strip_mined(), "inner loop should be strip mined");
  Node* inner_iv_phi = inner_cl->phi();
  if (inner_iv_phi == NULL) {
    IfNode* outer_le = outer_loop_end();
    Node* iff = igvn->transform(new IfNode(outer_le->in(0), outer_le->in(1), outer_le->_prob, outer_le->_fcnt));
    igvn->replace_node(outer_le, iff);
    inner_cl->clear_strip_mined();
    return;
  }
  CountedLoopEndNode* inner_cle = inner_cl->loopexit();

  int stride = inner_cl->stride_con();
  jlong scaled_iters_long = ((jlong)LoopStripMiningIter) * ABS(stride);
  int scaled_iters = (int)scaled_iters_long;
  int short_scaled_iters = LoopStripMiningIterShortLoop* ABS(stride);
  const TypeInt* inner_iv_t = igvn->type(inner_iv_phi)->is_int();
  jlong iter_estimate = (jlong)inner_iv_t->_hi - (jlong)inner_iv_t->_lo;
  assert(iter_estimate > 0, "broken");
  if ((jlong)scaled_iters != scaled_iters_long || iter_estimate <= short_scaled_iters) {
    // Remove outer loop and safepoint (too few iterations)
    Node* outer_sfpt = outer_safepoint();
    Node* outer_out = outer_loop_exit();
    igvn->replace_node(outer_out, outer_sfpt->in(0));
    igvn->replace_input_of(outer_sfpt, 0, igvn->C->top());
    inner_cl->clear_strip_mined();
    return;
  }
  if (iter_estimate <= scaled_iters_long) {
    // We would only go through one iteration of
    // the outer loop: drop the outer loop but
    // keep the safepoint so we don't run for
    // too long without a safepoint
    IfNode* outer_le = outer_loop_end();
    Node* iff = igvn->transform(new IfNode(outer_le->in(0), outer_le->in(1), outer_le->_prob, outer_le->_fcnt));
    igvn->replace_node(outer_le, iff);
    inner_cl->clear_strip_mined();
    return;
  }

  Node* cle_tail = inner_cle->proj_out(true);
  ResourceMark rm;
  Node_List old_new;
  if (cle_tail->outcnt() > 1) {
    // Look for nodes on backedge of inner loop and clone them
    Unique_Node_List backedge_nodes;
    for (DUIterator_Fast imax, i = cle_tail->fast_outs(imax); i < imax; i++) {
      Node* u = cle_tail->fast_out(i);
      if (u != inner_cl) {
        assert(!u->is_CFG(), "control flow on the backedge?");
        backedge_nodes.push(u);
      }
    }
    uint last = igvn->C->unique();
    for (uint next = 0; next < backedge_nodes.size(); next++) {
      Node* n = backedge_nodes.at(next);
      old_new.map(n->_idx, n->clone());
      for (DUIterator_Fast imax, i = n->fast_outs(imax); i < imax; i++) {
        Node* u = n->fast_out(i);
        assert(!u->is_CFG(), "broken");
        if (u->_idx >= last) {
          continue;
        }
        if (!u->is_Phi()) {
          backedge_nodes.push(u);
        } else {
          assert(u->in(0) == inner_cl, "strange phi on the backedge");
        }
      }
    }
    // Put the clones on the outer loop backedge
    Node* le_tail = outer_loop_tail();
    for (uint next = 0; next < backedge_nodes.size(); next++) {
      Node *n = old_new[backedge_nodes.at(next)->_idx];
      for (uint i = 1; i < n->req(); i++) {
        if (n->in(i) != NULL && old_new[n->in(i)->_idx] != NULL) {
          n->set_req(i, old_new[n->in(i)->_idx]);
        }
      }
      if (n->in(0) != NULL && n->in(0) == cle_tail) {
        n->set_req(0, le_tail);
      }
      igvn->register_new_node_with_optimizer(n);
    }
  }

  Node* iv_phi = NULL;
  // Make a clone of each phi in the inner loop
  // for the outer loop
  for (uint i = 0; i < inner_cl->outcnt(); i++) {
    Node* u = inner_cl->raw_out(i);
    if (u->is_Phi()) {
      assert(u->in(0) == inner_cl, "inconsistent");
      Node* phi = u->clone();
      phi->set_req(0, this);
      Node* be = old_new[phi->in(LoopNode::LoopBackControl)->_idx];
      if (be != NULL) {
        phi->set_req(LoopNode::LoopBackControl, be);
      }
      phi = igvn->transform(phi);
      igvn->replace_input_of(u, LoopNode::EntryControl, phi);
      if (u == inner_iv_phi) {
        iv_phi = phi;
      }
    }
  }
  Node* cle_out = inner_cle->proj_out(false);
  if (cle_out->outcnt() > 1) {
    // Look for chains of stores that were sunk
    // out of the inner loop and are in the outer loop
    for (DUIterator_Fast imax, i = cle_out->fast_outs(imax); i < imax; i++) {
      Node* u = cle_out->fast_out(i);
      if (u->is_Store()) {
        Node* first = u;
        for(;;) {
          Node* next = first->in(MemNode::Memory);
          if (!next->is_Store() || next->in(0) != cle_out) {
            break;
          }
          first = next;
        }
        Node* last = u;
        for(;;) {
          Node* next = NULL;
          for (DUIterator_Fast jmax, j = last->fast_outs(jmax); j < jmax; j++) {
            Node* uu = last->fast_out(j);
            if (uu->is_Store() && uu->in(0) == cle_out) {
              assert(next == NULL, "only one in the outer loop");
              next = uu;
            }
          }
          if (next == NULL) {
            break;
          }
          last = next;
        }
        Node* phi = NULL;
        for (DUIterator_Fast jmax, j = fast_outs(jmax); j < jmax; j++) {
          Node* uu = fast_out(j);
          if (uu->is_Phi()) {
            Node* be = uu->in(LoopNode::LoopBackControl);
            if (be->is_Store() && old_new[be->_idx] != NULL) {
              assert(false, "store on the backedge + sunk stores: unsupported");
              // drop outer loop
              IfNode* outer_le = outer_loop_end();
              Node* iff = igvn->transform(new IfNode(outer_le->in(0), outer_le->in(1), outer_le->_prob, outer_le->_fcnt));
              igvn->replace_node(outer_le, iff);
              inner_cl->clear_strip_mined();
              return;
            }
            if (be == last || be == first->in(MemNode::Memory)) {
              assert(phi == NULL, "only one phi");
              phi = uu;
            }
          }
        }
#ifdef ASSERT
        for (DUIterator_Fast jmax, j = fast_outs(jmax); j < jmax; j++) {
          Node* uu = fast_out(j);
          if (uu->is_Phi() && uu->bottom_type() == Type::MEMORY) {
            if (uu->adr_type() == igvn->C->get_adr_type(igvn->C->get_alias_index(u->adr_type()))) {
              assert(phi == uu, "what's that phi?");
            } else if (uu->adr_type() == TypePtr::BOTTOM) {
              Node* n = uu->in(LoopNode::LoopBackControl);
              uint limit = igvn->C->live_nodes();
              uint i = 0;
              while (n != uu) {
                i++;
                assert(i < limit, "infinite loop");
                if (n->is_Proj()) {
                  n = n->in(0);
                } else if (n->is_SafePoint() || n->is_MemBar()) {
                  n = n->in(TypeFunc::Memory);
                } else if (n->is_Phi()) {
                  n = n->in(1);
                } else if (n->is_MergeMem()) {
                  n = n->as_MergeMem()->memory_at(igvn->C->get_alias_index(u->adr_type()));
                } else if (n->is_Store() || n->is_LoadStore() || n->is_ClearArray()) {
                  n = n->in(MemNode::Memory);
                } else {
                  n->dump();
                  ShouldNotReachHere();
                }
              }
            }
          }
        }
#endif
        if (phi == NULL) {
          // If the an entire chains was sunk, the
          // inner loop has no phi for that memory
          // slice, create one for the outer loop
          phi = PhiNode::make(this, first->in(MemNode::Memory), Type::MEMORY,
                              igvn->C->get_adr_type(igvn->C->get_alias_index(u->adr_type())));
          phi->set_req(LoopNode::LoopBackControl, last);
          phi = igvn->transform(phi);
          igvn->replace_input_of(first, MemNode::Memory, phi);
        } else {
          // Or fix the outer loop fix to include
          // that chain of stores.
          Node* be = phi->in(LoopNode::LoopBackControl);
          assert(!(be->is_Store() && old_new[be->_idx] != NULL), "store on the backedge + sunk stores: unsupported");
          if (be == first->in(MemNode::Memory)) {
            if (be == phi->in(LoopNode::LoopBackControl)) {
              igvn->replace_input_of(phi, LoopNode::LoopBackControl, last);
            } else {
              igvn->replace_input_of(be, MemNode::Memory, last);
            }
          } else {
#ifdef ASSERT
            if (be == phi->in(LoopNode::LoopBackControl)) {
              assert(phi->in(LoopNode::LoopBackControl) == last, "");
            } else {
              assert(be->in(MemNode::Memory) == last, "");
            }
#endif
          }
        }
      }
    }
  }

  if (iv_phi != NULL) {
    // Now adjust the inner loop's exit condition
    Node* limit = inner_cl->limit();
    Node* sub = NULL;
    if (stride > 0) {
      sub = igvn->transform(new SubINode(limit, iv_phi));
    } else {
      sub = igvn->transform(new SubINode(iv_phi, limit));
    }
    Node* min = igvn->transform(new MinINode(sub, igvn->intcon(scaled_iters)));
    Node* new_limit = NULL;
    if (stride > 0) {
      new_limit = igvn->transform(new AddINode(min, iv_phi));
    } else {
      new_limit = igvn->transform(new SubINode(iv_phi, min));
    }
    Node* cmp = inner_cle->cmp_node()->clone();
    igvn->replace_input_of(cmp, 2, new_limit);
    Node* bol = inner_cle->in(CountedLoopEndNode::TestValue)->clone();
    cmp->set_req(2, limit);
    bol->set_req(1, igvn->transform(cmp));
    igvn->replace_input_of(outer_loop_end(), 1, igvn->transform(bol));
  } else {
    assert(false, "should be able to adjust outer loop");
    IfNode* outer_le = outer_loop_end();
    Node* iff = igvn->transform(new IfNode(outer_le->in(0), outer_le->in(1), outer_le->_prob, outer_le->_fcnt));
    igvn->replace_node(outer_le, iff);
    inner_cl->clear_strip_mined();
  }
}

const Type* OuterStripMinedLoopEndNode::Value(PhaseGVN* phase) const {
  if (!in(0)) return Type::TOP;
  if (phase->type(in(0)) == Type::TOP)
    return Type::TOP;

  return TypeTuple::IFBOTH;
}

Node *OuterStripMinedLoopEndNode::Ideal(PhaseGVN *phase, bool can_reshape) {
  if (remove_dead_region(phase, can_reshape))  return this;

  return NULL;
}

//------------------------------filtered_type--------------------------------
// Return a type based on condition control flow
// A successful return will be a type that is restricted due
// to a series of dominating if-tests, such as:
//    if (i < 10) {
//       if (i > 0) {
//          here: "i" type is [1..10)
//       }
//    }
// or a control flow merge
//    if (i < 10) {
//       do {
//          phi( , ) -- at top of loop type is [min_int..10)
//         i = ?
//       } while ( i < 10)
//
const TypeInt* PhaseIdealLoop::filtered_type( Node *n, Node* n_ctrl) {
  assert(n && n->bottom_type()->is_int(), "must be int");
  const TypeInt* filtered_t = NULL;
  if (!n->is_Phi()) {
    assert(n_ctrl != NULL || n_ctrl == C->top(), "valid control");
    filtered_t = filtered_type_from_dominators(n, n_ctrl);

  } else {
    Node* phi    = n->as_Phi();
    Node* region = phi->in(0);
    assert(n_ctrl == NULL || n_ctrl == region, "ctrl parameter must be region");
    if (region && region != C->top()) {
      for (uint i = 1; i < phi->req(); i++) {
        Node* val   = phi->in(i);
        Node* use_c = region->in(i);
        const TypeInt* val_t = filtered_type_from_dominators(val, use_c);
        if (val_t != NULL) {
          if (filtered_t == NULL) {
            filtered_t = val_t;
          } else {
            filtered_t = filtered_t->meet(val_t)->is_int();
          }
        }
      }
    }
  }
  const TypeInt* n_t = _igvn.type(n)->is_int();
  if (filtered_t != NULL) {
    n_t = n_t->join(filtered_t)->is_int();
  }
  return n_t;
}


//------------------------------filtered_type_from_dominators--------------------------------
// Return a possibly more restrictive type for val based on condition control flow of dominators
const TypeInt* PhaseIdealLoop::filtered_type_from_dominators( Node* val, Node *use_ctrl) {
  if (val->is_Con()) {
     return val->bottom_type()->is_int();
  }
  uint if_limit = 10; // Max number of dominating if's visited
  const TypeInt* rtn_t = NULL;

  if (use_ctrl && use_ctrl != C->top()) {
    Node* val_ctrl = get_ctrl(val);
    uint val_dom_depth = dom_depth(val_ctrl);
    Node* pred = use_ctrl;
    uint if_cnt = 0;
    while (if_cnt < if_limit) {
      if ((pred->Opcode() == Op_IfTrue || pred->Opcode() == Op_IfFalse)) {
        if_cnt++;
        const TypeInt* if_t = IfNode::filtered_int_type(&_igvn, val, pred);
        if (if_t != NULL) {
          if (rtn_t == NULL) {
            rtn_t = if_t;
          } else {
            rtn_t = rtn_t->join(if_t)->is_int();
          }
        }
      }
      pred = idom(pred);
      if (pred == NULL || pred == C->top()) {
        break;
      }
      // Stop if going beyond definition block of val
      if (dom_depth(pred) < val_dom_depth) {
        break;
      }
    }
  }
  return rtn_t;
}


//------------------------------dump_spec--------------------------------------
// Dump special per-node info
#ifndef PRODUCT
void CountedLoopEndNode::dump_spec(outputStream *st) const {
  if( in(TestValue) != NULL && in(TestValue)->is_Bool() ) {
    BoolTest bt( test_trip()); // Added this for g++.

    st->print("[");
    bt.dump_on(st);
    st->print("]");
  }
  st->print(" ");
  IfNode::dump_spec(st);
}
#endif

//=============================================================================
//------------------------------is_member--------------------------------------
// Is 'l' a member of 'this'?
bool IdealLoopTree::is_member(const IdealLoopTree *l) const {
  while( l->_nest > _nest ) l = l->_parent;
  return l == this;
}

//------------------------------set_nest---------------------------------------
// Set loop tree nesting depth.  Accumulate _has_call bits.
int IdealLoopTree::set_nest( uint depth ) {
  _nest = depth;
  int bits = _has_call;
  if( _child ) bits |= _child->set_nest(depth+1);
  if( bits ) _has_call = 1;
  if( _next  ) bits |= _next ->set_nest(depth  );
  return bits;
}

//------------------------------split_fall_in----------------------------------
// Split out multiple fall-in edges from the loop header.  Move them to a
// private RegionNode before the loop.  This becomes the loop landing pad.
void IdealLoopTree::split_fall_in( PhaseIdealLoop *phase, int fall_in_cnt ) {
  PhaseIterGVN &igvn = phase->_igvn;
  uint i;

  // Make a new RegionNode to be the landing pad.
  Node *landing_pad = new RegionNode( fall_in_cnt+1 );
  phase->set_loop(landing_pad,_parent);
  // Gather all the fall-in control paths into the landing pad
  uint icnt = fall_in_cnt;
  uint oreq = _head->req();
  for( i = oreq-1; i>0; i-- )
    if( !phase->is_member( this, _head->in(i) ) )
      landing_pad->set_req(icnt--,_head->in(i));

  // Peel off PhiNode edges as well
  for (DUIterator_Fast jmax, j = _head->fast_outs(jmax); j < jmax; j++) {
    Node *oj = _head->fast_out(j);
    if( oj->is_Phi() ) {
      PhiNode* old_phi = oj->as_Phi();
      assert( old_phi->region() == _head, "" );
      igvn.hash_delete(old_phi);   // Yank from hash before hacking edges
      Node *p = PhiNode::make_blank(landing_pad, old_phi);
      uint icnt = fall_in_cnt;
      for( i = oreq-1; i>0; i-- ) {
        if( !phase->is_member( this, _head->in(i) ) ) {
          p->init_req(icnt--, old_phi->in(i));
          // Go ahead and clean out old edges from old phi
          old_phi->del_req(i);
        }
      }
      // Search for CSE's here, because ZKM.jar does a lot of
      // loop hackery and we need to be a little incremental
      // with the CSE to avoid O(N^2) node blow-up.
      Node *p2 = igvn.hash_find_insert(p); // Look for a CSE
      if( p2 ) {                // Found CSE
        p->destruct();          // Recover useless new node
        p = p2;                 // Use old node
      } else {
        igvn.register_new_node_with_optimizer(p, old_phi);
      }
      // Make old Phi refer to new Phi.
      old_phi->add_req(p);
      // Check for the special case of making the old phi useless and
      // disappear it.  In JavaGrande I have a case where this useless
      // Phi is the loop limit and prevents recognizing a CountedLoop
      // which in turn prevents removing an empty loop.
      Node *id_old_phi = old_phi->Identity( &igvn );
      if( id_old_phi != old_phi ) { // Found a simple identity?
        // Note that I cannot call 'replace_node' here, because
        // that will yank the edge from old_phi to the Region and
        // I'm mid-iteration over the Region's uses.
        for (DUIterator_Last imin, i = old_phi->last_outs(imin); i >= imin; ) {
          Node* use = old_phi->last_out(i);
          igvn.rehash_node_delayed(use);
          uint uses_found = 0;
          for (uint j = 0; j < use->len(); j++) {
            if (use->in(j) == old_phi) {
              if (j < use->req()) use->set_req (j, id_old_phi);
              else                use->set_prec(j, id_old_phi);
              uses_found++;
            }
          }
          i -= uses_found;    // we deleted 1 or more copies of this edge
        }
      }
      igvn._worklist.push(old_phi);
    }
  }
  // Finally clean out the fall-in edges from the RegionNode
  for( i = oreq-1; i>0; i-- ) {
    if( !phase->is_member( this, _head->in(i) ) ) {
      _head->del_req(i);
    }
  }
  igvn.rehash_node_delayed(_head);
  // Transform landing pad
  igvn.register_new_node_with_optimizer(landing_pad, _head);
  // Insert landing pad into the header
  _head->add_req(landing_pad);
}

//------------------------------split_outer_loop-------------------------------
// Split out the outermost loop from this shared header.
void IdealLoopTree::split_outer_loop( PhaseIdealLoop *phase ) {
  PhaseIterGVN &igvn = phase->_igvn;

  // Find index of outermost loop; it should also be my tail.
  uint outer_idx = 1;
  while( _head->in(outer_idx) != _tail ) outer_idx++;

  // Make a LoopNode for the outermost loop.
  Node *ctl = _head->in(LoopNode::EntryControl);
  Node *outer = new LoopNode( ctl, _head->in(outer_idx) );
  outer = igvn.register_new_node_with_optimizer(outer, _head);
  phase->set_created_loop_node();

  // Outermost loop falls into '_head' loop
  _head->set_req(LoopNode::EntryControl, outer);
  _head->del_req(outer_idx);
  // Split all the Phis up between '_head' loop and 'outer' loop.
  for (DUIterator_Fast jmax, j = _head->fast_outs(jmax); j < jmax; j++) {
    Node *out = _head->fast_out(j);
    if( out->is_Phi() ) {
      PhiNode *old_phi = out->as_Phi();
      assert( old_phi->region() == _head, "" );
      Node *phi = PhiNode::make_blank(outer, old_phi);
      phi->init_req(LoopNode::EntryControl,    old_phi->in(LoopNode::EntryControl));
      phi->init_req(LoopNode::LoopBackControl, old_phi->in(outer_idx));
      phi = igvn.register_new_node_with_optimizer(phi, old_phi);
      // Make old Phi point to new Phi on the fall-in path
      igvn.replace_input_of(old_phi, LoopNode::EntryControl, phi);
      old_phi->del_req(outer_idx);
    }
  }

  // Use the new loop head instead of the old shared one
  _head = outer;
  phase->set_loop(_head, this);
}

//------------------------------fix_parent-------------------------------------
static void fix_parent( IdealLoopTree *loop, IdealLoopTree *parent ) {
  loop->_parent = parent;
  if( loop->_child ) fix_parent( loop->_child, loop   );
  if( loop->_next  ) fix_parent( loop->_next , parent );
}

//------------------------------estimate_path_freq-----------------------------
static float estimate_path_freq( Node *n ) {
  // Try to extract some path frequency info
  IfNode *iff;
  for( int i = 0; i < 50; i++ ) { // Skip through a bunch of uncommon tests
    uint nop = n->Opcode();
    if( nop == Op_SafePoint ) {   // Skip any safepoint
      n = n->in(0);
      continue;
    }
    if( nop == Op_CatchProj ) {   // Get count from a prior call
      // Assume call does not always throw exceptions: means the call-site
      // count is also the frequency of the fall-through path.
      assert( n->is_CatchProj(), "" );
      if( ((CatchProjNode*)n)->_con != CatchProjNode::fall_through_index )
        return 0.0f;            // Assume call exception path is rare
      Node *call = n->in(0)->in(0)->in(0);
      assert( call->is_Call(), "expect a call here" );
      const JVMState *jvms = ((CallNode*)call)->jvms();
      ciMethodData* methodData = jvms->method()->method_data();
      if (!methodData->is_mature())  return 0.0f; // No call-site data
      ciProfileData* data = methodData->bci_to_data(jvms->bci());
      if ((data == NULL) || !data->is_CounterData()) {
        // no call profile available, try call's control input
        n = n->in(0);
        continue;
      }
      return data->as_CounterData()->count()/FreqCountInvocations;
    }
    // See if there's a gating IF test
    Node *n_c = n->in(0);
    if( !n_c->is_If() ) break;       // No estimate available
    iff = n_c->as_If();
    if( iff->_fcnt != COUNT_UNKNOWN )   // Have a valid count?
      // Compute how much count comes on this path
      return ((nop == Op_IfTrue) ? iff->_prob : 1.0f - iff->_prob) * iff->_fcnt;
    // Have no count info.  Skip dull uncommon-trap like branches.
    if( (nop == Op_IfTrue  && iff->_prob < PROB_LIKELY_MAG(5)) ||
        (nop == Op_IfFalse && iff->_prob > PROB_UNLIKELY_MAG(5)) )
      break;
    // Skip through never-taken branch; look for a real loop exit.
    n = iff->in(0);
  }
  return 0.0f;                  // No estimate available
}

//------------------------------merge_many_backedges---------------------------
// Merge all the backedges from the shared header into a private Region.
// Feed that region as the one backedge to this loop.
void IdealLoopTree::merge_many_backedges( PhaseIdealLoop *phase ) {
  uint i;

  // Scan for the top 2 hottest backedges
  float hotcnt = 0.0f;
  float warmcnt = 0.0f;
  uint hot_idx = 0;
  // Loop starts at 2 because slot 1 is the fall-in path
  for( i = 2; i < _head->req(); i++ ) {
    float cnt = estimate_path_freq(_head->in(i));
    if( cnt > hotcnt ) {       // Grab hottest path
      warmcnt = hotcnt;
      hotcnt = cnt;
      hot_idx = i;
    } else if( cnt > warmcnt ) { // And 2nd hottest path
      warmcnt = cnt;
    }
  }

  // See if the hottest backedge is worthy of being an inner loop
  // by being much hotter than the next hottest backedge.
  if( hotcnt <= 0.0001 ||
      hotcnt < 2.0*warmcnt ) hot_idx = 0;// No hot backedge

  // Peel out the backedges into a private merge point; peel
  // them all except optionally hot_idx.
  PhaseIterGVN &igvn = phase->_igvn;

  Node *hot_tail = NULL;
  // Make a Region for the merge point
  Node *r = new RegionNode(1);
  for( i = 2; i < _head->req(); i++ ) {
    if( i != hot_idx )
      r->add_req( _head->in(i) );
    else hot_tail = _head->in(i);
  }
  igvn.register_new_node_with_optimizer(r, _head);
  // Plug region into end of loop _head, followed by hot_tail
  while( _head->req() > 3 ) _head->del_req( _head->req()-1 );
  igvn.replace_input_of(_head, 2, r);
  if( hot_idx ) _head->add_req(hot_tail);

  // Split all the Phis up between '_head' loop and the Region 'r'
  for (DUIterator_Fast jmax, j = _head->fast_outs(jmax); j < jmax; j++) {
    Node *out = _head->fast_out(j);
    if( out->is_Phi() ) {
      PhiNode* n = out->as_Phi();
      igvn.hash_delete(n);      // Delete from hash before hacking edges
      Node *hot_phi = NULL;
      Node *phi = new PhiNode(r, n->type(), n->adr_type());
      // Check all inputs for the ones to peel out
      uint j = 1;
      for( uint i = 2; i < n->req(); i++ ) {
        if( i != hot_idx )
          phi->set_req( j++, n->in(i) );
        else hot_phi = n->in(i);
      }
      // Register the phi but do not transform until whole place transforms
      igvn.register_new_node_with_optimizer(phi, n);
      // Add the merge phi to the old Phi
      while( n->req() > 3 ) n->del_req( n->req()-1 );
      igvn.replace_input_of(n, 2, phi);
      if( hot_idx ) n->add_req(hot_phi);
    }
  }


  // Insert a new IdealLoopTree inserted below me.  Turn it into a clone
  // of self loop tree.  Turn self into a loop headed by _head and with
  // tail being the new merge point.
  IdealLoopTree *ilt = new IdealLoopTree( phase, _head, _tail );
  phase->set_loop(_tail,ilt);   // Adjust tail
  _tail = r;                    // Self's tail is new merge point
  phase->set_loop(r,this);
  ilt->_child = _child;         // New guy has my children
  _child = ilt;                 // Self has new guy as only child
  ilt->_parent = this;          // new guy has self for parent
  ilt->_nest = _nest;           // Same nesting depth (for now)

  // Starting with 'ilt', look for child loop trees using the same shared
  // header.  Flatten these out; they will no longer be loops in the end.
  IdealLoopTree **pilt = &_child;
  while( ilt ) {
    if( ilt->_head == _head ) {
      uint i;
      for( i = 2; i < _head->req(); i++ )
        if( _head->in(i) == ilt->_tail )
          break;                // Still a loop
      if( i == _head->req() ) { // No longer a loop
        // Flatten ilt.  Hang ilt's "_next" list from the end of
        // ilt's '_child' list.  Move the ilt's _child up to replace ilt.
        IdealLoopTree **cp = &ilt->_child;
        while( *cp ) cp = &(*cp)->_next;   // Find end of child list
        *cp = ilt->_next;       // Hang next list at end of child list
        *pilt = ilt->_child;    // Move child up to replace ilt
        ilt->_head = NULL;      // Flag as a loop UNIONED into parent
        ilt = ilt->_child;      // Repeat using new ilt
        continue;               // do not advance over ilt->_child
      }
      assert( ilt->_tail == hot_tail, "expected to only find the hot inner loop here" );
      phase->set_loop(_head,ilt);
    }
    pilt = &ilt->_child;        // Advance to next
    ilt = *pilt;
  }

  if( _child ) fix_parent( _child, this );
}

//------------------------------beautify_loops---------------------------------
// Split shared headers and insert loop landing pads.
// Insert a LoopNode to replace the RegionNode.
// Return TRUE if loop tree is structurally changed.
bool IdealLoopTree::beautify_loops( PhaseIdealLoop *phase ) {
  bool result = false;
  // Cache parts in locals for easy
  PhaseIterGVN &igvn = phase->_igvn;

  igvn.hash_delete(_head);      // Yank from hash before hacking edges

  // Check for multiple fall-in paths.  Peel off a landing pad if need be.
  int fall_in_cnt = 0;
  for( uint i = 1; i < _head->req(); i++ )
    if( !phase->is_member( this, _head->in(i) ) )
      fall_in_cnt++;
  assert( fall_in_cnt, "at least 1 fall-in path" );
  if( fall_in_cnt > 1 )         // Need a loop landing pad to merge fall-ins
    split_fall_in( phase, fall_in_cnt );

  // Swap inputs to the _head and all Phis to move the fall-in edge to
  // the left.
  fall_in_cnt = 1;
  while( phase->is_member( this, _head->in(fall_in_cnt) ) )
    fall_in_cnt++;
  if( fall_in_cnt > 1 ) {
    // Since I am just swapping inputs I do not need to update def-use info
    Node *tmp = _head->in(1);
    igvn.rehash_node_delayed(_head);
    _head->set_req( 1, _head->in(fall_in_cnt) );
    _head->set_req( fall_in_cnt, tmp );
    // Swap also all Phis
    for (DUIterator_Fast imax, i = _head->fast_outs(imax); i < imax; i++) {
      Node* phi = _head->fast_out(i);
      if( phi->is_Phi() ) {
        igvn.rehash_node_delayed(phi); // Yank from hash before hacking edges
        tmp = phi->in(1);
        phi->set_req( 1, phi->in(fall_in_cnt) );
        phi->set_req( fall_in_cnt, tmp );
      }
    }
  }
  assert( !phase->is_member( this, _head->in(1) ), "left edge is fall-in" );
  assert(  phase->is_member( this, _head->in(2) ), "right edge is loop" );

  // If I am a shared header (multiple backedges), peel off the many
  // backedges into a private merge point and use the merge point as
  // the one true backedge.
  if( _head->req() > 3 ) {
    // Merge the many backedges into a single backedge but leave
    // the hottest backedge as separate edge for the following peel.
    merge_many_backedges( phase );
    result = true;
  }

  // If I have one hot backedge, peel off myself loop.
  // I better be the outermost loop.
  if (_head->req() > 3 && !_irreducible) {
    split_outer_loop( phase );
    result = true;

  } else if (!_head->is_Loop() && !_irreducible) {
    // Make a new LoopNode to replace the old loop head
    Node *l = new LoopNode( _head->in(1), _head->in(2) );
    l = igvn.register_new_node_with_optimizer(l, _head);
    phase->set_created_loop_node();
    // Go ahead and replace _head
    phase->_igvn.replace_node( _head, l );
    _head = l;
    phase->set_loop(_head, this);
  }

  // Now recursively beautify nested loops
  if( _child ) result |= _child->beautify_loops( phase );
  if( _next  ) result |= _next ->beautify_loops( phase );
  return result;
}

//------------------------------allpaths_check_safepts----------------------------
// Allpaths backwards scan from loop tail, terminating each path at first safepoint
// encountered.  Helper for check_safepts.
void IdealLoopTree::allpaths_check_safepts(VectorSet &visited, Node_List &stack) {
  assert(stack.size() == 0, "empty stack");
  stack.push(_tail);
  visited.Clear();
  visited.set(_tail->_idx);
  while (stack.size() > 0) {
    Node* n = stack.pop();
    if (n->is_Call() && n->as_Call()->guaranteed_safepoint()) {
      // Terminate this path
    } else if (n->Opcode() == Op_SafePoint) {
      if (_phase->get_loop(n) != this) {
        if (_required_safept == NULL) _required_safept = new Node_List();
        _required_safept->push(n);  // save the one closest to the tail
      }
      // Terminate this path
    } else {
      uint start = n->is_Region() ? 1 : 0;
      uint end   = n->is_Region() && !n->is_Loop() ? n->req() : start + 1;
      for (uint i = start; i < end; i++) {
        Node* in = n->in(i);
        assert(in->is_CFG(), "must be");
        if (!visited.test_set(in->_idx) && is_member(_phase->get_loop(in))) {
          stack.push(in);
        }
      }
    }
  }
}

//------------------------------check_safepts----------------------------
// Given dominators, try to find loops with calls that must always be
// executed (call dominates loop tail).  These loops do not need non-call
// safepoints (ncsfpt).
//
// A complication is that a safepoint in a inner loop may be needed
// by an outer loop. In the following, the inner loop sees it has a
// call (block 3) on every path from the head (block 2) to the
// backedge (arc 3->2).  So it deletes the ncsfpt (non-call safepoint)
// in block 2, _but_ this leaves the outer loop without a safepoint.
//
//          entry  0
//                 |
//                 v
// outer 1,2    +->1
//              |  |
//              |  v
//              |  2<---+  ncsfpt in 2
//              |_/|\   |
//                 | v  |
// inner 2,3      /  3  |  call in 3
//               /   |  |
//              v    +--+
//        exit  4
//
//
// This method creates a list (_required_safept) of ncsfpt nodes that must
// be protected is created for each loop. When a ncsfpt maybe deleted, it
// is first looked for in the lists for the outer loops of the current loop.
//
// The insights into the problem:
//  A) counted loops are okay
//  B) innermost loops are okay (only an inner loop can delete
//     a ncsfpt needed by an outer loop)
//  C) a loop is immune from an inner loop deleting a safepoint
//     if the loop has a call on the idom-path
//  D) a loop is also immune if it has a ncsfpt (non-call safepoint) on the
//     idom-path that is not in a nested loop
//  E) otherwise, an ncsfpt on the idom-path that is nested in an inner
//     loop needs to be prevented from deletion by an inner loop
//
// There are two analyses:
//  1) The first, and cheaper one, scans the loop body from
//     tail to head following the idom (immediate dominator)
//     chain, looking for the cases (C,D,E) above.
//     Since inner loops are scanned before outer loops, there is summary
//     information about inner loops.  Inner loops can be skipped over
//     when the tail of an inner loop is encountered.
//
//  2) The second, invoked if the first fails to find a call or ncsfpt on
//     the idom path (which is rare), scans all predecessor control paths
//     from the tail to the head, terminating a path when a call or sfpt
//     is encountered, to find the ncsfpt's that are closest to the tail.
//
void IdealLoopTree::check_safepts(VectorSet &visited, Node_List &stack) {
  // Bottom up traversal
  IdealLoopTree* ch = _child;
  if (_child) _child->check_safepts(visited, stack);
  if (_next)  _next ->check_safepts(visited, stack);

  if (!_head->is_CountedLoop() && !_has_sfpt && _parent != NULL && !_irreducible) {
    bool  has_call         = false; // call on dom-path
    bool  has_local_ncsfpt = false; // ncsfpt on dom-path at this loop depth
    Node* nonlocal_ncsfpt  = NULL;  // ncsfpt on dom-path at a deeper depth
    // Scan the dom-path nodes from tail to head
    for (Node* n = tail(); n != _head; n = _phase->idom(n)) {
      if (n->is_Call() && n->as_Call()->guaranteed_safepoint()) {
        has_call = true;
        _has_sfpt = 1;          // Then no need for a safept!
        break;
      } else if (n->Opcode() == Op_SafePoint) {
        if (_phase->get_loop(n) == this) {
          has_local_ncsfpt = true;
          break;
        }
        if (nonlocal_ncsfpt == NULL) {
          nonlocal_ncsfpt = n; // save the one closest to the tail
        }
      } else {
        IdealLoopTree* nlpt = _phase->get_loop(n);
        if (this != nlpt) {
          // If at an inner loop tail, see if the inner loop has already
          // recorded seeing a call on the dom-path (and stop.)  If not,
          // jump to the head of the inner loop.
          assert(is_member(nlpt), "nested loop");
          Node* tail = nlpt->_tail;
          if (tail->in(0)->is_If()) tail = tail->in(0);
          if (n == tail) {
            // If inner loop has call on dom-path, so does outer loop
            if (nlpt->_has_sfpt) {
              has_call = true;
              _has_sfpt = 1;
              break;
            }
            // Skip to head of inner loop
            assert(_phase->is_dominator(_head, nlpt->_head), "inner head dominated by outer head");
            n = nlpt->_head;
          }
        }
      }
    }
    // Record safept's that this loop needs preserved when an
    // inner loop attempts to delete it's safepoints.
    if (_child != NULL && !has_call && !has_local_ncsfpt) {
      if (nonlocal_ncsfpt != NULL) {
        if (_required_safept == NULL) _required_safept = new Node_List();
        _required_safept->push(nonlocal_ncsfpt);
      } else {
        // Failed to find a suitable safept on the dom-path.  Now use
        // an all paths walk from tail to head, looking for safepoints to preserve.
        allpaths_check_safepts(visited, stack);
      }
    }
  }
}

//---------------------------is_deleteable_safept----------------------------
// Is safept not required by an outer loop?
bool PhaseIdealLoop::is_deleteable_safept(Node* sfpt) {
  assert(sfpt->Opcode() == Op_SafePoint, "");
  IdealLoopTree* lp = get_loop(sfpt)->_parent;
  while (lp != NULL) {
    Node_List* sfpts = lp->_required_safept;
    if (sfpts != NULL) {
      for (uint i = 0; i < sfpts->size(); i++) {
        if (sfpt == sfpts->at(i))
          return false;
      }
    }
    lp = lp->_parent;
  }
  return true;
}

//---------------------------replace_parallel_iv-------------------------------
// Replace parallel induction variable (parallel to trip counter)
void PhaseIdealLoop::replace_parallel_iv(IdealLoopTree *loop) {
  assert(loop->_head->is_CountedLoop(), "");
  CountedLoopNode *cl = loop->_head->as_CountedLoop();
  if (!cl->is_valid_counted_loop())
    return;         // skip malformed counted loop
  Node *incr = cl->incr();
  if (incr == NULL)
    return;         // Dead loop?
  Node *init = cl->init_trip();
  Node *phi  = cl->phi();
  int stride_con = cl->stride_con();

  // Visit all children, looking for Phis
  for (DUIterator i = cl->outs(); cl->has_out(i); i++) {
    Node *out = cl->out(i);
    // Look for other phis (secondary IVs). Skip dead ones
    if (!out->is_Phi() || out == phi || !has_node(out))
      continue;
    PhiNode* phi2 = out->as_Phi();
    Node *incr2 = phi2->in( LoopNode::LoopBackControl );
    // Look for induction variables of the form:  X += constant
    if (phi2->region() != loop->_head ||
        incr2->req() != 3 ||
        incr2->in(1) != phi2 ||
        incr2 == incr ||
        incr2->Opcode() != Op_AddI ||
        !incr2->in(2)->is_Con())
      continue;

    // Check for parallel induction variable (parallel to trip counter)
    // via an affine function.  In particular, count-down loops with
    // count-up array indices are common. We only RCE references off
    // the trip-counter, so we need to convert all these to trip-counter
    // expressions.
    Node *init2 = phi2->in( LoopNode::EntryControl );
    int stride_con2 = incr2->in(2)->get_int();

    // The ratio of the two strides cannot be represented as an int
    // if stride_con2 is min_int and stride_con is -1.
    if (stride_con2 == min_jint && stride_con == -1) {
      continue;
    }

    // The general case here gets a little tricky.  We want to find the
    // GCD of all possible parallel IV's and make a new IV using this
    // GCD for the loop.  Then all possible IVs are simple multiples of
    // the GCD.  In practice, this will cover very few extra loops.
    // Instead we require 'stride_con2' to be a multiple of 'stride_con',
    // where +/-1 is the common case, but other integer multiples are
    // also easy to handle.
    int ratio_con = stride_con2/stride_con;

    if ((ratio_con * stride_con) == stride_con2) { // Check for exact
#ifndef PRODUCT
      if (TraceLoopOpts) {
        tty->print("Parallel IV: %d ", phi2->_idx);
        loop->dump_head();
      }
#endif
      // Convert to using the trip counter.  The parallel induction
      // variable differs from the trip counter by a loop-invariant
      // amount, the difference between their respective initial values.
      // It is scaled by the 'ratio_con'.
      Node* ratio = _igvn.intcon(ratio_con);
      set_ctrl(ratio, C->root());
      Node* ratio_init = new MulINode(init, ratio);
      _igvn.register_new_node_with_optimizer(ratio_init, init);
      set_early_ctrl(ratio_init);
      Node* diff = new SubINode(init2, ratio_init);
      _igvn.register_new_node_with_optimizer(diff, init2);
      set_early_ctrl(diff);
      Node* ratio_idx = new MulINode(phi, ratio);
      _igvn.register_new_node_with_optimizer(ratio_idx, phi);
      set_ctrl(ratio_idx, cl);
      Node* add = new AddINode(ratio_idx, diff);
      _igvn.register_new_node_with_optimizer(add);
      set_ctrl(add, cl);
      _igvn.replace_node( phi2, add );
      // Sometimes an induction variable is unused
      if (add->outcnt() == 0) {
        _igvn.remove_dead_node(add);
      }
      --i; // deleted this phi; rescan starting with next position
      continue;
    }
  }
}

void IdealLoopTree::remove_safepoints(PhaseIdealLoop* phase, bool keep_one) {
  Node* keep = NULL;
  if (keep_one) {
    // Look for a safepoint on the idom-path.
    for (Node* i = tail(); i != _head; i = phase->idom(i)) {
      if (i->Opcode() == Op_SafePoint && phase->get_loop(i) == this) {
        keep = i;
        break; // Found one
      }
    }
  }

  // Don't remove any safepoints if it is requested to keep a single safepoint and
  // no safepoint was found on idom-path. It is not safe to remove any safepoint
  // in this case since there's no safepoint dominating all paths in the loop body.
  bool prune = !keep_one || keep != NULL;

  // Delete other safepoints in this loop.
  Node_List* sfpts = _safepts;
  if (prune && sfpts != NULL) {
    assert(keep == NULL || keep->Opcode() == Op_SafePoint, "not safepoint");
    for (uint i = 0; i < sfpts->size(); i++) {
      Node* n = sfpts->at(i);
      assert(phase->get_loop(n) == this, "");
      if (n != keep && phase->is_deleteable_safept(n)) {
        phase->lazy_replace(n, n->in(TypeFunc::Control));
      }
    }
  }
}

//------------------------------counted_loop-----------------------------------
// Convert to counted loops where possible
void IdealLoopTree::counted_loop( PhaseIdealLoop *phase ) {

  // For grins, set the inner-loop flag here
  if (!_child) {
    if (_head->is_Loop()) _head->as_Loop()->set_inner_loop();
  }

  IdealLoopTree* loop = this;
  if (_head->is_CountedLoop() ||
      phase->is_counted_loop(_head, loop)) {

    if (LoopStripMiningIter == 0 || (LoopStripMiningIter > 1 && _child == NULL)) {
      // Indicate we do not need a safepoint here
      _has_sfpt = 1;
    }

    // Remove safepoints
    bool keep_one_sfpt = !(_has_call || _has_sfpt);
    remove_safepoints(phase, keep_one_sfpt);

    // Look for induction variables
    phase->replace_parallel_iv(this);

  } else if (_parent != NULL && !_irreducible) {
    // Not a counted loop. Keep one safepoint.
    bool keep_one_sfpt = true;
    remove_safepoints(phase, keep_one_sfpt);
  }

  // Recursively
  assert(loop->_child != this || (loop->_head->as_Loop()->is_OuterStripMinedLoop() && _head->as_CountedLoop()->is_strip_mined()), "what kind of loop was added?");
  assert(loop->_child != this || (loop->_child->_child == NULL && loop->_child->_next == NULL), "would miss some loops");
  if (loop->_child && loop->_child != this) loop->_child->counted_loop(phase);
  if (loop->_next)  loop->_next ->counted_loop(phase);
}

#ifndef PRODUCT
//------------------------------dump_head--------------------------------------
// Dump 1 liner for loop header info
void IdealLoopTree::dump_head( ) const {
  for (uint i=0; i<_nest; i++)
    tty->print("  ");
  tty->print("Loop: N%d/N%d ",_head->_idx,_tail->_idx);
  if (_irreducible) tty->print(" IRREDUCIBLE");
  Node* entry = _head->is_Loop() ? _head->as_Loop()->skip_strip_mined(-1)->in(LoopNode::EntryControl) : _head->in(LoopNode::EntryControl);
  Node* predicate = PhaseIdealLoop::find_predicate_insertion_point(entry, Deoptimization::Reason_loop_limit_check);
  if (predicate != NULL ) {
    tty->print(" limit_check");
    entry = entry->in(0)->in(0);
  }
  if (UseLoopPredicate) {
    entry = PhaseIdealLoop::find_predicate_insertion_point(entry, Deoptimization::Reason_predicate);
    if (entry != NULL) {
      tty->print(" predicated");
    }
  }
  if (UseProfiledLoopPredicate) {
    entry = PhaseIdealLoop::find_predicate_insertion_point(entry, Deoptimization::Reason_profile_predicate);
    if (entry != NULL) {
      tty->print(" profile_predicated");
    }
  }
  if (_head->is_CountedLoop()) {
    CountedLoopNode *cl = _head->as_CountedLoop();
    tty->print(" counted");

    Node* init_n = cl->init_trip();
    if (init_n  != NULL &&  init_n->is_Con())
      tty->print(" [%d,", cl->init_trip()->get_int());
    else
      tty->print(" [int,");
    Node* limit_n = cl->limit();
    if (limit_n  != NULL &&  limit_n->is_Con())
      tty->print("%d),", cl->limit()->get_int());
    else
      tty->print("int),");
    int stride_con  = cl->stride_con();
    if (stride_con > 0) tty->print("+");
    tty->print("%d", stride_con);

    tty->print(" (%0.f iters) ", cl->profile_trip_cnt());

    if (cl->is_pre_loop ()) tty->print(" pre" );
    if (cl->is_main_loop()) tty->print(" main");
    if (cl->is_post_loop()) tty->print(" post");
    if (cl->is_vectorized_loop()) tty->print(" vector");
    if (cl->range_checks_present()) tty->print(" rc ");
    if (cl->is_multiversioned()) tty->print(" multi ");
  }
  if (_has_call) tty->print(" has_call");
  if (_has_sfpt) tty->print(" has_sfpt");
  if (_rce_candidate) tty->print(" rce");
  if (_safepts != NULL && _safepts->size() > 0) {
    tty->print(" sfpts={"); _safepts->dump_simple(); tty->print(" }");
  }
  if (_required_safept != NULL && _required_safept->size() > 0) {
    tty->print(" req={"); _required_safept->dump_simple(); tty->print(" }");
  }
  if (Verbose) {
    tty->print(" body={"); _body.dump_simple(); tty->print(" }");
  }
  if (_head->is_Loop() && _head->as_Loop()->is_strip_mined()) {
    tty->print(" strip_mined");
  }
  tty->cr();
}

//------------------------------dump-------------------------------------------
// Dump loops by loop tree
void IdealLoopTree::dump( ) const {
  dump_head();
  if (_child) _child->dump();
  if (_next)  _next ->dump();
}

#endif

static void log_loop_tree(IdealLoopTree* root, IdealLoopTree* loop, CompileLog* log) {
  if (loop == root) {
    if (loop->_child != NULL) {
      log->begin_head("loop_tree");
      log->end_head();
      if( loop->_child ) log_loop_tree(root, loop->_child, log);
      log->tail("loop_tree");
      assert(loop->_next == NULL, "what?");
    }
  } else {
    Node* head = loop->_head;
    log->begin_head("loop");
    log->print(" idx='%d' ", head->_idx);
    if (loop->_irreducible) log->print("irreducible='1' ");
    if (head->is_Loop()) {
      if (head->as_Loop()->is_inner_loop()) log->print("inner_loop='1' ");
      if (head->as_Loop()->is_partial_peel_loop()) log->print("partial_peel_loop='1' ");
    }
    if (head->is_CountedLoop()) {
      CountedLoopNode* cl = head->as_CountedLoop();
      if (cl->is_pre_loop())  log->print("pre_loop='%d' ",  cl->main_idx());
      if (cl->is_main_loop()) log->print("main_loop='%d' ", cl->_idx);
      if (cl->is_post_loop()) log->print("post_loop='%d' ",  cl->main_idx());
    }
    log->end_head();
    if( loop->_child ) log_loop_tree(root, loop->_child, log);
    log->tail("loop");
    if( loop->_next  ) log_loop_tree(root, loop->_next, log);
  }
}

//---------------------collect_potentially_useful_predicates-----------------------
// Helper function to collect potentially useful predicates to prevent them from
// being eliminated by PhaseIdealLoop::eliminate_useless_predicates
void PhaseIdealLoop::collect_potentially_useful_predicates(
                         IdealLoopTree * loop, Unique_Node_List &useful_predicates) {
  if (loop->_child) { // child
    collect_potentially_useful_predicates(loop->_child, useful_predicates);
  }

  // self (only loops that we can apply loop predication may use their predicates)
  if (loop->_head->is_Loop() &&
      !loop->_irreducible    &&
      !loop->tail()->is_top()) {
    LoopNode* lpn = loop->_head->as_Loop();
    Node* entry = lpn->in(LoopNode::EntryControl);
    Node* predicate_proj = find_predicate(entry); // loop_limit_check first
    if (predicate_proj != NULL ) { // right pattern that can be used by loop predication
      assert(entry->in(0)->in(1)->in(1)->Opcode() == Op_Opaque1, "must be");
      useful_predicates.push(entry->in(0)->in(1)->in(1)); // good one
      entry = entry->in(0)->in(0);
    }
    predicate_proj = find_predicate(entry); // Predicate
    if (predicate_proj != NULL ) {
      useful_predicates.push(entry->in(0)->in(1)->in(1)); // good one
    }
  }

  if (loop->_next) { // sibling
    collect_potentially_useful_predicates(loop->_next, useful_predicates);
  }
}

//------------------------eliminate_useless_predicates-----------------------------
// Eliminate all inserted predicates if they could not be used by loop predication.
// Note: it will also eliminates loop limits check predicate since it also uses
// Opaque1 node (see Parse::add_predicate()).
void PhaseIdealLoop::eliminate_useless_predicates() {
  if (C->predicate_count() == 0)
    return; // no predicate left

  Unique_Node_List useful_predicates; // to store useful predicates
  if (C->has_loops()) {
    collect_potentially_useful_predicates(_ltree_root->_child, useful_predicates);
  }

  for (int i = C->predicate_count(); i > 0; i--) {
     Node * n = C->predicate_opaque1_node(i-1);
     assert(n->Opcode() == Op_Opaque1, "must be");
     if (!useful_predicates.member(n)) { // not in the useful list
       _igvn.replace_node(n, n->in(1));
     }
  }
}

//------------------------process_expensive_nodes-----------------------------
// Expensive nodes have their control input set to prevent the GVN
// from commoning them and as a result forcing the resulting node to
// be in a more frequent path. Use CFG information here, to change the
// control inputs so that some expensive nodes can be commoned while
// not executed more frequently.
bool PhaseIdealLoop::process_expensive_nodes() {
  assert(OptimizeExpensiveOps, "optimization off?");

  // Sort nodes to bring similar nodes together
  C->sort_expensive_nodes();

  bool progress = false;

  for (int i = 0; i < C->expensive_count(); ) {
    Node* n = C->expensive_node(i);
    int start = i;
    // Find nodes similar to n
    i++;
    for (; i < C->expensive_count() && Compile::cmp_expensive_nodes(n, C->expensive_node(i)) == 0; i++);
    int end = i;
    // And compare them two by two
    for (int j = start; j < end; j++) {
      Node* n1 = C->expensive_node(j);
      if (is_node_unreachable(n1)) {
        continue;
      }
      for (int k = j+1; k < end; k++) {
        Node* n2 = C->expensive_node(k);
        if (is_node_unreachable(n2)) {
          continue;
        }

        assert(n1 != n2, "should be pair of nodes");

        Node* c1 = n1->in(0);
        Node* c2 = n2->in(0);

        Node* parent_c1 = c1;
        Node* parent_c2 = c2;

        // The call to get_early_ctrl_for_expensive() moves the
        // expensive nodes up but stops at loops that are in a if
        // branch. See whether we can exit the loop and move above the
        // If.
        if (c1->is_Loop()) {
          parent_c1 = c1->in(1);
        }
        if (c2->is_Loop()) {
          parent_c2 = c2->in(1);
        }

        if (parent_c1 == parent_c2) {
          _igvn._worklist.push(n1);
          _igvn._worklist.push(n2);
          continue;
        }

        // Look for identical expensive node up the dominator chain.
        if (is_dominator(c1, c2)) {
          c2 = c1;
        } else if (is_dominator(c2, c1)) {
          c1 = c2;
        } else if (parent_c1->is_Proj() && parent_c1->in(0)->is_If() &&
                   parent_c2->is_Proj() && parent_c1->in(0) == parent_c2->in(0)) {
          // Both branches have the same expensive node so move it up
          // before the if.
          c1 = c2 = idom(parent_c1->in(0));
        }
        // Do the actual moves
        if (n1->in(0) != c1) {
          _igvn.hash_delete(n1);
          n1->set_req(0, c1);
          _igvn.hash_insert(n1);
          _igvn._worklist.push(n1);
          progress = true;
        }
        if (n2->in(0) != c2) {
          _igvn.hash_delete(n2);
          n2->set_req(0, c2);
          _igvn.hash_insert(n2);
          _igvn._worklist.push(n2);
          progress = true;
        }
      }
    }
  }

  return progress;
}


//=============================================================================
//----------------------------build_and_optimize-------------------------------
// Create a PhaseLoop.  Build the ideal Loop tree.  Map each Ideal Node to
// its corresponding LoopNode.  If 'optimize' is true, do some loop cleanups.
<<<<<<< HEAD
void PhaseIdealLoop::build_and_optimize(LoopOptsMode mode) {
  bool do_split_ifs = (mode == LoopOptsDefault);
  bool skip_loop_opts = (mode == LoopOptsNone) ;
  bool shenandoah_opts = (mode == LoopOptsShenandoahExpand ||
                          mode == LoopOptsShenandoahPostExpand);

=======
void PhaseIdealLoop::build_and_optimize(bool do_split_ifs, bool skip_loop_opts, bool last_round) {
>>>>>>> c444168e
  ResourceMark rm;

  int old_progress = C->major_progress();
  uint orig_worklist_size = _igvn._worklist.size();

  // Reset major-progress flag for the driver's heuristics
  C->clear_major_progress();

#ifndef PRODUCT
  // Capture for later assert
  uint unique = C->unique();
  _loop_invokes++;
  _loop_work += unique;
#endif

  // True if the method has at least 1 irreducible loop
  _has_irreducible_loops = false;

  _created_loop_node = false;

  Arena *a = Thread::current()->resource_area();
  VectorSet visited(a);
  // Pre-grow the mapping from Nodes to IdealLoopTrees.
  _nodes.map(C->unique(), NULL);
  memset(_nodes.adr(), 0, wordSize * C->unique());

  // Pre-build the top-level outermost loop tree entry
  _ltree_root = new IdealLoopTree( this, C->root(), C->root() );
  // Do not need a safepoint at the top level
  _ltree_root->_has_sfpt = 1;

  // Initialize Dominators.
  // Checked in clone_loop_predicate() during beautify_loops().
  _idom_size = 0;
  _idom      = NULL;
  _dom_depth = NULL;
  _dom_stk   = NULL;

  // Empty pre-order array
  allocate_preorders();

  // Build a loop tree on the fly.  Build a mapping from CFG nodes to
  // IdealLoopTree entries.  Data nodes are NOT walked.
  build_loop_tree();
  // Check for bailout, and return
  if (C->failing()) {
    return;
  }

  // No loops after all
  if( !_ltree_root->_child && !_verify_only ) C->set_has_loops(false);

  // There should always be an outer loop containing the Root and Return nodes.
  // If not, we have a degenerate empty program.  Bail out in this case.
  if (!has_node(C->root())) {
    if (!_verify_only) {
      C->clear_major_progress();
      C->record_method_not_compilable("empty program detected during loop optimization");
    }
    return;
  }

  // Nothing to do, so get out
  bool stop_early = !C->has_loops() && !skip_loop_opts && !do_split_ifs && !_verify_me && !_verify_only && !shenandoah_opts;
  bool do_expensive_nodes = C->should_optimize_expensive_nodes(_igvn);
  if (stop_early && !do_expensive_nodes) {
    _igvn.optimize();           // Cleanup NeverBranches
    return;
  }

  // Set loop nesting depth
  _ltree_root->set_nest( 0 );

  // Split shared headers and insert loop landing pads.
  // Do not bother doing this on the Root loop of course.
  if( !_verify_me && !_verify_only && _ltree_root->_child ) {
    C->print_method(PHASE_BEFORE_BEAUTIFY_LOOPS, 3);
    if( _ltree_root->_child->beautify_loops( this ) ) {
      // Re-build loop tree!
      _ltree_root->_child = NULL;
      _nodes.clear();
      reallocate_preorders();
      build_loop_tree();
      // Check for bailout, and return
      if (C->failing()) {
        return;
      }
      // Reset loop nesting depth
      _ltree_root->set_nest( 0 );

      C->print_method(PHASE_AFTER_BEAUTIFY_LOOPS, 3);
    }
  }

  // Build Dominators for elision of NULL checks & loop finding.
  // Since nodes do not have a slot for immediate dominator, make
  // a persistent side array for that info indexed on node->_idx.
  _idom_size = C->unique();
  _idom      = NEW_RESOURCE_ARRAY( Node*, _idom_size );
  _dom_depth = NEW_RESOURCE_ARRAY( uint,  _idom_size );
  _dom_stk   = NULL; // Allocated on demand in recompute_dom_depth
  memset( _dom_depth, 0, _idom_size * sizeof(uint) );

  Dominators();

  if (!_verify_only) {
    // As a side effect, Dominators removed any unreachable CFG paths
    // into RegionNodes.  It doesn't do this test against Root, so
    // we do it here.
    for( uint i = 1; i < C->root()->req(); i++ ) {
      if( !_nodes[C->root()->in(i)->_idx] ) {    // Dead path into Root?
        _igvn.delete_input_of(C->root(), i);
        i--;                      // Rerun same iteration on compressed edges
      }
    }

    // Given dominators, try to find inner loops with calls that must
    // always be executed (call dominates loop tail).  These loops do
    // not need a separate safepoint.
    Node_List cisstack(a);
    _ltree_root->check_safepts(visited, cisstack);
  }

  // Walk the DATA nodes and place into loops.  Find earliest control
  // node.  For CFG nodes, the _nodes array starts out and remains
  // holding the associated IdealLoopTree pointer.  For DATA nodes, the
  // _nodes array holds the earliest legal controlling CFG node.

  // Allocate stack with enough space to avoid frequent realloc
  int stack_size = (C->live_nodes() >> 1) + 16; // (live_nodes>>1)+16 from Java2D stats
  Node_Stack nstack( a, stack_size );

  visited.Clear();
  Node_List worklist(a);
  // Don't need C->root() on worklist since
  // it will be processed among C->top() inputs
  worklist.push( C->top() );
  visited.set( C->top()->_idx ); // Set C->top() as visited now
  build_loop_early( visited, worklist, nstack );

  // Given early legal placement, try finding counted loops.  This placement
  // is good enough to discover most loop invariants.
  if (!_verify_me && !_verify_only && !shenandoah_opts) {
    _ltree_root->counted_loop(this);
  }

  // Find latest loop placement.  Find ideal loop placement.
  visited.Clear();
  init_dom_lca_tags();
  // Need C->root() on worklist when processing outs
  worklist.push( C->root() );
  NOT_PRODUCT( C->verify_graph_edges(); )
  worklist.push( C->top() );
  build_loop_late(visited, worklist, nstack, !shenandoah_opts);

  if (_verify_only) {
    // restore major progress flag
    for (int i = 0; i < old_progress; i++)
      C->set_major_progress();
    assert(C->unique() == unique, "verification mode made Nodes? ? ?");
    assert(_igvn._worklist.size() == orig_worklist_size, "shouldn't push anything");
    return;
  }

  // clear out the dead code after build_loop_late
  while (_deadlist.size()) {
    _igvn.remove_globally_dead_node(_deadlist.pop());
  }

  if (stop_early) {
    assert(do_expensive_nodes, "why are we here?");
    if (process_expensive_nodes()) {
      // If we made some progress when processing expensive nodes then
      // the IGVN may modify the graph in a way that will allow us to
      // make some more progress: we need to try processing expensive
      // nodes again.
      C->set_major_progress();
    }
    _igvn.optimize();
    return;
  }

  // Some parser-inserted loop predicates could never be used by loop
  // predication or they were moved away from loop during some optimizations.
  // For example, peeling. Eliminate them before next loop optimizations.
  eliminate_useless_predicates();

#ifndef PRODUCT
  C->verify_graph_edges();
  if (_verify_me) {             // Nested verify pass?
    // Check to see if the verify mode is broken
    assert(C->unique() == unique, "non-optimize mode made Nodes? ? ?");
    return;
  }
  if(VerifyLoopOptimizations) verify();
  if(TraceLoopOpts && C->has_loops()) {
    _ltree_root->dump();
  }
#endif

#if INCLUDE_SHENANDOAHGC
  if (mode == LoopOptsShenandoahExpand) {
    assert(UseShenandoahGC, "only for shenandoah");
    ShenandoahWriteBarrierNode::pin_and_expand(this);
  } else if (mode == LoopOptsShenandoahPostExpand) {
    assert(UseShenandoahGC, "only for shenandoah");
    visited.Clear();
    ShenandoahWriteBarrierNode::optimize_after_expansion(visited, nstack, worklist, this);
  }

  if (shenandoah_opts) {
    _igvn.optimize();
    if (C->log() != NULL) {
      log_loop_tree(_ltree_root, _ltree_root, C->log());
    }
    return;
  }
#endif

  if (skip_loop_opts) {
    // restore major progress flag
    for (int i = 0; i < old_progress; i++) {
      C->set_major_progress();
    }

    // Cleanup any modified bits
    _igvn.optimize();

    if (C->log() != NULL) {
      log_loop_tree(_ltree_root, _ltree_root, C->log());
    }
    return;
  }

  if (ReassociateInvariants) {
    // Reassociate invariants and prep for split_thru_phi
    for (LoopTreeIterator iter(_ltree_root); !iter.done(); iter.next()) {
      IdealLoopTree* lpt = iter.current();
      bool is_counted = lpt->is_counted();
      if (!is_counted || !lpt->is_inner()) continue;

      // check for vectorized loops, any reassociation of invariants was already done
      if (is_counted && lpt->_head->as_CountedLoop()->do_unroll_only()) continue;

      lpt->reassociate_invariants(this);

      // Because RCE opportunities can be masked by split_thru_phi,
      // look for RCE candidates and inhibit split_thru_phi
      // on just their loop-phi's for this pass of loop opts
      if (SplitIfBlocks && do_split_ifs) {
        if (lpt->policy_range_check(this)) {
          lpt->_rce_candidate = 1; // = true
        }
      }
    }
  }

  // Check for aggressive application of split-if and other transforms
  // that require basic-block info (like cloning through Phi's)
  if( SplitIfBlocks && do_split_ifs ) {
    visited.Clear();
    split_if_with_blocks( visited, nstack, last_round );
    NOT_PRODUCT( if( VerifyLoopOptimizations ) verify(); );
    if (last_round) {
      C->set_major_progress();
    }
  }

  if (!C->major_progress() && do_expensive_nodes && process_expensive_nodes()) {
    C->set_major_progress();
  }

  // Perform loop predication before iteration splitting
  if (C->has_loops() && !C->major_progress() && (C->predicate_count() > 0)) {
    _ltree_root->_child->loop_predication(this);
  }

  if (OptimizeFill && UseLoopPredicate && C->has_loops() && !C->major_progress()) {
    if (do_intrinsify_fill()) {
      C->set_major_progress();
    }
  }

  // Perform iteration-splitting on inner loops.  Split iterations to avoid
  // range checks or one-shot null checks.

  // If split-if's didn't hack the graph too bad (no CFG changes)
  // then do loop opts.
  if (C->has_loops() && !C->major_progress()) {
    memset( worklist.adr(), 0, worklist.Size()*sizeof(Node*) );
    _ltree_root->_child->iteration_split( this, worklist );
    // No verify after peeling!  GCM has hoisted code out of the loop.
    // After peeling, the hoisted code could sink inside the peeled area.
    // The peeling code does not try to recompute the best location for
    // all the code before the peeled area, so the verify pass will always
    // complain about it.
  }
  // Do verify graph edges in any case
  NOT_PRODUCT( C->verify_graph_edges(); );

  if (!do_split_ifs) {
    // We saw major progress in Split-If to get here.  We forced a
    // pass with unrolling and not split-if, however more split-if's
    // might make progress.  If the unrolling didn't make progress
    // then the major-progress flag got cleared and we won't try
    // another round of Split-If.  In particular the ever-common
    // instance-of/check-cast pattern requires at least 2 rounds of
    // Split-If to clear out.
    C->set_major_progress();
  }

  // Repeat loop optimizations if new loops were seen
  if (created_loop_node()) {
    C->set_major_progress();
  }

  // Keep loop predicates and perform optimizations with them
  // until no more loop optimizations could be done.
  // After that switch predicates off and do more loop optimizations.
  if (!C->major_progress() && (C->predicate_count() > 0)) {
     C->cleanup_loop_predicates(_igvn);
     if (TraceLoopOpts) {
       tty->print_cr("PredicatesOff");
     }
     C->set_major_progress();
  }

  // Convert scalar to superword operations at the end of all loop opts.
  if (UseSuperWord && C->has_loops() && !C->major_progress()) {
    // SuperWord transform
    SuperWord sw(this);
    for (LoopTreeIterator iter(_ltree_root); !iter.done(); iter.next()) {
      IdealLoopTree* lpt = iter.current();
      if (lpt->is_counted()) {
        CountedLoopNode *cl = lpt->_head->as_CountedLoop();

        if (PostLoopMultiversioning && cl->is_rce_post_loop() && !cl->is_vectorized_loop()) {
          // Check that the rce'd post loop is encountered first, multiversion after all
          // major main loop optimization are concluded
          if (!C->major_progress()) {
            IdealLoopTree *lpt_next = lpt->_next;
            if (lpt_next && lpt_next->is_counted()) {
              CountedLoopNode *cl = lpt_next->_head->as_CountedLoop();
              has_range_checks(lpt_next);
              if (cl->is_post_loop() && cl->range_checks_present()) {
                if (!cl->is_multiversioned()) {
                  if (multi_version_post_loops(lpt, lpt_next) == false) {
                    // Cause the rce loop to be optimized away if we fail
                    cl->mark_is_multiversioned();
                    cl->set_slp_max_unroll(0);
                    poison_rce_post_loop(lpt);
                  }
                }
              }
            }
            sw.transform_loop(lpt, true);
          }
        } else if (cl->is_main_loop()) {
          sw.transform_loop(lpt, true);
        }
      }
    }
  }

  // Cleanup any modified bits
  _igvn.optimize();

  // disable assert until issue with split_flow_path is resolved (6742111)
  // assert(!_has_irreducible_loops || C->parsed_irreducible_loop() || C->is_osr_compilation(),
  //        "shouldn't introduce irreducible loops");

  if (C->log() != NULL) {
    log_loop_tree(_ltree_root, _ltree_root, C->log());
  }
}

#ifndef PRODUCT
//------------------------------print_statistics-------------------------------
int PhaseIdealLoop::_loop_invokes=0;// Count of PhaseIdealLoop invokes
int PhaseIdealLoop::_loop_work=0; // Sum of PhaseIdealLoop x unique
void PhaseIdealLoop::print_statistics() {
  tty->print_cr("PhaseIdealLoop=%d, sum _unique=%d", _loop_invokes, _loop_work);
}

//------------------------------verify-----------------------------------------
// Build a verify-only PhaseIdealLoop, and see that it agrees with me.
static int fail;                // debug only, so its multi-thread dont care
void PhaseIdealLoop::verify() const {
  int old_progress = C->major_progress();
  ResourceMark rm;
  PhaseIdealLoop loop_verify( _igvn, this );
  VectorSet visited(Thread::current()->resource_area());

  fail = 0;
  verify_compare( C->root(), &loop_verify, visited );
  assert( fail == 0, "verify loops failed" );
  // Verify loop structure is the same
  _ltree_root->verify_tree(loop_verify._ltree_root, NULL);
  // Reset major-progress.  It was cleared by creating a verify version of
  // PhaseIdealLoop.
  for( int i=0; i<old_progress; i++ )
    C->set_major_progress();
}

//------------------------------verify_compare---------------------------------
// Make sure me and the given PhaseIdealLoop agree on key data structures
void PhaseIdealLoop::verify_compare( Node *n, const PhaseIdealLoop *loop_verify, VectorSet &visited ) const {
  if( !n ) return;
  if( visited.test_set( n->_idx ) ) return;
  if( !_nodes[n->_idx] ) {      // Unreachable
    assert( !loop_verify->_nodes[n->_idx], "both should be unreachable" );
    return;
  }

  uint i;
  for( i = 0; i < n->req(); i++ )
    verify_compare( n->in(i), loop_verify, visited );

  // Check the '_nodes' block/loop structure
  i = n->_idx;
  if( has_ctrl(n) ) {           // We have control; verify has loop or ctrl
    if( _nodes[i] != loop_verify->_nodes[i] &&
        get_ctrl_no_update(n) != loop_verify->get_ctrl_no_update(n) ) {
      tty->print("Mismatched control setting for: ");
      n->dump();
      if( fail++ > 10 ) return;
      Node *c = get_ctrl_no_update(n);
      tty->print("We have it as: ");
      if( c->in(0) ) c->dump();
        else tty->print_cr("N%d",c->_idx);
      tty->print("Verify thinks: ");
      if( loop_verify->has_ctrl(n) )
        loop_verify->get_ctrl_no_update(n)->dump();
      else
        loop_verify->get_loop_idx(n)->dump();
      tty->cr();
    }
  } else {                    // We have a loop
    IdealLoopTree *us = get_loop_idx(n);
    if( loop_verify->has_ctrl(n) ) {
      tty->print("Mismatched loop setting for: ");
      n->dump();
      if( fail++ > 10 ) return;
      tty->print("We have it as: ");
      us->dump();
      tty->print("Verify thinks: ");
      loop_verify->get_ctrl_no_update(n)->dump();
      tty->cr();
    } else if (!C->major_progress()) {
      // Loop selection can be messed up if we did a major progress
      // operation, like split-if.  Do not verify in that case.
      IdealLoopTree *them = loop_verify->get_loop_idx(n);
      if( us->_head != them->_head ||  us->_tail != them->_tail ) {
        tty->print("Unequals loops for: ");
        n->dump();
        if( fail++ > 10 ) return;
        tty->print("We have it as: ");
        us->dump();
        tty->print("Verify thinks: ");
        them->dump();
        tty->cr();
      }
    }
  }

  // Check for immediate dominators being equal
  if( i >= _idom_size ) {
    if( !n->is_CFG() ) return;
    tty->print("CFG Node with no idom: ");
    n->dump();
    return;
  }
  if( !n->is_CFG() ) return;
  if( n == C->root() ) return; // No IDOM here

  assert(n->_idx == i, "sanity");
  Node *id = idom_no_update(n);
  if( id != loop_verify->idom_no_update(n) ) {
    tty->print("Unequals idoms for: ");
    n->dump();
    if( fail++ > 10 ) return;
    tty->print("We have it as: ");
    id->dump();
    tty->print("Verify thinks: ");
    loop_verify->idom_no_update(n)->dump();
    tty->cr();
  }

}

//------------------------------verify_tree------------------------------------
// Verify that tree structures match.  Because the CFG can change, siblings
// within the loop tree can be reordered.  We attempt to deal with that by
// reordering the verify's loop tree if possible.
void IdealLoopTree::verify_tree(IdealLoopTree *loop, const IdealLoopTree *parent) const {
  assert( _parent == parent, "Badly formed loop tree" );

  // Siblings not in same order?  Attempt to re-order.
  if( _head != loop->_head ) {
    // Find _next pointer to update
    IdealLoopTree **pp = &loop->_parent->_child;
    while( *pp != loop )
      pp = &((*pp)->_next);
    // Find proper sibling to be next
    IdealLoopTree **nn = &loop->_next;
    while( (*nn) && (*nn)->_head != _head )
      nn = &((*nn)->_next);

    // Check for no match.
    if( !(*nn) ) {
      // Annoyingly, irreducible loops can pick different headers
      // after a major_progress operation, so the rest of the loop
      // tree cannot be matched.
      if (_irreducible && Compile::current()->major_progress())  return;
      assert( 0, "failed to match loop tree" );
    }

    // Move (*nn) to (*pp)
    IdealLoopTree *hit = *nn;
    *nn = hit->_next;
    hit->_next = loop;
    *pp = loop;
    loop = hit;
    // Now try again to verify
  }

  assert( _head  == loop->_head , "mismatched loop head" );
  Node *tail = _tail;           // Inline a non-updating version of
  while( !tail->in(0) )         // the 'tail()' call.
    tail = tail->in(1);
  assert( tail == loop->_tail, "mismatched loop tail" );

  // Counted loops that are guarded should be able to find their guards
  if( _head->is_CountedLoop() && _head->as_CountedLoop()->is_main_loop() ) {
    CountedLoopNode *cl = _head->as_CountedLoop();
    Node *init = cl->init_trip();
    Node *ctrl = cl->in(LoopNode::EntryControl);
    assert( ctrl->Opcode() == Op_IfTrue || ctrl->Opcode() == Op_IfFalse, "" );
    Node *iff  = ctrl->in(0);
    assert( iff->Opcode() == Op_If, "" );
    Node *bol  = iff->in(1);
    assert( bol->Opcode() == Op_Bool, "" );
    Node *cmp  = bol->in(1);
    assert( cmp->Opcode() == Op_CmpI, "" );
    Node *add  = cmp->in(1);
    Node *opaq;
    if( add->Opcode() == Op_Opaque1 ) {
      opaq = add;
    } else {
      assert( add->Opcode() == Op_AddI || add->Opcode() == Op_ConI , "" );
      assert( add == init, "" );
      opaq = cmp->in(2);
    }
    assert( opaq->Opcode() == Op_Opaque1, "" );

  }

  if (_child != NULL)  _child->verify_tree(loop->_child, this);
  if (_next  != NULL)  _next ->verify_tree(loop->_next,  parent);
  // Innermost loops need to verify loop bodies,
  // but only if no 'major_progress'
  int fail = 0;
  if (!Compile::current()->major_progress() && _child == NULL) {
    for( uint i = 0; i < _body.size(); i++ ) {
      Node *n = _body.at(i);
      if (n->outcnt() == 0)  continue; // Ignore dead
      uint j;
      for( j = 0; j < loop->_body.size(); j++ )
        if( loop->_body.at(j) == n )
          break;
      if( j == loop->_body.size() ) { // Not found in loop body
        // Last ditch effort to avoid assertion: Its possible that we
        // have some users (so outcnt not zero) but are still dead.
        // Try to find from root.
        if (Compile::current()->root()->find(n->_idx)) {
          fail++;
          tty->print("We have that verify does not: ");
          n->dump();
        }
      }
    }
    for( uint i2 = 0; i2 < loop->_body.size(); i2++ ) {
      Node *n = loop->_body.at(i2);
      if (n->outcnt() == 0)  continue; // Ignore dead
      uint j;
      for( j = 0; j < _body.size(); j++ )
        if( _body.at(j) == n )
          break;
      if( j == _body.size() ) { // Not found in loop body
        // Last ditch effort to avoid assertion: Its possible that we
        // have some users (so outcnt not zero) but are still dead.
        // Try to find from root.
        if (Compile::current()->root()->find(n->_idx)) {
          fail++;
          tty->print("Verify has that we do not: ");
          n->dump();
        }
      }
    }
    assert( !fail, "loop body mismatch" );
  }
}

#endif

//------------------------------set_idom---------------------------------------
void PhaseIdealLoop::set_idom(Node* d, Node* n, uint dom_depth) {
  uint idx = d->_idx;
  if (idx >= _idom_size) {
    uint newsize = _idom_size<<1;
    while( idx >= newsize ) {
      newsize <<= 1;
    }
    _idom      = REALLOC_RESOURCE_ARRAY( Node*,     _idom,_idom_size,newsize);
    _dom_depth = REALLOC_RESOURCE_ARRAY( uint, _dom_depth,_idom_size,newsize);
    memset( _dom_depth + _idom_size, 0, (newsize - _idom_size) * sizeof(uint) );
    _idom_size = newsize;
  }
  _idom[idx] = n;
  _dom_depth[idx] = dom_depth;
}

//------------------------------recompute_dom_depth---------------------------------------
// The dominator tree is constructed with only parent pointers.
// This recomputes the depth in the tree by first tagging all
// nodes as "no depth yet" marker.  The next pass then runs up
// the dom tree from each node marked "no depth yet", and computes
// the depth on the way back down.
void PhaseIdealLoop::recompute_dom_depth() {
  uint no_depth_marker = C->unique();
  uint i;
  // Initialize depth to "no depth yet" and realize all lazy updates
  for (i = 0; i < _idom_size; i++) {
    // Only indices with a _dom_depth has a Node* or NULL (otherwise uninitalized).
    if (_dom_depth[i] > 0 && _idom[i] != NULL) {
      _dom_depth[i] = no_depth_marker;

      // heal _idom if it has a fwd mapping in _nodes
      if (_idom[i]->in(0) == NULL) {
        idom(i);
      }
    }
  }
  if (_dom_stk == NULL) {
    uint init_size = C->live_nodes() / 100; // Guess that 1/100 is a reasonable initial size.
    if (init_size < 10) init_size = 10;
    _dom_stk = new GrowableArray<uint>(init_size);
  }
  // Compute new depth for each node.
  for (i = 0; i < _idom_size; i++) {
    uint j = i;
    // Run up the dom tree to find a node with a depth
    while (_dom_depth[j] == no_depth_marker) {
      _dom_stk->push(j);
      j = _idom[j]->_idx;
    }
    // Compute the depth on the way back down this tree branch
    uint dd = _dom_depth[j] + 1;
    while (_dom_stk->length() > 0) {
      uint j = _dom_stk->pop();
      _dom_depth[j] = dd;
      dd++;
    }
  }
}

//------------------------------sort-------------------------------------------
// Insert 'loop' into the existing loop tree.  'innermost' is a leaf of the
// loop tree, not the root.
IdealLoopTree *PhaseIdealLoop::sort( IdealLoopTree *loop, IdealLoopTree *innermost ) {
  if( !innermost ) return loop; // New innermost loop

  int loop_preorder = get_preorder(loop->_head); // Cache pre-order number
  assert( loop_preorder, "not yet post-walked loop" );
  IdealLoopTree **pp = &innermost;      // Pointer to previous next-pointer
  IdealLoopTree *l = *pp;               // Do I go before or after 'l'?

  // Insert at start of list
  while( l ) {                  // Insertion sort based on pre-order
    if( l == loop ) return innermost; // Already on list!
    int l_preorder = get_preorder(l->_head); // Cache pre-order number
    assert( l_preorder, "not yet post-walked l" );
    // Check header pre-order number to figure proper nesting
    if( loop_preorder > l_preorder )
      break;                    // End of insertion
    // If headers tie (e.g., shared headers) check tail pre-order numbers.
    // Since I split shared headers, you'd think this could not happen.
    // BUT: I must first do the preorder numbering before I can discover I
    // have shared headers, so the split headers all get the same preorder
    // number as the RegionNode they split from.
    if( loop_preorder == l_preorder &&
        get_preorder(loop->_tail) < get_preorder(l->_tail) )
      break;                    // Also check for shared headers (same pre#)
    pp = &l->_parent;           // Chain up list
    l = *pp;
  }
  // Link into list
  // Point predecessor to me
  *pp = loop;
  // Point me to successor
  IdealLoopTree *p = loop->_parent;
  loop->_parent = l;            // Point me to successor
  if( p ) sort( p, innermost ); // Insert my parents into list as well
  return innermost;
}

//------------------------------build_loop_tree--------------------------------
// I use a modified Vick/Tarjan algorithm.  I need pre- and a post- visit
// bits.  The _nodes[] array is mapped by Node index and holds a NULL for
// not-yet-pre-walked, pre-order # for pre-but-not-post-walked and holds the
// tightest enclosing IdealLoopTree for post-walked.
//
// During my forward walk I do a short 1-layer lookahead to see if I can find
// a loop backedge with that doesn't have any work on the backedge.  This
// helps me construct nested loops with shared headers better.
//
// Once I've done the forward recursion, I do the post-work.  For each child
// I check to see if there is a backedge.  Backedges define a loop!  I
// insert an IdealLoopTree at the target of the backedge.
//
// During the post-work I also check to see if I have several children
// belonging to different loops.  If so, then this Node is a decision point
// where control flow can choose to change loop nests.  It is at this
// decision point where I can figure out how loops are nested.  At this
// time I can properly order the different loop nests from my children.
// Note that there may not be any backedges at the decision point!
//
// Since the decision point can be far removed from the backedges, I can't
// order my loops at the time I discover them.  Thus at the decision point
// I need to inspect loop header pre-order numbers to properly nest my
// loops.  This means I need to sort my childrens' loops by pre-order.
// The sort is of size number-of-control-children, which generally limits
// it to size 2 (i.e., I just choose between my 2 target loops).
void PhaseIdealLoop::build_loop_tree() {
  // Allocate stack of size C->live_nodes()/2 to avoid frequent realloc
  GrowableArray <Node *> bltstack(C->live_nodes() >> 1);
  Node *n = C->root();
  bltstack.push(n);
  int pre_order = 1;
  int stack_size;

  while ( ( stack_size = bltstack.length() ) != 0 ) {
    n = bltstack.top(); // Leave node on stack
    if ( !is_visited(n) ) {
      // ---- Pre-pass Work ----
      // Pre-walked but not post-walked nodes need a pre_order number.

      set_preorder_visited( n, pre_order ); // set as visited

      // ---- Scan over children ----
      // Scan first over control projections that lead to loop headers.
      // This helps us find inner-to-outer loops with shared headers better.

      // Scan children's children for loop headers.
      for ( int i = n->outcnt() - 1; i >= 0; --i ) {
        Node* m = n->raw_out(i);       // Child
        if( m->is_CFG() && !is_visited(m) ) { // Only for CFG children
          // Scan over children's children to find loop
          for (DUIterator_Fast jmax, j = m->fast_outs(jmax); j < jmax; j++) {
            Node* l = m->fast_out(j);
            if( is_visited(l) &&       // Been visited?
                !is_postvisited(l) &&  // But not post-visited
                get_preorder(l) < pre_order ) { // And smaller pre-order
              // Found!  Scan the DFS down this path before doing other paths
              bltstack.push(m);
              break;
            }
          }
        }
      }
      pre_order++;
    }
    else if ( !is_postvisited(n) ) {
      // Note: build_loop_tree_impl() adds out edges on rare occasions,
      // such as com.sun.rsasign.am::a.
      // For non-recursive version, first, process current children.
      // On next iteration, check if additional children were added.
      for ( int k = n->outcnt() - 1; k >= 0; --k ) {
        Node* u = n->raw_out(k);
        if ( u->is_CFG() && !is_visited(u) ) {
          bltstack.push(u);
        }
      }
      if ( bltstack.length() == stack_size ) {
        // There were no additional children, post visit node now
        (void)bltstack.pop(); // Remove node from stack
        pre_order = build_loop_tree_impl( n, pre_order );
        // Check for bailout
        if (C->failing()) {
          return;
        }
        // Check to grow _preorders[] array for the case when
        // build_loop_tree_impl() adds new nodes.
        check_grow_preorders();
      }
    }
    else {
      (void)bltstack.pop(); // Remove post-visited node from stack
    }
  }
}

//------------------------------build_loop_tree_impl---------------------------
int PhaseIdealLoop::build_loop_tree_impl( Node *n, int pre_order ) {
  // ---- Post-pass Work ----
  // Pre-walked but not post-walked nodes need a pre_order number.

  // Tightest enclosing loop for this Node
  IdealLoopTree *innermost = NULL;

  // For all children, see if any edge is a backedge.  If so, make a loop
  // for it.  Then find the tightest enclosing loop for the self Node.
  for (DUIterator_Fast imax, i = n->fast_outs(imax); i < imax; i++) {
    Node* m = n->fast_out(i);   // Child
    if( n == m ) continue;      // Ignore control self-cycles
    if( !m->is_CFG() ) continue;// Ignore non-CFG edges

    IdealLoopTree *l;           // Child's loop
    if( !is_postvisited(m) ) {  // Child visited but not post-visited?
      // Found a backedge
      assert( get_preorder(m) < pre_order, "should be backedge" );
      // Check for the RootNode, which is already a LoopNode and is allowed
      // to have multiple "backedges".
      if( m == C->root()) {     // Found the root?
        l = _ltree_root;        // Root is the outermost LoopNode
      } else {                  // Else found a nested loop
        // Insert a LoopNode to mark this loop.
        l = new IdealLoopTree(this, m, n);
      } // End of Else found a nested loop
      if( !has_loop(m) )        // If 'm' does not already have a loop set
        set_loop(m, l);         // Set loop header to loop now

    } else {                    // Else not a nested loop
      if( !_nodes[m->_idx] ) continue; // Dead code has no loop
      l = get_loop(m);          // Get previously determined loop
      // If successor is header of a loop (nest), move up-loop till it
      // is a member of some outer enclosing loop.  Since there are no
      // shared headers (I've split them already) I only need to go up
      // at most 1 level.
      while( l && l->_head == m ) // Successor heads loop?
        l = l->_parent;         // Move up 1 for me
      // If this loop is not properly parented, then this loop
      // has no exit path out, i.e. its an infinite loop.
      if( !l ) {
        // Make loop "reachable" from root so the CFG is reachable.  Basically
        // insert a bogus loop exit that is never taken.  'm', the loop head,
        // points to 'n', one (of possibly many) fall-in paths.  There may be
        // many backedges as well.

        // Here I set the loop to be the root loop.  I could have, after
        // inserting a bogus loop exit, restarted the recursion and found my
        // new loop exit.  This would make the infinite loop a first-class
        // loop and it would then get properly optimized.  What's the use of
        // optimizing an infinite loop?
        l = _ltree_root;        // Oops, found infinite loop

        if (!_verify_only) {
          // Insert the NeverBranch between 'm' and it's control user.
          NeverBranchNode *iff = new NeverBranchNode( m );
          _igvn.register_new_node_with_optimizer(iff);
          set_loop(iff, l);
          Node *if_t = new CProjNode( iff, 0 );
          _igvn.register_new_node_with_optimizer(if_t);
          set_loop(if_t, l);

          Node* cfg = NULL;       // Find the One True Control User of m
          for (DUIterator_Fast jmax, j = m->fast_outs(jmax); j < jmax; j++) {
            Node* x = m->fast_out(j);
            if (x->is_CFG() && x != m && x != iff)
              { cfg = x; break; }
          }
          assert(cfg != NULL, "must find the control user of m");
          uint k = 0;             // Probably cfg->in(0)
          while( cfg->in(k) != m ) k++; // But check incase cfg is a Region
          cfg->set_req( k, if_t ); // Now point to NeverBranch
          _igvn._worklist.push(cfg);

          // Now create the never-taken loop exit
          Node *if_f = new CProjNode( iff, 1 );
          _igvn.register_new_node_with_optimizer(if_f);
          set_loop(if_f, l);
          // Find frame ptr for Halt.  Relies on the optimizer
          // V-N'ing.  Easier and quicker than searching through
          // the program structure.
          Node *frame = new ParmNode( C->start(), TypeFunc::FramePtr );
          _igvn.register_new_node_with_optimizer(frame);
          // Halt & Catch Fire
          Node *halt = new HaltNode( if_f, frame );
          _igvn.register_new_node_with_optimizer(halt);
          set_loop(halt, l);
          C->root()->add_req(halt);
        }
        set_loop(C->root(), _ltree_root);
      }
    }
    // Weeny check for irreducible.  This child was already visited (this
    // IS the post-work phase).  Is this child's loop header post-visited
    // as well?  If so, then I found another entry into the loop.
    if (!_verify_only) {
      while( is_postvisited(l->_head) ) {
        // found irreducible
        l->_irreducible = 1; // = true
        l = l->_parent;
        _has_irreducible_loops = true;
        // Check for bad CFG here to prevent crash, and bailout of compile
        if (l == NULL) {
          C->record_method_not_compilable("unhandled CFG detected during loop optimization");
          return pre_order;
        }
      }
      C->set_has_irreducible_loop(_has_irreducible_loops);
    }

    // This Node might be a decision point for loops.  It is only if
    // it's children belong to several different loops.  The sort call
    // does a trivial amount of work if there is only 1 child or all
    // children belong to the same loop.  If however, the children
    // belong to different loops, the sort call will properly set the
    // _parent pointers to show how the loops nest.
    //
    // In any case, it returns the tightest enclosing loop.
    innermost = sort( l, innermost );
  }

  // Def-use info will have some dead stuff; dead stuff will have no
  // loop decided on.

  // Am I a loop header?  If so fix up my parent's child and next ptrs.
  if( innermost && innermost->_head == n ) {
    assert( get_loop(n) == innermost, "" );
    IdealLoopTree *p = innermost->_parent;
    IdealLoopTree *l = innermost;
    while( p && l->_head == n ) {
      l->_next = p->_child;     // Put self on parents 'next child'
      p->_child = l;            // Make self as first child of parent
      l = p;                    // Now walk up the parent chain
      p = l->_parent;
    }
  } else {
    // Note that it is possible for a LoopNode to reach here, if the
    // backedge has been made unreachable (hence the LoopNode no longer
    // denotes a Loop, and will eventually be removed).

    // Record tightest enclosing loop for self.  Mark as post-visited.
    set_loop(n, innermost);
    // Also record has_call flag early on
    if( innermost ) {
      if( n->is_Call() && !n->is_CallLeaf() && !n->is_macro() ) {
        // Do not count uncommon calls
        if( !n->is_CallStaticJava() || !n->as_CallStaticJava()->_name ) {
          Node *iff = n->in(0)->in(0);
          // No any calls for vectorized loops.
          if( UseSuperWord || !iff->is_If() ||
              (n->in(0)->Opcode() == Op_IfFalse &&
               (1.0 - iff->as_If()->_prob) >= 0.01) ||
              (iff->as_If()->_prob >= 0.01) )
            innermost->_has_call = 1;
        }
      } else if( n->is_Allocate() && n->as_Allocate()->_is_scalar_replaceable ) {
        // Disable loop optimizations if the loop has a scalar replaceable
        // allocation. This disabling may cause a potential performance lost
        // if the allocation is not eliminated for some reason.
        innermost->_allow_optimizations = false;
        innermost->_has_call = 1; // = true
      } else if (n->Opcode() == Op_SafePoint) {
        // Record all safepoints in this loop.
        if (innermost->_safepts == NULL) innermost->_safepts = new Node_List();
        innermost->_safepts->push(n);
      }
    }
  }

  // Flag as post-visited now
  set_postvisited(n);
  return pre_order;
}


//------------------------------build_loop_early-------------------------------
// Put Data nodes into some loop nest, by setting the _nodes[]->loop mapping.
// First pass computes the earliest controlling node possible.  This is the
// controlling input with the deepest dominating depth.
void PhaseIdealLoop::build_loop_early( VectorSet &visited, Node_List &worklist, Node_Stack &nstack ) {
  while (worklist.size() != 0) {
    // Use local variables nstack_top_n & nstack_top_i to cache values
    // on nstack's top.
    Node *nstack_top_n = worklist.pop();
    uint  nstack_top_i = 0;
//while_nstack_nonempty:
    while (true) {
      // Get parent node and next input's index from stack's top.
      Node  *n = nstack_top_n;
      uint   i = nstack_top_i;
      uint cnt = n->req(); // Count of inputs
      if (i == 0) {        // Pre-process the node.
        if( has_node(n) &&            // Have either loop or control already?
            !has_ctrl(n) ) {          // Have loop picked out already?
          // During "merge_many_backedges" we fold up several nested loops
          // into a single loop.  This makes the members of the original
          // loop bodies pointing to dead loops; they need to move up
          // to the new UNION'd larger loop.  I set the _head field of these
          // dead loops to NULL and the _parent field points to the owning
          // loop.  Shades of UNION-FIND algorithm.
          IdealLoopTree *ilt;
          while( !(ilt = get_loop(n))->_head ) {
            // Normally I would use a set_loop here.  But in this one special
            // case, it is legal (and expected) to change what loop a Node
            // belongs to.
            _nodes.map(n->_idx, (Node*)(ilt->_parent) );
          }
          // Remove safepoints ONLY if I've already seen I don't need one.
          // (the old code here would yank a 2nd safepoint after seeing a
          // first one, even though the 1st did not dominate in the loop body
          // and thus could be avoided indefinitely)
          if( !_verify_only && !_verify_me && ilt->_has_sfpt && n->Opcode() == Op_SafePoint &&
              is_deleteable_safept(n)) {
            Node *in = n->in(TypeFunc::Control);
            lazy_replace(n,in);       // Pull safepoint now
            if (ilt->_safepts != NULL) {
              ilt->_safepts->yank(n);
            }
            // Carry on with the recursion "as if" we are walking
            // only the control input
            if( !visited.test_set( in->_idx ) ) {
              worklist.push(in);      // Visit this guy later, using worklist
            }
            // Get next node from nstack:
            // - skip n's inputs processing by setting i > cnt;
            // - we also will not call set_early_ctrl(n) since
            //   has_node(n) == true (see the condition above).
            i = cnt + 1;
          }
        }
      } // if (i == 0)

      // Visit all inputs
      bool done = true;       // Assume all n's inputs will be processed
      while (i < cnt) {
        Node *in = n->in(i);
        ++i;
        if (in == NULL) continue;
        if (in->pinned() && !in->is_CFG())
          set_ctrl(in, in->in(0));
        int is_visited = visited.test_set( in->_idx );
        if (!has_node(in)) {  // No controlling input yet?
          assert( !in->is_CFG(), "CFG Node with no controlling input?" );
          assert( !is_visited, "visit only once" );
          nstack.push(n, i);  // Save parent node and next input's index.
          nstack_top_n = in;  // Process current input now.
          nstack_top_i = 0;
          done = false;       // Not all n's inputs processed.
          break; // continue while_nstack_nonempty;
        } else if (!is_visited) {
          // This guy has a location picked out for him, but has not yet
          // been visited.  Happens to all CFG nodes, for instance.
          // Visit him using the worklist instead of recursion, to break
          // cycles.  Since he has a location already we do not need to
          // find his location before proceeding with the current Node.
          worklist.push(in);  // Visit this guy later, using worklist
        }
      }
      if (done) {
        // All of n's inputs have been processed, complete post-processing.

        // Compute earliest point this Node can go.
        // CFG, Phi, pinned nodes already know their controlling input.
        if (!has_node(n)) {
          // Record earliest legal location
          set_early_ctrl( n );
        }
        if (nstack.is_empty()) {
          // Finished all nodes on stack.
          // Process next node on the worklist.
          break;
        }
        // Get saved parent node and next input's index.
        nstack_top_n = nstack.node();
        nstack_top_i = nstack.index();
        nstack.pop();
      }
    } // while (true)
  }
}

//------------------------------dom_lca_internal--------------------------------
// Pair-wise LCA
Node *PhaseIdealLoop::dom_lca_internal( Node *n1, Node *n2 ) const {
  if( !n1 ) return n2;          // Handle NULL original LCA
  assert( n1->is_CFG(), "" );
  assert( n2->is_CFG(), "" );
  // find LCA of all uses
  uint d1 = dom_depth(n1);
  uint d2 = dom_depth(n2);
  while (n1 != n2) {
    if (d1 > d2) {
      n1 =      idom(n1);
      d1 = dom_depth(n1);
    } else if (d1 < d2) {
      n2 =      idom(n2);
      d2 = dom_depth(n2);
    } else {
      // Here d1 == d2.  Due to edits of the dominator-tree, sections
      // of the tree might have the same depth.  These sections have
      // to be searched more carefully.

      // Scan up all the n1's with equal depth, looking for n2.
      Node *t1 = idom(n1);
      while (dom_depth(t1) == d1) {
        if (t1 == n2)  return n2;
        t1 = idom(t1);
      }
      // Scan up all the n2's with equal depth, looking for n1.
      Node *t2 = idom(n2);
      while (dom_depth(t2) == d2) {
        if (t2 == n1)  return n1;
        t2 = idom(t2);
      }
      // Move up to a new dominator-depth value as well as up the dom-tree.
      n1 = t1;
      n2 = t2;
      d1 = dom_depth(n1);
      d2 = dom_depth(n2);
    }
  }
  return n1;
}

//------------------------------compute_idom-----------------------------------
// Locally compute IDOM using dom_lca call.  Correct only if the incoming
// IDOMs are correct.
Node *PhaseIdealLoop::compute_idom( Node *region ) const {
  assert( region->is_Region(), "" );
  Node *LCA = NULL;
  for( uint i = 1; i < region->req(); i++ ) {
    if( region->in(i) != C->top() )
      LCA = dom_lca( LCA, region->in(i) );
  }
  return LCA;
}

bool PhaseIdealLoop::verify_dominance(Node* n, Node* use, Node* LCA, Node* early) {
  bool had_error = false;
#ifdef ASSERT
  if (early != C->root()) {
    // Make sure that there's a dominance path from LCA to early
    Node* d = LCA;
    while (d != early) {
      if (d == C->root()) {
        dump_bad_graph("Bad graph detected in compute_lca_of_uses", n, early, LCA);
        tty->print_cr("*** Use %d isn't dominated by def %d ***", use->_idx, n->_idx);
        had_error = true;
        break;
      }
      d = idom(d);
    }
  }
#endif
  return had_error;
}


Node* PhaseIdealLoop::compute_lca_of_uses(Node* n, Node* early, bool verify) {
  // Compute LCA over list of uses
  bool had_error = false;
  Node *LCA = NULL;
  for (DUIterator_Fast imax, i = n->fast_outs(imax); i < imax && LCA != early; i++) {
    Node* c = n->fast_out(i);
    if (_nodes[c->_idx] == NULL)
      continue;                 // Skip the occasional dead node
    if( c->is_Phi() ) {         // For Phis, we must land above on the path
      for( uint j=1; j<c->req(); j++ ) {// For all inputs
        if( c->in(j) == n ) {   // Found matching input?
          Node *use = c->in(0)->in(j);
          if (_verify_only && use->is_top()) continue;
          LCA = dom_lca_for_get_late_ctrl( LCA, use, n );
          if (verify) had_error = verify_dominance(n, use, LCA, early) || had_error;
        }
      }
    } else {
      // For CFG data-users, use is in the block just prior
      Node *use = has_ctrl(c) ? get_ctrl(c) : c->in(0);
      LCA = dom_lca_for_get_late_ctrl( LCA, use, n );
      if (verify) had_error = verify_dominance(n, use, LCA, early) || had_error;
    }
  }
  assert(!had_error, "bad dominance");
  return LCA;
}

// Check the shape of the graph at the loop entry. In some cases,
// the shape of the graph does not match the shape outlined below.
// That is caused by the Opaque1 node "protecting" the shape of
// the graph being removed by, for example, the IGVN performed
// in PhaseIdealLoop::build_and_optimize().
//
// After the Opaque1 node has been removed, optimizations (e.g., split-if,
// loop unswitching, and IGVN, or a combination of them) can freely change
// the graph's shape. As a result, the graph shape outlined below cannot
// be guaranteed anymore.
bool PhaseIdealLoop::is_canonical_loop_entry(CountedLoopNode* cl) {
  if (!cl->is_main_loop() && !cl->is_post_loop()) {
    return false;
  }
  Node* ctrl = cl->skip_predicates();

  if (ctrl == NULL || (!ctrl->is_IfTrue() && !ctrl->is_IfFalse())) {
    return false;
  }
  Node* iffm = ctrl->in(0);
  if (iffm == NULL || !iffm->is_If()) {
    return false;
  }
  Node* bolzm = iffm->in(1);
  if (bolzm == NULL || !bolzm->is_Bool()) {
    return false;
  }
  Node* cmpzm = bolzm->in(1);
  if (cmpzm == NULL || !cmpzm->is_Cmp()) {
    return false;
  }
  // compares can get conditionally flipped
  bool found_opaque = false;
  for (uint i = 1; i < cmpzm->req(); i++) {
    Node* opnd = cmpzm->in(i);
    if (opnd && opnd->Opcode() == Op_Opaque1) {
      found_opaque = true;
      break;
    }
  }
  if (!found_opaque) {
    return false;
  }
  return true;
}

//------------------------------get_late_ctrl----------------------------------
// Compute latest legal control.
Node *PhaseIdealLoop::get_late_ctrl( Node *n, Node *early ) {
  assert(early != NULL, "early control should not be NULL");

  Node* LCA = compute_lca_of_uses(n, early);
#ifdef ASSERT
  if (LCA == C->root() && LCA != early) {
    // def doesn't dominate uses so print some useful debugging output
    compute_lca_of_uses(n, early, true);
  }
#endif

  // if this is a load, check for anti-dependent stores
  // We use a conservative algorithm to identify potential interfering
  // instructions and for rescheduling the load.  The users of the memory
  // input of this load are examined.  Any use which is not a load and is
  // dominated by early is considered a potentially interfering store.
  // This can produce false positives.
  if (n->is_Load() && LCA != early) {
    Node_List worklist;

    Node *mem = n->in(MemNode::Memory);
    for (DUIterator_Fast imax, i = mem->fast_outs(imax); i < imax; i++) {
      Node* s = mem->fast_out(i);
      worklist.push(s);
    }
    while(worklist.size() != 0 && LCA != early) {
      Node* s = worklist.pop();
      if (s->is_Load() || s->is_ShenandoahBarrier() || s->Opcode() == Op_SafePoint ||
          (s->is_CallStaticJava() && s->as_CallStaticJava()->uncommon_trap_request() != 0)) {
        continue;
      } else if (s->is_MergeMem()) {
        for (DUIterator_Fast imax, i = s->fast_outs(imax); i < imax; i++) {
          Node* s1 = s->fast_out(i);
          worklist.push(s1);
        }
      } else {
        Node *sctrl = has_ctrl(s) ? get_ctrl(s) : s->in(0);
        assert(sctrl != NULL || s->outcnt() == 0 || s->is_ShenandoahBarrier(), "must have control");
        if (sctrl != NULL && !sctrl->is_top() && is_dominator(early, sctrl)) {
          LCA = dom_lca_for_get_late_ctrl(LCA, sctrl, n);
        }
      }
    }
  }

  assert(LCA == find_non_split_ctrl(LCA), "unexpected late control");
  return LCA;
}

// true if CFG node d dominates CFG node n
bool PhaseIdealLoop::is_dominator(Node *d, Node *n) {
  if (d == n)
    return true;
  assert(d->is_CFG() && n->is_CFG(), "must have CFG nodes");
  uint dd = dom_depth(d);
  while (dom_depth(n) >= dd) {
    if (n == d)
      return true;
    n = idom(n);
  }
  return false;
}

//------------------------------dom_lca_for_get_late_ctrl_internal-------------
// Pair-wise LCA with tags.
// Tag each index with the node 'tag' currently being processed
// before advancing up the dominator chain using idom().
// Later calls that find a match to 'tag' know that this path has already
// been considered in the current LCA (which is input 'n1' by convention).
// Since get_late_ctrl() is only called once for each node, the tag array
// does not need to be cleared between calls to get_late_ctrl().
// Algorithm trades a larger constant factor for better asymptotic behavior
//
Node *PhaseIdealLoop::dom_lca_for_get_late_ctrl_internal( Node *n1, Node *n2, Node *tag ) {
  uint d1 = dom_depth(n1);
  uint d2 = dom_depth(n2);

  do {
    if (d1 > d2) {
      // current lca is deeper than n2
      _dom_lca_tags.map(n1->_idx, tag);
      n1 =      idom(n1);
      d1 = dom_depth(n1);
    } else if (d1 < d2) {
      // n2 is deeper than current lca
      Node *memo = _dom_lca_tags[n2->_idx];
      if( memo == tag ) {
        return n1;    // Return the current LCA
      }
      _dom_lca_tags.map(n2->_idx, tag);
      n2 =      idom(n2);
      d2 = dom_depth(n2);
    } else {
      // Here d1 == d2.  Due to edits of the dominator-tree, sections
      // of the tree might have the same depth.  These sections have
      // to be searched more carefully.

      // Scan up all the n1's with equal depth, looking for n2.
      _dom_lca_tags.map(n1->_idx, tag);
      Node *t1 = idom(n1);
      while (dom_depth(t1) == d1) {
        if (t1 == n2)  return n2;
        _dom_lca_tags.map(t1->_idx, tag);
        t1 = idom(t1);
      }
      // Scan up all the n2's with equal depth, looking for n1.
      _dom_lca_tags.map(n2->_idx, tag);
      Node *t2 = idom(n2);
      while (dom_depth(t2) == d2) {
        if (t2 == n1)  return n1;
        _dom_lca_tags.map(t2->_idx, tag);
        t2 = idom(t2);
      }
      // Move up to a new dominator-depth value as well as up the dom-tree.
      n1 = t1;
      n2 = t2;
      d1 = dom_depth(n1);
      d2 = dom_depth(n2);
    }
  } while (n1 != n2);
  return n1;
}

//------------------------------init_dom_lca_tags------------------------------
// Tag could be a node's integer index, 32bits instead of 64bits in some cases
// Intended use does not involve any growth for the array, so it could
// be of fixed size.
void PhaseIdealLoop::init_dom_lca_tags() {
  uint limit = C->unique() + 1;
  _dom_lca_tags.map( limit, NULL );
#ifdef ASSERT
  for( uint i = 0; i < limit; ++i ) {
    assert(_dom_lca_tags[i] == NULL, "Must be distinct from each node pointer");
  }
#endif // ASSERT
}

//------------------------------clear_dom_lca_tags------------------------------
// Tag could be a node's integer index, 32bits instead of 64bits in some cases
// Intended use does not involve any growth for the array, so it could
// be of fixed size.
void PhaseIdealLoop::clear_dom_lca_tags() {
  uint limit = C->unique() + 1;
  _dom_lca_tags.map( limit, NULL );
  _dom_lca_tags.clear();
#ifdef ASSERT
  for( uint i = 0; i < limit; ++i ) {
    assert(_dom_lca_tags[i] == NULL, "Must be distinct from each node pointer");
  }
#endif // ASSERT
}

//------------------------------build_loop_late--------------------------------
// Put Data nodes into some loop nest, by setting the _nodes[]->loop mapping.
// Second pass finds latest legal placement, and ideal loop placement.
void PhaseIdealLoop::build_loop_late(VectorSet &visited, Node_List &worklist, Node_Stack &nstack, bool verify_strip_mined) {
  while (worklist.size() != 0) {
    Node *n = worklist.pop();
    // Only visit once
    if (visited.test_set(n->_idx)) continue;
    uint cnt = n->outcnt();
    uint   i = 0;
    while (true) {
      assert( _nodes[n->_idx], "no dead nodes" );
      // Visit all children
      if (i < cnt) {
        Node* use = n->raw_out(i);
        ++i;
        // Check for dead uses.  Aggressively prune such junk.  It might be
        // dead in the global sense, but still have local uses so I cannot
        // easily call 'remove_dead_node'.
        if( _nodes[use->_idx] != NULL || use->is_top() ) { // Not dead?
          // Due to cycles, we might not hit the same fixed point in the verify
          // pass as we do in the regular pass.  Instead, visit such phis as
          // simple uses of the loop head.
          if( use->in(0) && (use->is_CFG() || use->is_Phi()) ) {
            if( !visited.test(use->_idx) )
              worklist.push(use);
          } else if( !visited.test_set(use->_idx) ) {
            nstack.push(n, i); // Save parent and next use's index.
            n   = use;         // Process all children of current use.
            cnt = use->outcnt();
            i   = 0;
          }
        } else {
          // Do not visit around the backedge of loops via data edges.
          // push dead code onto a worklist
          _deadlist.push(use);
        }
      } else {
        // All of n's children have been processed, complete post-processing.
        build_loop_late_post(n, verify_strip_mined);
        if (nstack.is_empty()) {
          // Finished all nodes on stack.
          // Process next node on the worklist.
          break;
        }
        // Get saved parent node and next use's index. Visit the rest of uses.
        n   = nstack.node();
        cnt = n->outcnt();
        i   = nstack.index();
        nstack.pop();
      }
    }
  }
}

// Verify that no data node is scheduled in the outer loop of a strip
// mined loop.
void PhaseIdealLoop::verify_strip_mined_scheduling(Node *n, Node* least) {
#ifdef ASSERT
  if (get_loop(least)->_nest == 0) {
    return;
  }
  IdealLoopTree* loop = get_loop(least);
  Node* head = loop->_head;
  if (head->is_OuterStripMinedLoop()) {
    Node* sfpt = head->as_Loop()->outer_safepoint();
    ResourceMark rm;
    Unique_Node_List wq;
    wq.push(sfpt);
    for (uint i = 0; i < wq.size(); i++) {
      Node *m = wq.at(i);
      for (uint i = 1; i < m->req(); i++) {
        Node* nn = m->in(i);
        if (nn == n) {
          return;
        }
        if (nn != NULL && has_ctrl(nn) && get_loop(get_ctrl(nn)) == loop) {
          wq.push(nn);
        }
      }
    }
    ShouldNotReachHere();
  }
#endif
}


//------------------------------build_loop_late_post---------------------------
// Put Data nodes into some loop nest, by setting the _nodes[]->loop mapping.
// Second pass finds latest legal placement, and ideal loop placement.
void PhaseIdealLoop::build_loop_late_post(Node *n, bool verify_strip_mined) {

  if (n->req() == 2 && (n->Opcode() == Op_ConvI2L || n->Opcode() == Op_CastII) && !C->major_progress() && !_verify_only) {
    _igvn._worklist.push(n);  // Maybe we'll normalize it, if no more loops.
  }

#ifdef ASSERT
  if (_verify_only && !n->is_CFG()) {
    // Check def-use domination.
    compute_lca_of_uses(n, get_ctrl(n), true /* verify */);
  }
#endif

  // CFG and pinned nodes already handled
  if( n->in(0) ) {
    if( n->in(0)->is_top() ) return; // Dead?

    // We'd like +VerifyLoopOptimizations to not believe that Mod's/Loads
    // _must_ be pinned (they have to observe their control edge of course).
    // Unlike Stores (which modify an unallocable resource, the memory
    // state), Mods/Loads can float around.  So free them up.
    bool pinned = true;
    switch( n->Opcode() ) {
    case Op_DivI:
    case Op_DivF:
    case Op_DivD:
    case Op_ModI:
    case Op_ModF:
    case Op_ModD:
    case Op_LoadB:              // Same with Loads; they can sink
    case Op_LoadUB:             // during loop optimizations.
    case Op_LoadUS:
    case Op_LoadD:
    case Op_LoadF:
    case Op_LoadI:
    case Op_LoadKlass:
    case Op_LoadNKlass:
    case Op_LoadL:
    case Op_LoadS:
    case Op_LoadP:
    case Op_LoadBarrierSlowReg:
    case Op_LoadBarrierWeakSlowReg:
    case Op_LoadN:
    case Op_LoadRange:
    case Op_LoadD_unaligned:
    case Op_LoadL_unaligned:
    case Op_StrComp:            // Does a bunch of load-like effects
    case Op_StrEquals:
    case Op_StrIndexOf:
    case Op_StrIndexOfChar:
    case Op_AryEq:
#if INCLUDE_SHENANDOAHGC
    case Op_ShenandoahReadBarrier:
    case Op_ShenandoahWriteBarrier:
#endif
    case Op_ShenandoahWBMemProj:
    case Op_HasNegatives:
      pinned = false;
    }

    if( pinned ) {
      IdealLoopTree *chosen_loop = get_loop(n->is_CFG() ? n : get_ctrl(n));
      if( !chosen_loop->_child )       // Inner loop?
        chosen_loop->_body.push(n); // Collect inner loops
      return;
    }
  } else {                      // No slot zero
    if( n->is_CFG() ) {         // CFG with no slot 0 is dead
      _nodes.map(n->_idx,0);    // No block setting, it's globally dead
      return;
    }
    assert(!n->is_CFG() || n->outcnt() == 0, "");
  }

  // Do I have a "safe range" I can select over?
  Node *early = get_ctrl(n);// Early location already computed

  // Compute latest point this Node can go
  Node *LCA = get_late_ctrl( n, early );
  // LCA is NULL due to uses being dead
  if( LCA == NULL ) {
#ifdef ASSERT
    for (DUIterator i1 = n->outs(); n->has_out(i1); i1++) {
      assert( _nodes[n->out(i1)->_idx] == NULL, "all uses must also be dead");
    }
#endif
    _nodes.map(n->_idx, 0);     // This node is useless
    _deadlist.push(n);
    return;
  }
  assert(LCA != NULL && !LCA->is_top(), "no dead nodes");

  Node *legal = LCA;            // Walk 'legal' up the IDOM chain
  Node *least = legal;          // Best legal position so far
  while( early != legal ) {     // While not at earliest legal
#ifdef ASSERT
    if (legal->is_Start() && !early->is_Root()) {
      // Bad graph. Print idom path and fail.
      dump_bad_graph("Bad graph detected in build_loop_late", n, early, LCA);
      assert(false, "Bad graph detected in build_loop_late");
    }
#endif
    // Find least loop nesting depth
    legal = idom(legal);        // Bump up the IDOM tree
    // Check for lower nesting depth
    if( get_loop(legal)->_nest < get_loop(least)->_nest )
      least = legal;
  }
  assert(early == legal || legal != C->root(), "bad dominance of inputs");

  // Try not to place code on a loop entry projection
  // which can inhibit range check elimination.
  if (least != early) {
    Node* ctrl_out = least->unique_ctrl_out();
    if (ctrl_out && ctrl_out->is_CountedLoop() &&
        least == ctrl_out->in(LoopNode::EntryControl)) {
      Node* new_ctrl = least;
      if (find_predicate_insertion_point(new_ctrl, Deoptimization::Reason_loop_limit_check) != NULL) {
        new_ctrl = new_ctrl->in(0)->in(0);
        assert(is_dominator(early, new_ctrl), "least != early so we can move up the dominator tree");
      }
      if (find_predicate_insertion_point(new_ctrl, Deoptimization::Reason_predicate) != NULL) {
        Node* c = new_ctrl->in(0)->in(0);
        assert(is_dominator(early, c), "least != early so we can move up the dominator tree");
        new_ctrl = c;
      }
      if (new_ctrl != ctrl_out) {
        least = new_ctrl;
      } else if (ctrl_out->is_CountedLoop() || ctrl_out->is_OuterStripMinedLoop()) {
        Node* least_dom = idom(least);
        if (get_loop(least_dom)->is_member(get_loop(least))) {
          least = least_dom;
        }
      }
    }
  }

#ifdef ASSERT
  // If verifying, verify that 'verify_me' has a legal location
  // and choose it as our location.
  if( _verify_me ) {
    Node *v_ctrl = _verify_me->get_ctrl_no_update(n);
    Node *legal = LCA;
    while( early != legal ) {   // While not at earliest legal
      if( legal == v_ctrl ) break;  // Check for prior good location
      legal = idom(legal)      ;// Bump up the IDOM tree
    }
    // Check for prior good location
    if( legal == v_ctrl ) least = legal; // Keep prior if found
  }
#endif

  // Assign discovered "here or above" point
  least = find_non_split_ctrl(least);
  if (verify_strip_mined && !_verify_only) {
    verify_strip_mined_scheduling(n, least);
  }
  set_ctrl(n, least);

  // Collect inner loop bodies
  IdealLoopTree *chosen_loop = get_loop(least);
  if( !chosen_loop->_child )   // Inner loop?
    chosen_loop->_body.push(n);// Collect inner loops

  if (n->Opcode() == Op_ShenandoahWriteBarrier) {
    // The write barrier and its memory proj must have the same
    // control otherwise some loop opts could put nodes (Phis) between
    // them
    Node* proj = n->find_out_with(Op_ShenandoahWBMemProj);
    if (proj != NULL) {
      set_ctrl_and_loop(proj, least);
    }
  }
}

#ifdef ASSERT
void PhaseIdealLoop::dump_bad_graph(const char* msg, Node* n, Node* early, Node* LCA) {
  tty->print_cr("%s", msg);
  tty->print("n: "); n->dump();
  tty->print("early(n): "); early->dump();
  if (n->in(0) != NULL  && !n->in(0)->is_top() &&
      n->in(0) != early && !n->in(0)->is_Root()) {
    tty->print("n->in(0): "); n->in(0)->dump();
  }
  for (uint i = 1; i < n->req(); i++) {
    Node* in1 = n->in(i);
    if (in1 != NULL && in1 != n && !in1->is_top()) {
      tty->print("n->in(%d): ", i); in1->dump();
      Node* in1_early = get_ctrl(in1);
      tty->print("early(n->in(%d)): ", i); in1_early->dump();
      if (in1->in(0) != NULL     && !in1->in(0)->is_top() &&
          in1->in(0) != in1_early && !in1->in(0)->is_Root()) {
        tty->print("n->in(%d)->in(0): ", i); in1->in(0)->dump();
      }
      for (uint j = 1; j < in1->req(); j++) {
        Node* in2 = in1->in(j);
        if (in2 != NULL && in2 != n && in2 != in1 && !in2->is_top()) {
          tty->print("n->in(%d)->in(%d): ", i, j); in2->dump();
          Node* in2_early = get_ctrl(in2);
          tty->print("early(n->in(%d)->in(%d)): ", i, j); in2_early->dump();
          if (in2->in(0) != NULL     && !in2->in(0)->is_top() &&
              in2->in(0) != in2_early && !in2->in(0)->is_Root()) {
            tty->print("n->in(%d)->in(%d)->in(0): ", i, j); in2->in(0)->dump();
          }
        }
      }
    }
  }
  tty->cr();
  tty->print("LCA(n): "); LCA->dump();
  for (uint i = 0; i < n->outcnt(); i++) {
    Node* u1 = n->raw_out(i);
    if (u1 == n)
      continue;
    tty->print("n->out(%d): ", i); u1->dump();
    if (u1->is_CFG()) {
      for (uint j = 0; j < u1->outcnt(); j++) {
        Node* u2 = u1->raw_out(j);
        if (u2 != u1 && u2 != n && u2->is_CFG()) {
          tty->print("n->out(%d)->out(%d): ", i, j); u2->dump();
        }
      }
    } else {
      Node* u1_later = get_ctrl(u1);
      tty->print("later(n->out(%d)): ", i); u1_later->dump();
      if (u1->in(0) != NULL     && !u1->in(0)->is_top() &&
          u1->in(0) != u1_later && !u1->in(0)->is_Root()) {
        tty->print("n->out(%d)->in(0): ", i); u1->in(0)->dump();
      }
      for (uint j = 0; j < u1->outcnt(); j++) {
        Node* u2 = u1->raw_out(j);
        if (u2 == n || u2 == u1)
          continue;
        tty->print("n->out(%d)->out(%d): ", i, j); u2->dump();
        if (!u2->is_CFG()) {
          Node* u2_later = get_ctrl(u2);
          tty->print("later(n->out(%d)->out(%d)): ", i, j); u2_later->dump();
          if (u2->in(0) != NULL     && !u2->in(0)->is_top() &&
              u2->in(0) != u2_later && !u2->in(0)->is_Root()) {
            tty->print("n->out(%d)->in(0): ", i); u2->in(0)->dump();
          }
        }
      }
    }
  }
  tty->cr();
  int ct = 0;
  Node *dbg_legal = LCA;
  while(!dbg_legal->is_Start() && ct < 100) {
    tty->print("idom[%d] ",ct); dbg_legal->dump();
    ct++;
    dbg_legal = idom(dbg_legal);
  }
  tty->cr();
}
#endif

#ifndef PRODUCT
//------------------------------dump-------------------------------------------
void PhaseIdealLoop::dump( ) const {
  ResourceMark rm;
  Arena* arena = Thread::current()->resource_area();
  Node_Stack stack(arena, C->live_nodes() >> 2);
  Node_List rpo_list;
  VectorSet visited(arena);
  visited.set(C->top()->_idx);
  rpo( C->root(), stack, visited, rpo_list );
  // Dump root loop indexed by last element in PO order
  dump( _ltree_root, rpo_list.size(), rpo_list );
}

void PhaseIdealLoop::dump( IdealLoopTree *loop, uint idx, Node_List &rpo_list ) const {
  loop->dump_head();

  // Now scan for CFG nodes in the same loop
  for( uint j=idx; j > 0;  j-- ) {
    Node *n = rpo_list[j-1];
    if( !_nodes[n->_idx] )      // Skip dead nodes
      continue;
    if( get_loop(n) != loop ) { // Wrong loop nest
      if( get_loop(n)->_head == n &&    // Found nested loop?
          get_loop(n)->_parent == loop )
        dump(get_loop(n),rpo_list.size(),rpo_list);     // Print it nested-ly
      continue;
    }

    // Dump controlling node
    for( uint x = 0; x < loop->_nest; x++ )
      tty->print("  ");
    tty->print("C");
    if( n == C->root() ) {
      n->dump();
    } else {
      Node* cached_idom   = idom_no_update(n);
      Node *computed_idom = n->in(0);
      if( n->is_Region() ) {
        computed_idom = compute_idom(n);
        // computed_idom() will return n->in(0) when idom(n) is an IfNode (or
        // any MultiBranch ctrl node), so apply a similar transform to
        // the cached idom returned from idom_no_update.
        cached_idom = find_non_split_ctrl(cached_idom);
      }
      tty->print(" ID:%d",computed_idom->_idx);
      n->dump();
      if( cached_idom != computed_idom ) {
        tty->print_cr("*** BROKEN IDOM!  Computed as: %d, cached as: %d",
                      computed_idom->_idx, cached_idom->_idx);
      }
    }
    // Dump nodes it controls
    for( uint k = 0; k < _nodes.Size(); k++ ) {
      // (k < C->unique() && get_ctrl(find(k)) == n)
      if (k < C->unique() && _nodes[k] == (Node*)((intptr_t)n + 1)) {
        Node *m = C->root()->find(k);
        if( m && m->outcnt() > 0 ) {
          if (!(has_ctrl(m) && get_ctrl_no_update(m) == n)) {
            tty->print_cr("*** BROKEN CTRL ACCESSOR!  _nodes[k] is %p, ctrl is %p",
                          _nodes[k], has_ctrl(m) ? get_ctrl_no_update(m) : NULL);
          }
          for( uint j = 0; j < loop->_nest; j++ )
            tty->print("  ");
          tty->print(" ");
          m->dump();
        }
      }
    }
  }
}
#endif

// Collect a R-P-O for the whole CFG.
// Result list is in post-order (scan backwards for RPO)
void PhaseIdealLoop::rpo( Node *start, Node_Stack &stk, VectorSet &visited, Node_List &rpo_list ) const {
  stk.push(start, 0);
  visited.set(start->_idx);

  while (stk.is_nonempty()) {
    Node* m   = stk.node();
    uint  idx = stk.index();
    if (idx < m->outcnt()) {
      stk.set_index(idx + 1);
      Node* n = m->raw_out(idx);
      if (n->is_CFG() && !visited.test_set(n->_idx)) {
        stk.push(n, 0);
      }
    } else {
      rpo_list.push(m);
      stk.pop();
    }
  }
}


//=============================================================================
//------------------------------LoopTreeIterator-----------------------------------

// Advance to next loop tree using a preorder, left-to-right traversal.
void LoopTreeIterator::next() {
  assert(!done(), "must not be done.");
  if (_curnt->_child != NULL) {
    _curnt = _curnt->_child;
  } else if (_curnt->_next != NULL) {
    _curnt = _curnt->_next;
  } else {
    while (_curnt != _root && _curnt->_next == NULL) {
      _curnt = _curnt->_parent;
    }
    if (_curnt == _root) {
      _curnt = NULL;
      assert(done(), "must be done.");
    } else {
      assert(_curnt->_next != NULL, "must be more to do");
      _curnt = _curnt->_next;
    }
  }
}<|MERGE_RESOLUTION|>--- conflicted
+++ resolved
@@ -2652,16 +2652,12 @@
 //----------------------------build_and_optimize-------------------------------
 // Create a PhaseLoop.  Build the ideal Loop tree.  Map each Ideal Node to
 // its corresponding LoopNode.  If 'optimize' is true, do some loop cleanups.
-<<<<<<< HEAD
-void PhaseIdealLoop::build_and_optimize(LoopOptsMode mode) {
+void PhaseIdealLoop::build_and_optimize(LoopOptsMode mode, bool last_round) {
   bool do_split_ifs = (mode == LoopOptsDefault);
   bool skip_loop_opts = (mode == LoopOptsNone) ;
   bool shenandoah_opts = (mode == LoopOptsShenandoahExpand ||
                           mode == LoopOptsShenandoahPostExpand);
 
-=======
-void PhaseIdealLoop::build_and_optimize(bool do_split_ifs, bool skip_loop_opts, bool last_round) {
->>>>>>> c444168e
   ResourceMark rm;
 
   int old_progress = C->major_progress();
