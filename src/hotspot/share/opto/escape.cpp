/*
 * Copyright (c) 2005, 2018, Oracle and/or its affiliates. All rights reserved.
 * DO NOT ALTER OR REMOVE COPYRIGHT NOTICES OR THIS FILE HEADER.
 *
 * This code is free software; you can redistribute it and/or modify it
 * under the terms of the GNU General Public License version 2 only, as
 * published by the Free Software Foundation.
 *
 * This code is distributed in the hope that it will be useful, but WITHOUT
 * ANY WARRANTY; without even the implied warranty of MERCHANTABILITY or
 * FITNESS FOR A PARTICULAR PURPOSE.  See the GNU General Public License
 * version 2 for more details (a copy is included in the LICENSE file that
 * accompanied this code).
 *
 * You should have received a copy of the GNU General Public License version
 * 2 along with this work; if not, write to the Free Software Foundation,
 * Inc., 51 Franklin St, Fifth Floor, Boston, MA 02110-1301 USA.
 *
 * Please contact Oracle, 500 Oracle Parkway, Redwood Shores, CA 94065 USA
 * or visit www.oracle.com if you need additional information or have any
 * questions.
 *
 */

#include "precompiled.hpp"
#include "ci/bcEscapeAnalyzer.hpp"
#include "compiler/compileLog.hpp"
#include "gc/shenandoah/brooksPointer.hpp"
#include "libadt/vectset.hpp"
#include "memory/allocation.hpp"
#include "memory/resourceArea.hpp"
#include "opto/c2compiler.hpp"
#include "opto/arraycopynode.hpp"
#include "opto/callnode.hpp"
#include "opto/cfgnode.hpp"
#include "opto/compile.hpp"
#include "opto/escape.hpp"
#include "opto/phaseX.hpp"
#include "opto/movenode.hpp"
#include "opto/rootnode.hpp"
<<<<<<< HEAD
#include "opto/shenandoahSupport.hpp"
=======
#if INCLUDE_ALL_GCS
#include "gc/g1/g1ThreadLocalData.hpp"
#endif // INCLUDE_ALL_GCS
>>>>>>> 7d987653

ConnectionGraph::ConnectionGraph(Compile * C, PhaseIterGVN *igvn) :
  _nodes(C->comp_arena(), C->unique(), C->unique(), NULL),
  _in_worklist(C->comp_arena()),
  _next_pidx(0),
  _collecting(true),
  _verify(false),
  _compile(C),
  _igvn(igvn),
  _node_map(C->comp_arena()) {
  // Add unknown java object.
  add_java_object(C->top(), PointsToNode::GlobalEscape);
  phantom_obj = ptnode_adr(C->top()->_idx)->as_JavaObject();
  // Add ConP(#NULL) and ConN(#NULL) nodes.
  Node* oop_null = igvn->zerocon(T_OBJECT);
  assert(oop_null->_idx < nodes_size(), "should be created already");
  add_java_object(oop_null, PointsToNode::NoEscape);
  null_obj = ptnode_adr(oop_null->_idx)->as_JavaObject();
  if (UseCompressedOops) {
    Node* noop_null = igvn->zerocon(T_NARROWOOP);
    assert(noop_null->_idx < nodes_size(), "should be created already");
    map_ideal_node(noop_null, null_obj);
  }
  _pcmp_neq = NULL; // Should be initialized
  _pcmp_eq  = NULL;
}

bool ConnectionGraph::has_candidates(Compile *C) {
  // EA brings benefits only when the code has allocations and/or locks which
  // are represented by ideal Macro nodes.
  int cnt = C->macro_count();
  for (int i = 0; i < cnt; i++) {
    Node *n = C->macro_node(i);
    if (n->is_Allocate())
      return true;
    if (n->is_Lock()) {
      Node* obj = n->as_Lock()->obj_node()->uncast();
      if (!(obj->is_Parm() || obj->is_Con()))
        return true;
    }
    if (n->is_CallStaticJava() &&
        n->as_CallStaticJava()->is_boxing_method()) {
      return true;
    }
  }
  return false;
}

void ConnectionGraph::do_analysis(Compile *C, PhaseIterGVN *igvn) {
  Compile::TracePhase tp("escapeAnalysis", &Phase::timers[Phase::_t_escapeAnalysis]);
  ResourceMark rm;

  // Add ConP#NULL and ConN#NULL nodes before ConnectionGraph construction
  // to create space for them in ConnectionGraph::_nodes[].
  Node* oop_null = igvn->zerocon(T_OBJECT);
  Node* noop_null = igvn->zerocon(T_NARROWOOP);
  ConnectionGraph* congraph = new(C->comp_arena()) ConnectionGraph(C, igvn);
  // Perform escape analysis
  if (congraph->compute_escape()) {
    // There are non escaping objects.
    C->set_congraph(congraph);
  }
  // Cleanup.
  if (oop_null->outcnt() == 0)
    igvn->hash_delete(oop_null);
  if (noop_null->outcnt() == 0)
    igvn->hash_delete(noop_null);
}

bool ConnectionGraph::compute_escape() {
  Compile* C = _compile;
  PhaseGVN* igvn = _igvn;

  // Worklists used by EA.
  Unique_Node_List delayed_worklist;
  GrowableArray<Node*> alloc_worklist;
  GrowableArray<Node*> ptr_cmp_worklist;
  GrowableArray<Node*> storestore_worklist;
  GrowableArray<ArrayCopyNode*> arraycopy_worklist;
  GrowableArray<PointsToNode*>   ptnodes_worklist;
  GrowableArray<JavaObjectNode*> java_objects_worklist;
  GrowableArray<JavaObjectNode*> non_escaped_worklist;
  GrowableArray<FieldNode*>      oop_fields_worklist;
  DEBUG_ONLY( GrowableArray<Node*> addp_worklist; )

  { Compile::TracePhase tp("connectionGraph", &Phase::timers[Phase::_t_connectionGraph]);

  // 1. Populate Connection Graph (CG) with PointsTo nodes.
  ideal_nodes.map(C->live_nodes(), NULL);  // preallocate space
  // Initialize worklist
  if (C->root() != NULL) {
    ideal_nodes.push(C->root());
  }
  // Processed ideal nodes are unique on ideal_nodes list
  // but several ideal nodes are mapped to the phantom_obj.
  // To avoid duplicated entries on the following worklists
  // add the phantom_obj only once to them.
  ptnodes_worklist.append(phantom_obj);
  java_objects_worklist.append(phantom_obj);
  for( uint next = 0; next < ideal_nodes.size(); ++next ) {
    Node* n = ideal_nodes.at(next);
    // Create PointsTo nodes and add them to Connection Graph. Called
    // only once per ideal node since ideal_nodes is Unique_Node list.
    add_node_to_connection_graph(n, &delayed_worklist);
    PointsToNode* ptn = ptnode_adr(n->_idx);
    if (ptn != NULL && ptn != phantom_obj) {
      ptnodes_worklist.append(ptn);
      if (ptn->is_JavaObject()) {
        java_objects_worklist.append(ptn->as_JavaObject());
        if ((n->is_Allocate() || n->is_CallStaticJava()) &&
            (ptn->escape_state() < PointsToNode::GlobalEscape)) {
          // Only allocations and java static calls results are interesting.
          non_escaped_worklist.append(ptn->as_JavaObject());
        }
      } else if (ptn->is_Field() && ptn->as_Field()->is_oop()) {
        oop_fields_worklist.append(ptn->as_Field());
      }
    }
    if (n->is_MergeMem()) {
      // Collect all MergeMem nodes to add memory slices for
      // scalar replaceable objects in split_unique_types().
      _mergemem_worklist.append(n->as_MergeMem());
    } else if (OptimizePtrCompare && n->is_Cmp() &&
               (n->Opcode() == Op_CmpP || n->Opcode() == Op_CmpN)) {
      // Collect compare pointers nodes.
      ptr_cmp_worklist.append(n);
    } else if (n->is_MemBarStoreStore()) {
      // Collect all MemBarStoreStore nodes so that depending on the
      // escape status of the associated Allocate node some of them
      // may be eliminated.
      storestore_worklist.append(n);
    } else if (n->is_MemBar() && (n->Opcode() == Op_MemBarRelease) &&
               (n->req() > MemBarNode::Precedent)) {
      record_for_optimizer(n);
#ifdef ASSERT
    } else if (n->is_AddP()) {
      // Collect address nodes for graph verification.
      addp_worklist.append(n);
#endif
    } else if (n->is_ArrayCopy()) {
      // Keep a list of ArrayCopy nodes so if one of its input is non
      // escaping, we can record a unique type
      arraycopy_worklist.append(n->as_ArrayCopy());
    }
    for (DUIterator_Fast imax, i = n->fast_outs(imax); i < imax; i++) {
      Node* m = n->fast_out(i);   // Get user
      ideal_nodes.push(m);
    }
  }
  if (non_escaped_worklist.length() == 0) {
    _collecting = false;
    return false; // Nothing to do.
  }
  // Add final simple edges to graph.
  while(delayed_worklist.size() > 0) {
    Node* n = delayed_worklist.pop();
    add_final_edges(n);
  }
  int ptnodes_length = ptnodes_worklist.length();

#ifdef ASSERT
  if (VerifyConnectionGraph) {
    // Verify that no new simple edges could be created and all
    // local vars has edges.
    _verify = true;
    for (int next = 0; next < ptnodes_length; ++next) {
      PointsToNode* ptn = ptnodes_worklist.at(next);
      add_final_edges(ptn->ideal_node());
      if (ptn->is_LocalVar() && ptn->edge_count() == 0) {
        ptn->dump();
        assert(ptn->as_LocalVar()->edge_count() > 0, "sanity");
      }
    }
    _verify = false;
  }
#endif
  // Bytecode analyzer BCEscapeAnalyzer, used for Call nodes
  // processing, calls to CI to resolve symbols (types, fields, methods)
  // referenced in bytecode. During symbol resolution VM may throw
  // an exception which CI cleans and converts to compilation failure.
  if (C->failing())  return false;

  // 2. Finish Graph construction by propagating references to all
  //    java objects through graph.
  if (!complete_connection_graph(ptnodes_worklist, non_escaped_worklist,
                                 java_objects_worklist, oop_fields_worklist)) {
    // All objects escaped or hit time or iterations limits.
    _collecting = false;
    return false;
  }

  // 3. Adjust scalar_replaceable state of nonescaping objects and push
  //    scalar replaceable allocations on alloc_worklist for processing
  //    in split_unique_types().
  int non_escaped_length = non_escaped_worklist.length();
  for (int next = 0; next < non_escaped_length; next++) {
    JavaObjectNode* ptn = non_escaped_worklist.at(next);
    bool noescape = (ptn->escape_state() == PointsToNode::NoEscape);
    Node* n = ptn->ideal_node();
    if (n->is_Allocate()) {
      n->as_Allocate()->_is_non_escaping = noescape;
    }
    if (n->is_CallStaticJava()) {
      n->as_CallStaticJava()->_is_non_escaping = noescape;
    }
    if (noescape && ptn->scalar_replaceable()) {
      adjust_scalar_replaceable_state(ptn);
      if (ptn->scalar_replaceable()) {
        alloc_worklist.append(ptn->ideal_node());
      }
    }
  }

#ifdef ASSERT
  if (VerifyConnectionGraph) {
    // Verify that graph is complete - no new edges could be added or needed.
    verify_connection_graph(ptnodes_worklist, non_escaped_worklist,
                            java_objects_worklist, addp_worklist);
  }
  assert(C->unique() == nodes_size(), "no new ideal nodes should be added during ConnectionGraph build");
  assert(null_obj->escape_state() == PointsToNode::NoEscape &&
         null_obj->edge_count() == 0 &&
         !null_obj->arraycopy_src() &&
         !null_obj->arraycopy_dst(), "sanity");
#endif

  _collecting = false;

  } // TracePhase t3("connectionGraph")

  // 4. Optimize ideal graph based on EA information.
  bool has_non_escaping_obj = (non_escaped_worklist.length() > 0);
  if (has_non_escaping_obj) {
    optimize_ideal_graph(ptr_cmp_worklist, storestore_worklist);
  }

#ifndef PRODUCT
  if (PrintEscapeAnalysis) {
    dump(ptnodes_worklist); // Dump ConnectionGraph
  }
#endif

  bool has_scalar_replaceable_candidates = (alloc_worklist.length() > 0);
#ifdef ASSERT
  if (VerifyConnectionGraph) {
    int alloc_length = alloc_worklist.length();
    for (int next = 0; next < alloc_length; ++next) {
      Node* n = alloc_worklist.at(next);
      PointsToNode* ptn = ptnode_adr(n->_idx);
      assert(ptn->escape_state() == PointsToNode::NoEscape && ptn->scalar_replaceable(), "sanity");
    }
  }
#endif

  // 5. Separate memory graph for scalar replaceable allcations.
  if (has_scalar_replaceable_candidates &&
      C->AliasLevel() >= 3 && EliminateAllocations) {
    // Now use the escape information to create unique types for
    // scalar replaceable objects.
    split_unique_types(alloc_worklist, arraycopy_worklist);
    if (C->failing())  return false;
    C->print_method(PHASE_AFTER_EA, 2);

#ifdef ASSERT
  } else if (Verbose && (PrintEscapeAnalysis || PrintEliminateAllocations)) {
    tty->print("=== No allocations eliminated for ");
    C->method()->print_short_name();
    if(!EliminateAllocations) {
      tty->print(" since EliminateAllocations is off ===");
    } else if(!has_scalar_replaceable_candidates) {
      tty->print(" since there are no scalar replaceable candidates ===");
    } else if(C->AliasLevel() < 3) {
      tty->print(" since AliasLevel < 3 ===");
    }
    tty->cr();
#endif
  }
  return has_non_escaping_obj;
}

// Utility function for nodes that load an object
void ConnectionGraph::add_objload_to_connection_graph(Node *n, Unique_Node_List *delayed_worklist) {
  // Using isa_ptr() instead of isa_oopptr() for LoadP and Phi because
  // ThreadLocal has RawPtr type.
  const Type* t = _igvn->type(n);
  if (t->make_ptr() != NULL) {
    Node* adr = n->in(MemNode::Address);
#ifdef ASSERT
    if (!adr->is_AddP()) {
      assert(_igvn->type(adr)->isa_rawptr(), "sanity");
    } else {
      assert((ptnode_adr(adr->_idx) == NULL ||
              ptnode_adr(adr->_idx)->as_Field()->is_oop()), "sanity");
    }
#endif
    add_local_var_and_edge(n, PointsToNode::NoEscape,
                           adr, delayed_worklist);
  }
}

// Populate Connection Graph with PointsTo nodes and create simple
// connection graph edges.
void ConnectionGraph::add_node_to_connection_graph(Node *n, Unique_Node_List *delayed_worklist) {
  assert(!_verify, "this method should not be called for verification");
  PhaseGVN* igvn = _igvn;
  uint n_idx = n->_idx;
  PointsToNode* n_ptn = ptnode_adr(n_idx);
  if (n_ptn != NULL)
    return; // No need to redefine PointsTo node during first iteration.

  if (n->is_Call()) {
    // Arguments to allocation and locking don't escape.
    if (n->is_AbstractLock()) {
      // Put Lock and Unlock nodes on IGVN worklist to process them during
      // first IGVN optimization when escape information is still available.
      record_for_optimizer(n);
    } else if (n->is_Allocate()) {
      add_call_node(n->as_Call());
      record_for_optimizer(n);
    } else {
      if (n->is_CallStaticJava()) {
        const char* name = n->as_CallStaticJava()->_name;
        if (name != NULL && strcmp(name, "uncommon_trap") == 0)
          return; // Skip uncommon traps
      }
      // Don't mark as processed since call's arguments have to be processed.
      delayed_worklist->push(n);
      // Check if a call returns an object.
      if ((n->as_Call()->returns_pointer() &&
           n->as_Call()->proj_out_or_null(TypeFunc::Parms) != NULL) ||
          (n->is_CallStaticJava() &&
           n->as_CallStaticJava()->is_boxing_method())) {
        add_call_node(n->as_Call());
      }
    }
    return;
  }
  // Put this check here to process call arguments since some call nodes
  // point to phantom_obj.
  if (n_ptn == phantom_obj || n_ptn == null_obj)
    return; // Skip predefined nodes.

  int opcode = n->Opcode();
  switch (opcode) {
    case Op_AddP: {
      Node* base = get_addp_base(n);
      PointsToNode* ptn_base = ptnode_adr(base->_idx);
      // Field nodes are created for all field types. They are used in
      // adjust_scalar_replaceable_state() and split_unique_types().
      // Note, non-oop fields will have only base edges in Connection
      // Graph because such fields are not used for oop loads and stores.
      int offset = address_offset(n, igvn);
      add_field(n, PointsToNode::NoEscape, offset);
      if (ptn_base == NULL) {
        delayed_worklist->push(n); // Process it later.
      } else {
        n_ptn = ptnode_adr(n_idx);
        add_base(n_ptn->as_Field(), ptn_base);
      }
      break;
    }
    case Op_CastX2P: {
      map_ideal_node(n, phantom_obj);
      break;
    }
    case Op_CastPP:
    case Op_CheckCastPP:
    case Op_EncodeP:
    case Op_DecodeN:
    case Op_EncodePKlass:
    case Op_DecodeNKlass: {
      add_local_var_and_edge(n, PointsToNode::NoEscape,
                             n->in(1), delayed_worklist);
      break;
    }
    case Op_CMoveP: {
      add_local_var(n, PointsToNode::NoEscape);
      // Do not add edges during first iteration because some could be
      // not defined yet.
      delayed_worklist->push(n);
      break;
    }
    case Op_ConP:
    case Op_ConN:
    case Op_ConNKlass: {
      // assume all oop constants globally escape except for null
      PointsToNode::EscapeState es;
      const Type* t = igvn->type(n);
      if (t == TypePtr::NULL_PTR || t == TypeNarrowOop::NULL_PTR) {
        es = PointsToNode::NoEscape;
      } else {
        es = PointsToNode::GlobalEscape;
      }
      add_java_object(n, es);
      break;
    }
    case Op_CreateEx: {
      // assume that all exception objects globally escape
      map_ideal_node(n, phantom_obj);
      break;
    }
    case Op_LoadKlass:
    case Op_LoadNKlass: {
      // Unknown class is loaded
      map_ideal_node(n, phantom_obj);
      break;
    }
    case Op_LoadP:
    case Op_LoadN:
    case Op_LoadPLocked: {
      add_objload_to_connection_graph(n, delayed_worklist);
      break;
    }
    case Op_Parm: {
      map_ideal_node(n, phantom_obj);
      break;
    }
    case Op_PartialSubtypeCheck: {
      // Produces Null or notNull and is used in only in CmpP so
      // phantom_obj could be used.
      map_ideal_node(n, phantom_obj); // Result is unknown
      break;
    }
    case Op_Phi: {
      // Using isa_ptr() instead of isa_oopptr() for LoadP and Phi because
      // ThreadLocal has RawPtr type.
      const Type* t = n->as_Phi()->type();
      if (t->make_ptr() != NULL) {
        add_local_var(n, PointsToNode::NoEscape);
        // Do not add edges during first iteration because some could be
        // not defined yet.
        delayed_worklist->push(n);
      }
      break;
    }
    case Op_Proj: {
      // we are only interested in the oop result projection from a call
      if (n->as_Proj()->_con == TypeFunc::Parms && n->in(0)->is_Call() &&
          n->in(0)->as_Call()->returns_pointer()) {
        add_local_var_and_edge(n, PointsToNode::NoEscape,
                               n->in(0), delayed_worklist);
      }
      break;
    }
    case Op_Rethrow: // Exception object escapes
    case Op_Return: {
      if (n->req() > TypeFunc::Parms &&
          igvn->type(n->in(TypeFunc::Parms))->isa_oopptr()) {
        // Treat Return value as LocalVar with GlobalEscape escape state.
        add_local_var_and_edge(n, PointsToNode::GlobalEscape,
                               n->in(TypeFunc::Parms), delayed_worklist);
      }
      break;
    }
    case Op_CompareAndExchangeP:
    case Op_CompareAndExchangeN:
    case Op_GetAndSetP:
    case Op_GetAndSetN: {
      add_objload_to_connection_graph(n, delayed_worklist);
      // fallthrough
    }
    case Op_StoreP:
    case Op_StoreN:
    case Op_StoreNKlass:
    case Op_StorePConditional:
    case Op_WeakCompareAndSwapP:
    case Op_WeakCompareAndSwapN:
    case Op_CompareAndSwapP:
    case Op_CompareAndSwapN: {
      Node* adr = n->in(MemNode::Address);
      const Type *adr_type = igvn->type(adr);
      adr_type = adr_type->make_ptr();
      if (adr_type == NULL) {
        break; // skip dead nodes
      }
      if (   adr_type->isa_oopptr()
          || (   (opcode == Op_StoreP || opcode == Op_StoreN || opcode == Op_StoreNKlass)
              && adr_type == TypeRawPtr::NOTNULL
              && adr->in(AddPNode::Address)->is_Proj()
              && adr->in(AddPNode::Address)->in(0)->is_Allocate())) {
        delayed_worklist->push(n); // Process it later.
#ifdef ASSERT
        assert(adr->is_AddP(), "expecting an AddP");
        if (adr_type == TypeRawPtr::NOTNULL) {
          // Verify a raw address for a store captured by Initialize node.
          int offs = (int)igvn->find_intptr_t_con(adr->in(AddPNode::Offset), Type::OffsetBot);
          assert(offs != Type::OffsetBot, "offset must be a constant");
        }
#endif
      } else {
        // Ignore copy the displaced header to the BoxNode (OSR compilation).
        if (adr->is_BoxLock())
          break;
        // Stored value escapes in unsafe access.
        if ((opcode == Op_StoreP) && adr_type->isa_rawptr()) {
          // Pointer stores in G1 barriers looks like unsafe access.
          // Ignore such stores to be able scalar replace non-escaping
          // allocations.
          if ((UseG1GC || UseShenandoahGC) && adr->is_AddP()) {
            Node* base = get_addp_base(adr);
            if (base->Opcode() == Op_LoadP &&
                base->in(MemNode::Address)->is_AddP()) {
              adr = base->in(MemNode::Address);
              Node* tls = get_addp_base(adr);
              if (tls->Opcode() == Op_ThreadLocal) {
                int offs = (int)igvn->find_intptr_t_con(adr->in(AddPNode::Offset), Type::OffsetBot);
                if (offs == in_bytes(G1ThreadLocalData::satb_mark_queue_buffer_offset())) {
                  break; // G1 pre barrier previous oop value store.
                }
                if (offs == in_bytes(G1ThreadLocalData::dirty_card_queue_buffer_offset())) {
                  break; // G1 post barrier card address store.
                }
              }
            }
          }
          delayed_worklist->push(n); // Process unsafe access later.
          break;
        }
#ifdef ASSERT
        n->dump(1);
        assert(false, "not unsafe or G1 barrier raw StoreP");
#endif
      }
      break;
    }
    case Op_AryEq:
    case Op_HasNegatives:
    case Op_StrComp:
    case Op_StrEquals:
    case Op_StrIndexOf:
    case Op_StrIndexOfChar:
    case Op_StrInflatedCopy:
    case Op_StrCompressedCopy:
    case Op_EncodeISOArray: {
      add_local_var(n, PointsToNode::ArgEscape);
      delayed_worklist->push(n); // Process it later.
      break;
    }
    case Op_ThreadLocal: {
      add_java_object(n, PointsToNode::ArgEscape);
      break;
    }
    case Op_ShenandoahReadBarrier:
    case Op_ShenandoahWriteBarrier:
      // Barriers 'pass through' its arguments. I.e. what goes in, comes out.
      // It doesn't escape.
      add_local_var_and_edge(n, PointsToNode::NoEscape, n->in(ShenandoahBarrierNode::ValueIn), delayed_worklist);
      break;
    default:
      ; // Do nothing for nodes not related to EA.
  }
  return;
}

#ifdef ASSERT
#define ELSE_FAIL(name)                               \
      /* Should not be called for not pointer type. */  \
      n->dump(1);                                       \
      assert(false, name);                              \
      break;
#else
#define ELSE_FAIL(name) \
      break;
#endif

// Add final simple edges to graph.
void ConnectionGraph::add_final_edges(Node *n) {
  PointsToNode* n_ptn = ptnode_adr(n->_idx);
#ifdef ASSERT
  if (_verify && n_ptn->is_JavaObject())
    return; // This method does not change graph for JavaObject.
#endif

  if (n->is_Call()) {
    process_call_arguments(n->as_Call());
    return;
  }
  assert(n->is_Store() || n->is_LoadStore() ||
         (n_ptn != NULL) && (n_ptn->ideal_node() != NULL),
         "node should be registered already");
  int opcode = n->Opcode();
  switch (opcode) {
    case Op_AddP: {
      Node* base = get_addp_base(n);
      PointsToNode* ptn_base = ptnode_adr(base->_idx);
      assert(ptn_base != NULL, "field's base should be registered");
      add_base(n_ptn->as_Field(), ptn_base);
      break;
    }
    case Op_CastPP:
    case Op_CheckCastPP:
    case Op_EncodeP:
    case Op_DecodeN:
    case Op_EncodePKlass:
    case Op_DecodeNKlass: {
      add_local_var_and_edge(n, PointsToNode::NoEscape,
                             n->in(1), NULL);
      break;
    }
    case Op_CMoveP: {
      for (uint i = CMoveNode::IfFalse; i < n->req(); i++) {
        Node* in = n->in(i);
        if (in == NULL)
          continue;  // ignore NULL
        Node* uncast_in = in->uncast();
        if (uncast_in->is_top() || uncast_in == n)
          continue;  // ignore top or inputs which go back this node
        PointsToNode* ptn = ptnode_adr(in->_idx);
        assert(ptn != NULL, "node should be registered");
        add_edge(n_ptn, ptn);
      }
      break;
    }
    case Op_LoadP:
    case Op_LoadN:
    case Op_LoadPLocked: {
      // Using isa_ptr() instead of isa_oopptr() for LoadP and Phi because
      // ThreadLocal has RawPtr type.
      const Type* t = _igvn->type(n);
      if (t->make_ptr() != NULL) {
        Node* adr = n->in(MemNode::Address);
        add_local_var_and_edge(n, PointsToNode::NoEscape, adr, NULL);
        break;
      }
      ELSE_FAIL("Op_LoadP");
    }
    case Op_Phi: {
      // Using isa_ptr() instead of isa_oopptr() for LoadP and Phi because
      // ThreadLocal has RawPtr type.
      const Type* t = n->as_Phi()->type();
      if (t->make_ptr() != NULL) {
        for (uint i = 1; i < n->req(); i++) {
          Node* in = n->in(i);
          if (in == NULL)
            continue;  // ignore NULL
          Node* uncast_in = in->uncast();
          if (uncast_in->is_top() || uncast_in == n)
            continue;  // ignore top or inputs which go back this node
          PointsToNode* ptn = ptnode_adr(in->_idx);
          assert(ptn != NULL, "node should be registered");
          add_edge(n_ptn, ptn);
        }
        break;
      }
      ELSE_FAIL("Op_Phi");
    }
    case Op_Proj: {
      // we are only interested in the oop result projection from a call
      if (n->as_Proj()->_con == TypeFunc::Parms && n->in(0)->is_Call() &&
          n->in(0)->as_Call()->returns_pointer()) {
        add_local_var_and_edge(n, PointsToNode::NoEscape, n->in(0), NULL);
        break;
      }
      ELSE_FAIL("Op_Proj");
    }
    case Op_Rethrow: // Exception object escapes
    case Op_Return: {
      if (n->req() > TypeFunc::Parms &&
          _igvn->type(n->in(TypeFunc::Parms))->isa_oopptr()) {
        // Treat Return value as LocalVar with GlobalEscape escape state.
        add_local_var_and_edge(n, PointsToNode::GlobalEscape,
                               n->in(TypeFunc::Parms), NULL);
        break;
      }
      ELSE_FAIL("Op_Return");
    }
    case Op_StoreP:
    case Op_StoreN:
    case Op_StoreNKlass:
    case Op_StorePConditional:
    case Op_CompareAndExchangeP:
    case Op_CompareAndExchangeN:
    case Op_CompareAndSwapP:
    case Op_CompareAndSwapN:
    case Op_WeakCompareAndSwapP:
    case Op_WeakCompareAndSwapN:
    case Op_GetAndSetP:
    case Op_GetAndSetN: {
      Node* adr = n->in(MemNode::Address);
      const Type *adr_type = _igvn->type(adr);
      adr_type = adr_type->make_ptr();
#ifdef ASSERT
      if (adr_type == NULL) {
        n->dump(1);
        assert(adr_type != NULL, "dead node should not be on list");
        break;
      }
#endif
      if (opcode == Op_GetAndSetP || opcode == Op_GetAndSetN ||
          opcode == Op_CompareAndExchangeN || opcode == Op_CompareAndExchangeP) {
        add_local_var_and_edge(n, PointsToNode::NoEscape, adr, NULL);
      }
      if (   adr_type->isa_oopptr()
          || (   (opcode == Op_StoreP || opcode == Op_StoreN || opcode == Op_StoreNKlass)
              && adr_type == TypeRawPtr::NOTNULL
              && adr->in(AddPNode::Address)->is_Proj()
              && adr->in(AddPNode::Address)->in(0)->is_Allocate())) {
        // Point Address to Value
        PointsToNode* adr_ptn = ptnode_adr(adr->_idx);
        assert(adr_ptn != NULL &&
               adr_ptn->as_Field()->is_oop(), "node should be registered");
        Node *val = n->in(MemNode::ValueIn);
        PointsToNode* ptn = ptnode_adr(val->_idx);
        assert(ptn != NULL, "node should be registered");
        add_edge(adr_ptn, ptn);
        break;
      } else if ((opcode == Op_StoreP) && adr_type->isa_rawptr()) {
        // Stored value escapes in unsafe access.
        Node *val = n->in(MemNode::ValueIn);
        PointsToNode* ptn = ptnode_adr(val->_idx);
        assert(ptn != NULL, "node should be registered");
        set_escape_state(ptn, PointsToNode::GlobalEscape);
        // Add edge to object for unsafe access with offset.
        PointsToNode* adr_ptn = ptnode_adr(adr->_idx);
        assert(adr_ptn != NULL, "node should be registered");
        if (adr_ptn->is_Field()) {
          assert(adr_ptn->as_Field()->is_oop(), "should be oop field");
          add_edge(adr_ptn, ptn);
        }
        break;
      }
      ELSE_FAIL("Op_StoreP");
    }
    case Op_AryEq:
    case Op_HasNegatives:
    case Op_StrComp:
    case Op_StrEquals:
    case Op_StrIndexOf:
    case Op_StrIndexOfChar:
    case Op_StrInflatedCopy:
    case Op_StrCompressedCopy:
    case Op_EncodeISOArray: {
      // char[]/byte[] arrays passed to string intrinsic do not escape but
      // they are not scalar replaceable. Adjust escape state for them.
      // Start from in(2) edge since in(1) is memory edge.
      for (uint i = 2; i < n->req(); i++) {
        Node* adr = n->in(i);
        const Type* at = _igvn->type(adr);
        if (!adr->is_top() && at->isa_ptr()) {
          assert(at == Type::TOP || at == TypePtr::NULL_PTR ||
                 at->isa_ptr() != NULL, "expecting a pointer");
          if (adr->is_AddP()) {
            adr = get_addp_base(adr);
          }
          PointsToNode* ptn = ptnode_adr(adr->_idx);
          assert(ptn != NULL, "node should be registered");
          add_edge(n_ptn, ptn);
        }
      }
      break;
    }
    case Op_ShenandoahReadBarrier:
    case Op_ShenandoahWriteBarrier:
      // Barriers 'pass through' its arguments. I.e. what goes in, comes out.
      // It doesn't escape.
      add_local_var_and_edge(n, PointsToNode::NoEscape, n->in(ShenandoahBarrierNode::ValueIn), NULL);
      break;
    default: {
      // This method should be called only for EA specific nodes which may
      // miss some edges when they were created.
#ifdef ASSERT
      n->dump(1);
#endif
      guarantee(false, "unknown node");
    }
  }
  return;
}

void ConnectionGraph::add_call_node(CallNode* call) {
  assert(call->returns_pointer(), "only for call which returns pointer");
  uint call_idx = call->_idx;
  if (call->is_Allocate()) {
    Node* k = call->in(AllocateNode::KlassNode);
    const TypeKlassPtr* kt = k->bottom_type()->isa_klassptr();
    assert(kt != NULL, "TypeKlassPtr  required.");
    ciKlass* cik = kt->klass();
    PointsToNode::EscapeState es = PointsToNode::NoEscape;
    bool scalar_replaceable = true;
    if (call->is_AllocateArray()) {
      if (!cik->is_array_klass()) { // StressReflectiveCode
        es = PointsToNode::GlobalEscape;
      } else {
        int length = call->in(AllocateNode::ALength)->find_int_con(-1);
        if (length < 0 || length > EliminateAllocationArraySizeLimit) {
          // Not scalar replaceable if the length is not constant or too big.
          scalar_replaceable = false;
        }
      }
    } else {  // Allocate instance
      if (cik->is_subclass_of(_compile->env()->Thread_klass()) ||
          cik->is_subclass_of(_compile->env()->Reference_klass()) ||
         !cik->is_instance_klass() || // StressReflectiveCode
         !cik->as_instance_klass()->can_be_instantiated() ||
          cik->as_instance_klass()->has_finalizer()) {
        es = PointsToNode::GlobalEscape;
      }
    }
    add_java_object(call, es);
    PointsToNode* ptn = ptnode_adr(call_idx);
    if (!scalar_replaceable && ptn->scalar_replaceable()) {
      ptn->set_scalar_replaceable(false);
    }
  } else if (call->is_CallStaticJava()) {
    // Call nodes could be different types:
    //
    // 1. CallDynamicJavaNode (what happened during call is unknown):
    //
    //    - mapped to GlobalEscape JavaObject node if oop is returned;
    //
    //    - all oop arguments are escaping globally;
    //
    // 2. CallStaticJavaNode (execute bytecode analysis if possible):
    //
    //    - the same as CallDynamicJavaNode if can't do bytecode analysis;
    //
    //    - mapped to GlobalEscape JavaObject node if unknown oop is returned;
    //    - mapped to NoEscape JavaObject node if non-escaping object allocated
    //      during call is returned;
    //    - mapped to ArgEscape LocalVar node pointed to object arguments
    //      which are returned and does not escape during call;
    //
    //    - oop arguments escaping status is defined by bytecode analysis;
    //
    // For a static call, we know exactly what method is being called.
    // Use bytecode estimator to record whether the call's return value escapes.
    ciMethod* meth = call->as_CallJava()->method();
    if (meth == NULL) {
      const char* name = call->as_CallStaticJava()->_name;
      assert(strncmp(name, "_multianewarray", 15) == 0, "TODO: add failed case check");
      // Returns a newly allocated unescaped object.
      add_java_object(call, PointsToNode::NoEscape);
      ptnode_adr(call_idx)->set_scalar_replaceable(false);
    } else if (meth->is_boxing_method()) {
      // Returns boxing object
      PointsToNode::EscapeState es;
      vmIntrinsics::ID intr = meth->intrinsic_id();
      if (intr == vmIntrinsics::_floatValue || intr == vmIntrinsics::_doubleValue) {
        // It does not escape if object is always allocated.
        es = PointsToNode::NoEscape;
      } else {
        // It escapes globally if object could be loaded from cache.
        es = PointsToNode::GlobalEscape;
      }
      add_java_object(call, es);
    } else {
      BCEscapeAnalyzer* call_analyzer = meth->get_bcea();
      call_analyzer->copy_dependencies(_compile->dependencies());
      if (call_analyzer->is_return_allocated()) {
        // Returns a newly allocated unescaped object, simply
        // update dependency information.
        // Mark it as NoEscape so that objects referenced by
        // it's fields will be marked as NoEscape at least.
        add_java_object(call, PointsToNode::NoEscape);
        ptnode_adr(call_idx)->set_scalar_replaceable(false);
      } else {
        // Determine whether any arguments are returned.
        const TypeTuple* d = call->tf()->domain();
        bool ret_arg = false;
        for (uint i = TypeFunc::Parms; i < d->cnt(); i++) {
          if (d->field_at(i)->isa_ptr() != NULL &&
              call_analyzer->is_arg_returned(i - TypeFunc::Parms)) {
            ret_arg = true;
            break;
          }
        }
        if (ret_arg) {
          add_local_var(call, PointsToNode::ArgEscape);
        } else {
          // Returns unknown object.
          map_ideal_node(call, phantom_obj);
        }
      }
    }
  } else {
    // An other type of call, assume the worst case:
    // returned value is unknown and globally escapes.
    assert(call->Opcode() == Op_CallDynamicJava, "add failed case check");
    map_ideal_node(call, phantom_obj);
  }
}

void ConnectionGraph::process_call_arguments(CallNode *call) {
    bool is_arraycopy = false;
    switch (call->Opcode()) {
#ifdef ASSERT
    case Op_Allocate:
    case Op_AllocateArray:
    case Op_Lock:
    case Op_Unlock:
      assert(false, "should be done already");
      break;
#endif
    case Op_ArrayCopy:
    case Op_CallLeafNoFP:
      // Most array copies are ArrayCopy nodes at this point but there
      // are still a few direct calls to the copy subroutines (See
      // PhaseStringOpts::copy_string())
      is_arraycopy = (call->Opcode() == Op_ArrayCopy) ||
        call->as_CallLeaf()->is_call_to_arraycopystub();
      // fall through
    case Op_CallLeaf: {
      // Stub calls, objects do not escape but they are not scale replaceable.
      // Adjust escape state for outgoing arguments.
      const TypeTuple * d = call->tf()->domain();
      bool src_has_oops = false;
      for (uint i = TypeFunc::Parms; i < d->cnt(); i++) {
        const Type* at = d->field_at(i);
        Node *arg = call->in(i);
        if (arg == NULL) {
          continue;
        }
        const Type *aat = _igvn->type(arg);
        if (arg->is_top() || !at->isa_ptr() || !aat->isa_ptr())
          continue;
        if (arg->is_AddP()) {
          //
          // The inline_native_clone() case when the arraycopy stub is called
          // after the allocation before Initialize and CheckCastPP nodes.
          // Or normal arraycopy for object arrays case.
          //
          // Set AddP's base (Allocate) as not scalar replaceable since
          // pointer to the base (with offset) is passed as argument.
          //
          arg = get_addp_base(arg);
        }
        PointsToNode* arg_ptn = ptnode_adr(arg->_idx);
        assert(arg_ptn != NULL, "should be registered");
        PointsToNode::EscapeState arg_esc = arg_ptn->escape_state();
        if (is_arraycopy || arg_esc < PointsToNode::ArgEscape) {
          assert(aat == Type::TOP || aat == TypePtr::NULL_PTR ||
                 aat->isa_ptr() != NULL, "expecting an Ptr");
          bool arg_has_oops = aat->isa_oopptr() &&
                              (aat->isa_oopptr()->klass() == NULL || aat->isa_instptr() ||
                               (aat->isa_aryptr() && aat->isa_aryptr()->klass()->is_obj_array_klass()));
          if (i == TypeFunc::Parms) {
            src_has_oops = arg_has_oops;
          }
          //
          // src or dst could be j.l.Object when other is basic type array:
          //
          //   arraycopy(char[],0,Object*,0,size);
          //   arraycopy(Object*,0,char[],0,size);
          //
          // Don't add edges in such cases.
          //
          bool arg_is_arraycopy_dest = src_has_oops && is_arraycopy &&
                                       arg_has_oops && (i > TypeFunc::Parms);
#ifdef ASSERT
          if (!(is_arraycopy ||
                (call->as_CallLeaf()->_name != NULL &&
                 (strcmp(call->as_CallLeaf()->_name, "g1_wb_pre")  == 0 ||
                  strcmp(call->as_CallLeaf()->_name, "g1_wb_post") == 0 ||
                  strcmp(call->as_CallLeaf()->_name, "shenandoah_clone_barrier")  == 0 ||
                  strcmp(call->as_CallLeaf()->_name, "shenandoah_cas_obj")  == 0 ||
                  strcmp(call->as_CallLeaf()->_name, "updateBytesCRC32") == 0 ||
                  strcmp(call->as_CallLeaf()->_name, "updateBytesCRC32C") == 0 ||
                  strcmp(call->as_CallLeaf()->_name, "updateBytesAdler32") == 0 ||
                  strcmp(call->as_CallLeaf()->_name, "aescrypt_encryptBlock") == 0 ||
                  strcmp(call->as_CallLeaf()->_name, "aescrypt_decryptBlock") == 0 ||
                  strcmp(call->as_CallLeaf()->_name, "cipherBlockChaining_encryptAESCrypt") == 0 ||
                  strcmp(call->as_CallLeaf()->_name, "cipherBlockChaining_decryptAESCrypt") == 0 ||
                  strcmp(call->as_CallLeaf()->_name, "counterMode_AESCrypt") == 0 ||
                  strcmp(call->as_CallLeaf()->_name, "ghash_processBlocks") == 0 ||
                  strcmp(call->as_CallLeaf()->_name, "sha1_implCompress") == 0 ||
                  strcmp(call->as_CallLeaf()->_name, "sha1_implCompressMB") == 0 ||
                  strcmp(call->as_CallLeaf()->_name, "sha256_implCompress") == 0 ||
                  strcmp(call->as_CallLeaf()->_name, "sha256_implCompressMB") == 0 ||
                  strcmp(call->as_CallLeaf()->_name, "sha512_implCompress") == 0 ||
                  strcmp(call->as_CallLeaf()->_name, "sha512_implCompressMB") == 0 ||
                  strcmp(call->as_CallLeaf()->_name, "multiplyToLen") == 0 ||
                  strcmp(call->as_CallLeaf()->_name, "squareToLen") == 0 ||
                  strcmp(call->as_CallLeaf()->_name, "mulAdd") == 0 ||
                  strcmp(call->as_CallLeaf()->_name, "montgomery_multiply") == 0 ||
                  strcmp(call->as_CallLeaf()->_name, "montgomery_square") == 0 ||
                  strcmp(call->as_CallLeaf()->_name, "vectorizedMismatch") == 0)
                 ))) {
            call->dump();
            fatal("EA unexpected CallLeaf %s", call->as_CallLeaf()->_name);
          }
#endif
          // Always process arraycopy's destination object since
          // we need to add all possible edges to references in
          // source object.
          if (arg_esc >= PointsToNode::ArgEscape &&
              !arg_is_arraycopy_dest) {
            continue;
          }
          PointsToNode::EscapeState es = PointsToNode::ArgEscape;
          if (call->is_ArrayCopy()) {
            ArrayCopyNode* ac = call->as_ArrayCopy();
            if (ac->is_clonebasic() ||
                ac->is_arraycopy_validated() ||
                ac->is_copyof_validated() ||
                ac->is_copyofrange_validated()) {
              es = PointsToNode::NoEscape;
            }
          }
          set_escape_state(arg_ptn, es);
          if (arg_is_arraycopy_dest) {
            Node* src = call->in(TypeFunc::Parms);
            if (src->is_AddP()) {
              src = get_addp_base(src);
            }
            PointsToNode* src_ptn = ptnode_adr(src->_idx);
            assert(src_ptn != NULL, "should be registered");
            if (arg_ptn != src_ptn) {
              // Special arraycopy edge:
              // A destination object's field can't have the source object
              // as base since objects escape states are not related.
              // Only escape state of destination object's fields affects
              // escape state of fields in source object.
              add_arraycopy(call, es, src_ptn, arg_ptn);
            }
          }
        }
      }
      break;
    }
    case Op_CallStaticJava: {
      // For a static call, we know exactly what method is being called.
      // Use bytecode estimator to record the call's escape affects
#ifdef ASSERT
      const char* name = call->as_CallStaticJava()->_name;
      assert((name == NULL || strcmp(name, "uncommon_trap") != 0), "normal calls only");
#endif
      ciMethod* meth = call->as_CallJava()->method();
      if ((meth != NULL) && meth->is_boxing_method()) {
        break; // Boxing methods do not modify any oops.
      }
      BCEscapeAnalyzer* call_analyzer = (meth !=NULL) ? meth->get_bcea() : NULL;
      // fall-through if not a Java method or no analyzer information
      if (call_analyzer != NULL) {
        PointsToNode* call_ptn = ptnode_adr(call->_idx);
        const TypeTuple* d = call->tf()->domain();
        for (uint i = TypeFunc::Parms; i < d->cnt(); i++) {
          const Type* at = d->field_at(i);
          int k = i - TypeFunc::Parms;
          Node* arg = call->in(i);
          PointsToNode* arg_ptn = ptnode_adr(arg->_idx);
          if (at->isa_ptr() != NULL &&
              call_analyzer->is_arg_returned(k)) {
            // The call returns arguments.
            if (call_ptn != NULL) { // Is call's result used?
              assert(call_ptn->is_LocalVar(), "node should be registered");
              assert(arg_ptn != NULL, "node should be registered");
              add_edge(call_ptn, arg_ptn);
            }
          }
          if (at->isa_oopptr() != NULL &&
              arg_ptn->escape_state() < PointsToNode::GlobalEscape) {
            if (!call_analyzer->is_arg_stack(k)) {
              // The argument global escapes
              set_escape_state(arg_ptn, PointsToNode::GlobalEscape);
            } else {
              set_escape_state(arg_ptn, PointsToNode::ArgEscape);
              if (!call_analyzer->is_arg_local(k)) {
                // The argument itself doesn't escape, but any fields might
                set_fields_escape_state(arg_ptn, PointsToNode::GlobalEscape);
              }
            }
          }
        }
        if (call_ptn != NULL && call_ptn->is_LocalVar()) {
          // The call returns arguments.
          assert(call_ptn->edge_count() > 0, "sanity");
          if (!call_analyzer->is_return_local()) {
            // Returns also unknown object.
            add_edge(call_ptn, phantom_obj);
          }
        }
        break;
      }
    }
    default: {
      // Fall-through here if not a Java method or no analyzer information
      // or some other type of call, assume the worst case: all arguments
      // globally escape.
      const TypeTuple* d = call->tf()->domain();
      for (uint i = TypeFunc::Parms; i < d->cnt(); i++) {
        const Type* at = d->field_at(i);
        if (at->isa_oopptr() != NULL) {
          Node* arg = call->in(i);
          if (arg->is_AddP()) {
            arg = get_addp_base(arg);
          }
          assert(ptnode_adr(arg->_idx) != NULL, "should be defined already");
          set_escape_state(ptnode_adr(arg->_idx), PointsToNode::GlobalEscape);
        }
      }
    }
  }
}


// Finish Graph construction.
bool ConnectionGraph::complete_connection_graph(
                         GrowableArray<PointsToNode*>&   ptnodes_worklist,
                         GrowableArray<JavaObjectNode*>& non_escaped_worklist,
                         GrowableArray<JavaObjectNode*>& java_objects_worklist,
                         GrowableArray<FieldNode*>&      oop_fields_worklist) {
  // Normally only 1-3 passes needed to build Connection Graph depending
  // on graph complexity. Observed 8 passes in jvm2008 compiler.compiler.
  // Set limit to 20 to catch situation when something did go wrong and
  // bailout Escape Analysis.
  // Also limit build time to 20 sec (60 in debug VM), EscapeAnalysisTimeout flag.
#define CG_BUILD_ITER_LIMIT 20

  // Propagate GlobalEscape and ArgEscape escape states and check that
  // we still have non-escaping objects. The method pushs on _worklist
  // Field nodes which reference phantom_object.
  if (!find_non_escaped_objects(ptnodes_worklist, non_escaped_worklist)) {
    return false; // Nothing to do.
  }
  // Now propagate references to all JavaObject nodes.
  int java_objects_length = java_objects_worklist.length();
  elapsedTimer time;
  bool timeout = false;
  int new_edges = 1;
  int iterations = 0;
  do {
    while ((new_edges > 0) &&
           (iterations++ < CG_BUILD_ITER_LIMIT)) {
      double start_time = time.seconds();
      time.start();
      new_edges = 0;
      // Propagate references to phantom_object for nodes pushed on _worklist
      // by find_non_escaped_objects() and find_field_value().
      new_edges += add_java_object_edges(phantom_obj, false);
      for (int next = 0; next < java_objects_length; ++next) {
        JavaObjectNode* ptn = java_objects_worklist.at(next);
        new_edges += add_java_object_edges(ptn, true);

#define SAMPLE_SIZE 4
        if ((next % SAMPLE_SIZE) == 0) {
          // Each 4 iterations calculate how much time it will take
          // to complete graph construction.
          time.stop();
          // Poll for requests from shutdown mechanism to quiesce compiler
          // because Connection graph construction may take long time.
          CompileBroker::maybe_block();
          double stop_time = time.seconds();
          double time_per_iter = (stop_time - start_time) / (double)SAMPLE_SIZE;
          double time_until_end = time_per_iter * (double)(java_objects_length - next);
          if ((start_time + time_until_end) >= EscapeAnalysisTimeout) {
            timeout = true;
            break; // Timeout
          }
          start_time = stop_time;
          time.start();
        }
#undef SAMPLE_SIZE

      }
      if (timeout) break;
      if (new_edges > 0) {
        // Update escape states on each iteration if graph was updated.
        if (!find_non_escaped_objects(ptnodes_worklist, non_escaped_worklist)) {
          return false; // Nothing to do.
        }
      }
      time.stop();
      if (time.seconds() >= EscapeAnalysisTimeout) {
        timeout = true;
        break;
      }
    }
    if ((iterations < CG_BUILD_ITER_LIMIT) && !timeout) {
      time.start();
      // Find fields which have unknown value.
      int fields_length = oop_fields_worklist.length();
      for (int next = 0; next < fields_length; next++) {
        FieldNode* field = oop_fields_worklist.at(next);
        if (field->edge_count() == 0) {
          new_edges += find_field_value(field);
          // This code may added new edges to phantom_object.
          // Need an other cycle to propagate references to phantom_object.
        }
      }
      time.stop();
      if (time.seconds() >= EscapeAnalysisTimeout) {
        timeout = true;
        break;
      }
    } else {
      new_edges = 0; // Bailout
    }
  } while (new_edges > 0);

  // Bailout if passed limits.
  if ((iterations >= CG_BUILD_ITER_LIMIT) || timeout) {
    Compile* C = _compile;
    if (C->log() != NULL) {
      C->log()->begin_elem("connectionGraph_bailout reason='reached ");
      C->log()->text("%s", timeout ? "time" : "iterations");
      C->log()->end_elem(" limit'");
    }
    assert(ExitEscapeAnalysisOnTimeout, "infinite EA connection graph build (%f sec, %d iterations) with %d nodes and worklist size %d",
           time.seconds(), iterations, nodes_size(), ptnodes_worklist.length());
    // Possible infinite build_connection_graph loop,
    // bailout (no changes to ideal graph were made).
    return false;
  }
#ifdef ASSERT
  if (Verbose && PrintEscapeAnalysis) {
    tty->print_cr("EA: %d iterations to build connection graph with %d nodes and worklist size %d",
                  iterations, nodes_size(), ptnodes_worklist.length());
  }
#endif

#undef CG_BUILD_ITER_LIMIT

  // Find fields initialized by NULL for non-escaping Allocations.
  int non_escaped_length = non_escaped_worklist.length();
  for (int next = 0; next < non_escaped_length; next++) {
    JavaObjectNode* ptn = non_escaped_worklist.at(next);
    PointsToNode::EscapeState es = ptn->escape_state();
    assert(es <= PointsToNode::ArgEscape, "sanity");
    if (es == PointsToNode::NoEscape) {
      if (find_init_values(ptn, null_obj, _igvn) > 0) {
        // Adding references to NULL object does not change escape states
        // since it does not escape. Also no fields are added to NULL object.
        add_java_object_edges(null_obj, false);
      }
    }
    Node* n = ptn->ideal_node();
    if (n->is_Allocate()) {
      // The object allocated by this Allocate node will never be
      // seen by an other thread. Mark it so that when it is
      // expanded no MemBarStoreStore is added.
      InitializeNode* ini = n->as_Allocate()->initialization();
      if (ini != NULL)
        ini->set_does_not_escape();
    }
  }
  return true; // Finished graph construction.
}

// Propagate GlobalEscape and ArgEscape escape states to all nodes
// and check that we still have non-escaping java objects.
bool ConnectionGraph::find_non_escaped_objects(GrowableArray<PointsToNode*>& ptnodes_worklist,
                                               GrowableArray<JavaObjectNode*>& non_escaped_worklist) {
  GrowableArray<PointsToNode*> escape_worklist;
  // First, put all nodes with GlobalEscape and ArgEscape states on worklist.
  int ptnodes_length = ptnodes_worklist.length();
  for (int next = 0; next < ptnodes_length; ++next) {
    PointsToNode* ptn = ptnodes_worklist.at(next);
    if (ptn->escape_state() >= PointsToNode::ArgEscape ||
        ptn->fields_escape_state() >= PointsToNode::ArgEscape) {
      escape_worklist.push(ptn);
    }
  }
  // Set escape states to referenced nodes (edges list).
  while (escape_worklist.length() > 0) {
    PointsToNode* ptn = escape_worklist.pop();
    PointsToNode::EscapeState es  = ptn->escape_state();
    PointsToNode::EscapeState field_es = ptn->fields_escape_state();
    if (ptn->is_Field() && ptn->as_Field()->is_oop() &&
        es >= PointsToNode::ArgEscape) {
      // GlobalEscape or ArgEscape state of field means it has unknown value.
      if (add_edge(ptn, phantom_obj)) {
        // New edge was added
        add_field_uses_to_worklist(ptn->as_Field());
      }
    }
    for (EdgeIterator i(ptn); i.has_next(); i.next()) {
      PointsToNode* e = i.get();
      if (e->is_Arraycopy()) {
        assert(ptn->arraycopy_dst(), "sanity");
        // Propagate only fields escape state through arraycopy edge.
        if (e->fields_escape_state() < field_es) {
          set_fields_escape_state(e, field_es);
          escape_worklist.push(e);
        }
      } else if (es >= field_es) {
        // fields_escape_state is also set to 'es' if it is less than 'es'.
        if (e->escape_state() < es) {
          set_escape_state(e, es);
          escape_worklist.push(e);
        }
      } else {
        // Propagate field escape state.
        bool es_changed = false;
        if (e->fields_escape_state() < field_es) {
          set_fields_escape_state(e, field_es);
          es_changed = true;
        }
        if ((e->escape_state() < field_es) &&
            e->is_Field() && ptn->is_JavaObject() &&
            e->as_Field()->is_oop()) {
          // Change escape state of referenced fields.
          set_escape_state(e, field_es);
          es_changed = true;
        } else if (e->escape_state() < es) {
          set_escape_state(e, es);
          es_changed = true;
        }
        if (es_changed) {
          escape_worklist.push(e);
        }
      }
    }
  }
  // Remove escaped objects from non_escaped list.
  for (int next = non_escaped_worklist.length()-1; next >= 0 ; --next) {
    JavaObjectNode* ptn = non_escaped_worklist.at(next);
    if (ptn->escape_state() >= PointsToNode::GlobalEscape) {
      non_escaped_worklist.delete_at(next);
    }
    if (ptn->escape_state() == PointsToNode::NoEscape) {
      // Find fields in non-escaped allocations which have unknown value.
      find_init_values(ptn, phantom_obj, NULL);
    }
  }
  return (non_escaped_worklist.length() > 0);
}

// Add all references to JavaObject node by walking over all uses.
int ConnectionGraph::add_java_object_edges(JavaObjectNode* jobj, bool populate_worklist) {
  int new_edges = 0;
  if (populate_worklist) {
    // Populate _worklist by uses of jobj's uses.
    for (UseIterator i(jobj); i.has_next(); i.next()) {
      PointsToNode* use = i.get();
      if (use->is_Arraycopy())
        continue;
      add_uses_to_worklist(use);
      if (use->is_Field() && use->as_Field()->is_oop()) {
        // Put on worklist all field's uses (loads) and
        // related field nodes (same base and offset).
        add_field_uses_to_worklist(use->as_Field());
      }
    }
  }
  for (int l = 0; l < _worklist.length(); l++) {
    PointsToNode* use = _worklist.at(l);
    if (PointsToNode::is_base_use(use)) {
      // Add reference from jobj to field and from field to jobj (field's base).
      use = PointsToNode::get_use_node(use)->as_Field();
      if (add_base(use->as_Field(), jobj)) {
        new_edges++;
      }
      continue;
    }
    assert(!use->is_JavaObject(), "sanity");
    if (use->is_Arraycopy()) {
      if (jobj == null_obj) // NULL object does not have field edges
        continue;
      // Added edge from Arraycopy node to arraycopy's source java object
      if (add_edge(use, jobj)) {
        jobj->set_arraycopy_src();
        new_edges++;
      }
      // and stop here.
      continue;
    }
    if (!add_edge(use, jobj))
      continue; // No new edge added, there was such edge already.
    new_edges++;
    if (use->is_LocalVar()) {
      add_uses_to_worklist(use);
      if (use->arraycopy_dst()) {
        for (EdgeIterator i(use); i.has_next(); i.next()) {
          PointsToNode* e = i.get();
          if (e->is_Arraycopy()) {
            if (jobj == null_obj) // NULL object does not have field edges
              continue;
            // Add edge from arraycopy's destination java object to Arraycopy node.
            if (add_edge(jobj, e)) {
              new_edges++;
              jobj->set_arraycopy_dst();
            }
          }
        }
      }
    } else {
      // Added new edge to stored in field values.
      // Put on worklist all field's uses (loads) and
      // related field nodes (same base and offset).
      add_field_uses_to_worklist(use->as_Field());
    }
  }
  _worklist.clear();
  _in_worklist.Reset();
  return new_edges;
}

// Put on worklist all related field nodes.
void ConnectionGraph::add_field_uses_to_worklist(FieldNode* field) {
  assert(field->is_oop(), "sanity");
  int offset = field->offset();
  add_uses_to_worklist(field);
  // Loop over all bases of this field and push on worklist Field nodes
  // with the same offset and base (since they may reference the same field).
  for (BaseIterator i(field); i.has_next(); i.next()) {
    PointsToNode* base = i.get();
    add_fields_to_worklist(field, base);
    // Check if the base was source object of arraycopy and go over arraycopy's
    // destination objects since values stored to a field of source object are
    // accessable by uses (loads) of fields of destination objects.
    if (base->arraycopy_src()) {
      for (UseIterator j(base); j.has_next(); j.next()) {
        PointsToNode* arycp = j.get();
        if (arycp->is_Arraycopy()) {
          for (UseIterator k(arycp); k.has_next(); k.next()) {
            PointsToNode* abase = k.get();
            if (abase->arraycopy_dst() && abase != base) {
              // Look for the same arraycopy reference.
              add_fields_to_worklist(field, abase);
            }
          }
        }
      }
    }
  }
}

// Put on worklist all related field nodes.
void ConnectionGraph::add_fields_to_worklist(FieldNode* field, PointsToNode* base) {
  int offset = field->offset();
  if (base->is_LocalVar()) {
    for (UseIterator j(base); j.has_next(); j.next()) {
      PointsToNode* f = j.get();
      if (PointsToNode::is_base_use(f)) { // Field
        f = PointsToNode::get_use_node(f);
        if (f == field || !f->as_Field()->is_oop())
          continue;
        int offs = f->as_Field()->offset();
        if (offs == offset || offset == Type::OffsetBot || offs == Type::OffsetBot) {
          add_to_worklist(f);
        }
      }
    }
  } else {
    assert(base->is_JavaObject(), "sanity");
    if (// Skip phantom_object since it is only used to indicate that
        // this field's content globally escapes.
        (base != phantom_obj) &&
        // NULL object node does not have fields.
        (base != null_obj)) {
      for (EdgeIterator i(base); i.has_next(); i.next()) {
        PointsToNode* f = i.get();
        // Skip arraycopy edge since store to destination object field
        // does not update value in source object field.
        if (f->is_Arraycopy()) {
          assert(base->arraycopy_dst(), "sanity");
          continue;
        }
        if (f == field || !f->as_Field()->is_oop())
          continue;
        int offs = f->as_Field()->offset();
        if (offs == offset || offset == Type::OffsetBot || offs == Type::OffsetBot) {
          add_to_worklist(f);
        }
      }
    }
  }
}

// Find fields which have unknown value.
int ConnectionGraph::find_field_value(FieldNode* field) {
  // Escaped fields should have init value already.
  assert(field->escape_state() == PointsToNode::NoEscape, "sanity");
  int new_edges = 0;
  for (BaseIterator i(field); i.has_next(); i.next()) {
    PointsToNode* base = i.get();
    if (base->is_JavaObject()) {
      // Skip Allocate's fields which will be processed later.
      if (base->ideal_node()->is_Allocate())
        return 0;
      assert(base == null_obj, "only NULL ptr base expected here");
    }
  }
  if (add_edge(field, phantom_obj)) {
    // New edge was added
    new_edges++;
    add_field_uses_to_worklist(field);
  }
  return new_edges;
}

// Find fields initializing values for allocations.
int ConnectionGraph::find_init_values(JavaObjectNode* pta, PointsToNode* init_val, PhaseTransform* phase) {
  assert(pta->escape_state() == PointsToNode::NoEscape, "Not escaped Allocate nodes only");
  int new_edges = 0;
  Node* alloc = pta->ideal_node();
  if (init_val == phantom_obj) {
    // Do nothing for Allocate nodes since its fields values are
    // "known" unless they are initialized by arraycopy/clone.
    if (alloc->is_Allocate() && !pta->arraycopy_dst())
      return 0;
    assert(pta->arraycopy_dst() || alloc->as_CallStaticJava(), "sanity");
#ifdef ASSERT
    if (!pta->arraycopy_dst() && alloc->as_CallStaticJava()->method() == NULL) {
      const char* name = alloc->as_CallStaticJava()->_name;
      assert(strncmp(name, "_multianewarray", 15) == 0, "sanity");
    }
#endif
    // Non-escaped allocation returned from Java or runtime call have
    // unknown values in fields.
    for (EdgeIterator i(pta); i.has_next(); i.next()) {
      PointsToNode* field = i.get();
      if (field->is_Field() && field->as_Field()->is_oop()) {
        if (add_edge(field, phantom_obj)) {
          // New edge was added
          new_edges++;
          add_field_uses_to_worklist(field->as_Field());
        }
      }
    }
    return new_edges;
  }
  assert(init_val == null_obj, "sanity");
  // Do nothing for Call nodes since its fields values are unknown.
  if (!alloc->is_Allocate())
    return 0;

  InitializeNode* ini = alloc->as_Allocate()->initialization();
  bool visited_bottom_offset = false;
  GrowableArray<int> offsets_worklist;

  // Check if an oop field's initializing value is recorded and add
  // a corresponding NULL if field's value if it is not recorded.
  // Connection Graph does not record a default initialization by NULL
  // captured by Initialize node.
  //
  for (EdgeIterator i(pta); i.has_next(); i.next()) {
    PointsToNode* field = i.get(); // Field (AddP)
    if (!field->is_Field() || !field->as_Field()->is_oop())
      continue; // Not oop field
    int offset = field->as_Field()->offset();
    if (offset == Type::OffsetBot) {
      if (!visited_bottom_offset) {
        // OffsetBot is used to reference array's element,
        // always add reference to NULL to all Field nodes since we don't
        // known which element is referenced.
        if (add_edge(field, null_obj)) {
          // New edge was added
          new_edges++;
          add_field_uses_to_worklist(field->as_Field());
          visited_bottom_offset = true;
        }
      }
    } else {
      // Check only oop fields.
      const Type* adr_type = field->ideal_node()->as_AddP()->bottom_type();
      if (adr_type->isa_rawptr()) {
#ifdef ASSERT
        // Raw pointers are used for initializing stores so skip it
        // since it should be recorded already
        Node* base = get_addp_base(field->ideal_node());
        assert(adr_type->isa_rawptr() && base->is_Proj() &&
               (base->in(0) == alloc),"unexpected pointer type");
#endif
        continue;
      }
      if (!offsets_worklist.contains(offset)) {
        offsets_worklist.append(offset);
        Node* value = NULL;
        if (ini != NULL) {
          // StoreP::memory_type() == T_ADDRESS
          BasicType ft = UseCompressedOops ? T_NARROWOOP : T_ADDRESS;
          Node* store = ini->find_captured_store(offset, type2aelembytes(ft, true), phase);
          // Make sure initializing store has the same type as this AddP.
          // This AddP may reference non existing field because it is on a
          // dead branch of bimorphic call which is not eliminated yet.
          if (store != NULL && store->is_Store() &&
              store->as_Store()->memory_type() == ft) {
            value = store->in(MemNode::ValueIn);
#ifdef ASSERT
            if (VerifyConnectionGraph) {
              // Verify that AddP already points to all objects the value points to.
              PointsToNode* val = ptnode_adr(value->_idx);
              assert((val != NULL), "should be processed already");
              PointsToNode* missed_obj = NULL;
              if (val->is_JavaObject()) {
                if (!field->points_to(val->as_JavaObject())) {
                  missed_obj = val;
                }
              } else {
                if (!val->is_LocalVar() || (val->edge_count() == 0)) {
                  tty->print_cr("----------init store has invalid value -----");
                  store->dump();
                  val->dump();
                  assert(val->is_LocalVar() && (val->edge_count() > 0), "should be processed already");
                }
                for (EdgeIterator j(val); j.has_next(); j.next()) {
                  PointsToNode* obj = j.get();
                  if (obj->is_JavaObject()) {
                    if (!field->points_to(obj->as_JavaObject())) {
                      missed_obj = obj;
                      break;
                    }
                  }
                }
              }
              if (missed_obj != NULL) {
                tty->print_cr("----------field---------------------------------");
                field->dump();
                tty->print_cr("----------missed referernce to object-----------");
                missed_obj->dump();
                tty->print_cr("----------object referernced by init store -----");
                store->dump();
                val->dump();
                assert(!field->points_to(missed_obj->as_JavaObject()), "missed JavaObject reference");
              }
            }
#endif
          } else {
            // There could be initializing stores which follow allocation.
            // For example, a volatile field store is not collected
            // by Initialize node.
            //
            // Need to check for dependent loads to separate such stores from
            // stores which follow loads. For now, add initial value NULL so
            // that compare pointers optimization works correctly.
          }
        }
        if (value == NULL) {
          // A field's initializing value was not recorded. Add NULL.
          if (add_edge(field, null_obj)) {
            // New edge was added
            new_edges++;
            add_field_uses_to_worklist(field->as_Field());
          }
        }
      }
    }
  }
  return new_edges;
}

// Adjust scalar_replaceable state after Connection Graph is built.
void ConnectionGraph::adjust_scalar_replaceable_state(JavaObjectNode* jobj) {
  // Search for non-escaping objects which are not scalar replaceable
  // and mark them to propagate the state to referenced objects.

  // 1. An object is not scalar replaceable if the field into which it is
  // stored has unknown offset (stored into unknown element of an array).
  //
  for (UseIterator i(jobj); i.has_next(); i.next()) {
    PointsToNode* use = i.get();
    if (use->is_Arraycopy()) {
      continue;
    }
    if (use->is_Field()) {
      FieldNode* field = use->as_Field();
      assert(field->is_oop() && field->scalar_replaceable(), "sanity");
      if (field->offset() == Type::OffsetBot) {
        jobj->set_scalar_replaceable(false);
        return;
      }
      // 2. An object is not scalar replaceable if the field into which it is
      // stored has multiple bases one of which is null.
      if (field->base_count() > 1) {
        for (BaseIterator i(field); i.has_next(); i.next()) {
          PointsToNode* base = i.get();
          if (base == null_obj) {
            jobj->set_scalar_replaceable(false);
            return;
          }
        }
      }
    }
    assert(use->is_Field() || use->is_LocalVar(), "sanity");
    // 3. An object is not scalar replaceable if it is merged with other objects.
    for (EdgeIterator j(use); j.has_next(); j.next()) {
      PointsToNode* ptn = j.get();
      if (ptn->is_JavaObject() && ptn != jobj) {
        // Mark all objects.
        jobj->set_scalar_replaceable(false);
         ptn->set_scalar_replaceable(false);
      }
    }
    if (!jobj->scalar_replaceable()) {
      return;
    }
  }

  for (EdgeIterator j(jobj); j.has_next(); j.next()) {
    if (j.get()->is_Arraycopy()) {
      continue;
    }

    // Non-escaping object node should point only to field nodes.
    FieldNode* field = j.get()->as_Field();
    int offset = field->as_Field()->offset();

    // 4. An object is not scalar replaceable if it has a field with unknown
    // offset (array's element is accessed in loop).
    if (offset == Type::OffsetBot) {
      jobj->set_scalar_replaceable(false);
      return;
    }
    // 5. Currently an object is not scalar replaceable if a LoadStore node
    // access its field since the field value is unknown after it.
    //
    Node* n = field->ideal_node();
    for (DUIterator_Fast imax, i = n->fast_outs(imax); i < imax; i++) {
      if (n->fast_out(i)->is_LoadStore()) {
        jobj->set_scalar_replaceable(false);
        return;
      }
    }

    // 6. Or the address may point to more then one object. This may produce
    // the false positive result (set not scalar replaceable)
    // since the flow-insensitive escape analysis can't separate
    // the case when stores overwrite the field's value from the case
    // when stores happened on different control branches.
    //
    // Note: it will disable scalar replacement in some cases:
    //
    //    Point p[] = new Point[1];
    //    p[0] = new Point(); // Will be not scalar replaced
    //
    // but it will save us from incorrect optimizations in next cases:
    //
    //    Point p[] = new Point[1];
    //    if ( x ) p[0] = new Point(); // Will be not scalar replaced
    //
    if (field->base_count() > 1) {
      for (BaseIterator i(field); i.has_next(); i.next()) {
        PointsToNode* base = i.get();
        // Don't take into account LocalVar nodes which
        // may point to only one object which should be also
        // this field's base by now.
        if (base->is_JavaObject() && base != jobj) {
          // Mark all bases.
          jobj->set_scalar_replaceable(false);
          base->set_scalar_replaceable(false);
        }
      }
    }
  }
}

#ifdef ASSERT
void ConnectionGraph::verify_connection_graph(
                         GrowableArray<PointsToNode*>&   ptnodes_worklist,
                         GrowableArray<JavaObjectNode*>& non_escaped_worklist,
                         GrowableArray<JavaObjectNode*>& java_objects_worklist,
                         GrowableArray<Node*>& addp_worklist) {
  // Verify that graph is complete - no new edges could be added.
  int java_objects_length = java_objects_worklist.length();
  int non_escaped_length  = non_escaped_worklist.length();
  int new_edges = 0;
  for (int next = 0; next < java_objects_length; ++next) {
    JavaObjectNode* ptn = java_objects_worklist.at(next);
    new_edges += add_java_object_edges(ptn, true);
  }
  assert(new_edges == 0, "graph was not complete");
  // Verify that escape state is final.
  int length = non_escaped_worklist.length();
  find_non_escaped_objects(ptnodes_worklist, non_escaped_worklist);
  assert((non_escaped_length == non_escaped_worklist.length()) &&
         (non_escaped_length == length) &&
         (_worklist.length() == 0), "escape state was not final");

  // Verify fields information.
  int addp_length = addp_worklist.length();
  for (int next = 0; next < addp_length; ++next ) {
    Node* n = addp_worklist.at(next);
    FieldNode* field = ptnode_adr(n->_idx)->as_Field();
    if (field->is_oop()) {
      // Verify that field has all bases
      Node* base = get_addp_base(n);
      PointsToNode* ptn = ptnode_adr(base->_idx);
      if (ptn->is_JavaObject()) {
        assert(field->has_base(ptn->as_JavaObject()), "sanity");
      } else {
        assert(ptn->is_LocalVar(), "sanity");
        for (EdgeIterator i(ptn); i.has_next(); i.next()) {
          PointsToNode* e = i.get();
          if (e->is_JavaObject()) {
            assert(field->has_base(e->as_JavaObject()), "sanity");
          }
        }
      }
      // Verify that all fields have initializing values.
      if (field->edge_count() == 0) {
        tty->print_cr("----------field does not have references----------");
        field->dump();
        for (BaseIterator i(field); i.has_next(); i.next()) {
          PointsToNode* base = i.get();
          tty->print_cr("----------field has next base---------------------");
          base->dump();
          if (base->is_JavaObject() && (base != phantom_obj) && (base != null_obj)) {
            tty->print_cr("----------base has fields-------------------------");
            for (EdgeIterator j(base); j.has_next(); j.next()) {
              j.get()->dump();
            }
            tty->print_cr("----------base has references---------------------");
            for (UseIterator j(base); j.has_next(); j.next()) {
              j.get()->dump();
            }
          }
        }
        for (UseIterator i(field); i.has_next(); i.next()) {
          i.get()->dump();
        }
        assert(field->edge_count() > 0, "sanity");
      }
    }
  }
}
#endif

// Optimize ideal graph.
void ConnectionGraph::optimize_ideal_graph(GrowableArray<Node*>& ptr_cmp_worklist,
                                           GrowableArray<Node*>& storestore_worklist) {
  Compile* C = _compile;
  PhaseIterGVN* igvn = _igvn;
  if (EliminateLocks) {
    // Mark locks before changing ideal graph.
    int cnt = C->macro_count();
    for( int i=0; i < cnt; i++ ) {
      Node *n = C->macro_node(i);
      if (n->is_AbstractLock()) { // Lock and Unlock nodes
        AbstractLockNode* alock = n->as_AbstractLock();
        if (!alock->is_non_esc_obj()) {
          if (not_global_escape(alock->obj_node())) {
            assert(!alock->is_eliminated() || alock->is_coarsened(), "sanity");
            // The lock could be marked eliminated by lock coarsening
            // code during first IGVN before EA. Replace coarsened flag
            // to eliminate all associated locks/unlocks.
#ifdef ASSERT
            alock->log_lock_optimization(C, "eliminate_lock_set_non_esc3");
#endif
            alock->set_non_esc_obj();
          }
        }
      }
    }
  }

  if (OptimizePtrCompare) {
    // Add ConI(#CC_GT) and ConI(#CC_EQ).
    _pcmp_neq = igvn->makecon(TypeInt::CC_GT);
    _pcmp_eq = igvn->makecon(TypeInt::CC_EQ);
    // Optimize objects compare.
    while (ptr_cmp_worklist.length() != 0) {
      Node *n = ptr_cmp_worklist.pop();
      Node *res = optimize_ptr_compare(n);
      if (res != NULL) {
#ifndef PRODUCT
        if (PrintOptimizePtrCompare) {
          tty->print_cr("++++ Replaced: %d %s(%d,%d) --> %s", n->_idx, (n->Opcode() == Op_CmpP ? "CmpP" : "CmpN"), n->in(1)->_idx, n->in(2)->_idx, (res == _pcmp_eq ? "EQ" : "NotEQ"));
          if (Verbose) {
            n->dump(1);
          }
        }
#endif
        igvn->replace_node(n, res);
      }
    }
    // cleanup
    if (_pcmp_neq->outcnt() == 0)
      igvn->hash_delete(_pcmp_neq);
    if (_pcmp_eq->outcnt()  == 0)
      igvn->hash_delete(_pcmp_eq);
  }

  // For MemBarStoreStore nodes added in library_call.cpp, check
  // escape status of associated AllocateNode and optimize out
  // MemBarStoreStore node if the allocated object never escapes.
  while (storestore_worklist.length() != 0) {
    Node *n = storestore_worklist.pop();
    MemBarStoreStoreNode *storestore = n ->as_MemBarStoreStore();
    Node *alloc = storestore->in(MemBarNode::Precedent)->in(0);
    assert (alloc->is_Allocate(), "storestore should point to AllocateNode");
    if (not_global_escape(alloc)) {
      MemBarNode* mb = MemBarNode::make(C, Op_MemBarCPUOrder, Compile::AliasIdxBot);
      mb->init_req(TypeFunc::Memory, storestore->in(TypeFunc::Memory));
      mb->init_req(TypeFunc::Control, storestore->in(TypeFunc::Control));
      igvn->register_new_node_with_optimizer(mb);
      igvn->replace_node(storestore, mb);
    }
  }
}

// Optimize objects compare.
Node* ConnectionGraph::optimize_ptr_compare(Node* n) {
  assert(OptimizePtrCompare, "sanity");
  PointsToNode* ptn1 = ptnode_adr(n->in(1)->_idx);
  PointsToNode* ptn2 = ptnode_adr(n->in(2)->_idx);
  JavaObjectNode* jobj1 = unique_java_object(n->in(1));
  JavaObjectNode* jobj2 = unique_java_object(n->in(2));
  assert(ptn1->is_JavaObject() || ptn1->is_LocalVar(), "sanity");
  assert(ptn2->is_JavaObject() || ptn2->is_LocalVar(), "sanity");

  // Check simple cases first.
  if (jobj1 != NULL) {
    if (jobj1->escape_state() == PointsToNode::NoEscape) {
      if (jobj1 == jobj2) {
        // Comparing the same not escaping object.
        return _pcmp_eq;
      }
      Node* obj = jobj1->ideal_node();
      // Comparing not escaping allocation.
      if ((obj->is_Allocate() || obj->is_CallStaticJava()) &&
          !ptn2->points_to(jobj1)) {
        return _pcmp_neq; // This includes nullness check.
      }
    }
  }
  if (jobj2 != NULL) {
    if (jobj2->escape_state() == PointsToNode::NoEscape) {
      Node* obj = jobj2->ideal_node();
      // Comparing not escaping allocation.
      if ((obj->is_Allocate() || obj->is_CallStaticJava()) &&
          !ptn1->points_to(jobj2)) {
        return _pcmp_neq; // This includes nullness check.
      }
    }
  }
  if (jobj1 != NULL && jobj1 != phantom_obj &&
      jobj2 != NULL && jobj2 != phantom_obj &&
      jobj1->ideal_node()->is_Con() &&
      jobj2->ideal_node()->is_Con()) {
    // Klass or String constants compare. Need to be careful with
    // compressed pointers - compare types of ConN and ConP instead of nodes.
    const Type* t1 = jobj1->ideal_node()->get_ptr_type();
    const Type* t2 = jobj2->ideal_node()->get_ptr_type();
    if (t1->make_ptr() == t2->make_ptr()) {
      return _pcmp_eq;
    } else {
      return _pcmp_neq;
    }
  }
  if (ptn1->meet(ptn2)) {
    return NULL; // Sets are not disjoint
  }

  // Sets are disjoint.
  bool set1_has_unknown_ptr = ptn1->points_to(phantom_obj);
  bool set2_has_unknown_ptr = ptn2->points_to(phantom_obj);
  bool set1_has_null_ptr    = ptn1->points_to(null_obj);
  bool set2_has_null_ptr    = ptn2->points_to(null_obj);
  if ((set1_has_unknown_ptr && set2_has_null_ptr) ||
      (set2_has_unknown_ptr && set1_has_null_ptr)) {
    // Check nullness of unknown object.
    return NULL;
  }

  // Disjointness by itself is not sufficient since
  // alias analysis is not complete for escaped objects.
  // Disjoint sets are definitely unrelated only when
  // at least one set has only not escaping allocations.
  if (!set1_has_unknown_ptr && !set1_has_null_ptr) {
    if (ptn1->non_escaping_allocation()) {
      return _pcmp_neq;
    }
  }
  if (!set2_has_unknown_ptr && !set2_has_null_ptr) {
    if (ptn2->non_escaping_allocation()) {
      return _pcmp_neq;
    }
  }
  return NULL;
}

// Connection Graph constuction functions.

void ConnectionGraph::add_local_var(Node *n, PointsToNode::EscapeState es) {
  PointsToNode* ptadr = _nodes.at(n->_idx);
  if (ptadr != NULL) {
    assert(ptadr->is_LocalVar() && ptadr->ideal_node() == n, "sanity");
    return;
  }
  Compile* C = _compile;
  ptadr = new (C->comp_arena()) LocalVarNode(this, n, es);
  _nodes.at_put(n->_idx, ptadr);
}

void ConnectionGraph::add_java_object(Node *n, PointsToNode::EscapeState es) {
  PointsToNode* ptadr = _nodes.at(n->_idx);
  if (ptadr != NULL) {
    assert(ptadr->is_JavaObject() && ptadr->ideal_node() == n, "sanity");
    return;
  }
  Compile* C = _compile;
  ptadr = new (C->comp_arena()) JavaObjectNode(this, n, es);
  _nodes.at_put(n->_idx, ptadr);
}

void ConnectionGraph::add_field(Node *n, PointsToNode::EscapeState es, int offset) {
  PointsToNode* ptadr = _nodes.at(n->_idx);
  if (ptadr != NULL) {
    assert(ptadr->is_Field() && ptadr->ideal_node() == n, "sanity");
    return;
  }
  bool unsafe = false;
  bool is_oop = is_oop_field(n, offset, &unsafe);
  if (unsafe) {
    es = PointsToNode::GlobalEscape;
  }
  Compile* C = _compile;
  FieldNode* field = new (C->comp_arena()) FieldNode(this, n, es, offset, is_oop);
  _nodes.at_put(n->_idx, field);
}

void ConnectionGraph::add_arraycopy(Node *n, PointsToNode::EscapeState es,
                                    PointsToNode* src, PointsToNode* dst) {
  assert(!src->is_Field() && !dst->is_Field(), "only for JavaObject and LocalVar");
  assert((src != null_obj) && (dst != null_obj), "not for ConP NULL");
  PointsToNode* ptadr = _nodes.at(n->_idx);
  if (ptadr != NULL) {
    assert(ptadr->is_Arraycopy() && ptadr->ideal_node() == n, "sanity");
    return;
  }
  Compile* C = _compile;
  ptadr = new (C->comp_arena()) ArraycopyNode(this, n, es);
  _nodes.at_put(n->_idx, ptadr);
  // Add edge from arraycopy node to source object.
  (void)add_edge(ptadr, src);
  src->set_arraycopy_src();
  // Add edge from destination object to arraycopy node.
  (void)add_edge(dst, ptadr);
  dst->set_arraycopy_dst();
}

bool ConnectionGraph::is_oop_field(Node* n, int offset, bool* unsafe) {
  const Type* adr_type = n->as_AddP()->bottom_type();
  BasicType bt = T_INT;
  if (offset == Type::OffsetBot) {
    // Check only oop fields.
    if (!adr_type->isa_aryptr() ||
        (adr_type->isa_aryptr()->klass() == NULL) ||
         adr_type->isa_aryptr()->klass()->is_obj_array_klass()) {
      // OffsetBot is used to reference array's element. Ignore first AddP.
      if (find_second_addp(n, n->in(AddPNode::Base)) == NULL) {
        bt = T_OBJECT;
      }
    }
  } else if (offset != oopDesc::klass_offset_in_bytes()) {
    if (adr_type->isa_instptr()) {
      ciField* field = _compile->alias_type(adr_type->isa_instptr())->field();
      if (field != NULL) {
        bt = field->layout_type();
      } else {
        // Check for unsafe oop field access
        if (n->has_out_with(Op_StoreP, Op_LoadP, Op_StoreN, Op_LoadN) ||
            n->has_out_with(Op_GetAndSetP, Op_GetAndSetN, Op_CompareAndExchangeP, Op_CompareAndExchangeN) ||
            n->has_out_with(Op_CompareAndSwapP, Op_CompareAndSwapN, Op_WeakCompareAndSwapP, Op_WeakCompareAndSwapN)) {
          bt = T_OBJECT;
          (*unsafe) = true;
        }
      }
    } else if (adr_type->isa_aryptr()) {
      if (offset == arrayOopDesc::length_offset_in_bytes()) {
        // Ignore array length load.
      } else if (UseShenandoahGC && ShenandoahReadBarrier && offset == BrooksPointer::byte_offset()) {
        // Shenandoah read barrier.
        bt = T_ARRAY;
      } else if (find_second_addp(n, n->in(AddPNode::Base)) != NULL) {
        // Ignore first AddP.
      } else {
        const Type* elemtype = adr_type->isa_aryptr()->elem();
        bt = elemtype->array_element_basic_type();
      }
    } else if (adr_type->isa_rawptr() || adr_type->isa_klassptr()) {
      // Allocation initialization, ThreadLocal field access, unsafe access
      if (n->has_out_with(Op_StoreP, Op_LoadP, Op_StoreN, Op_LoadN) ||
          n->has_out_with(Op_GetAndSetP, Op_GetAndSetN, Op_CompareAndExchangeP, Op_CompareAndExchangeN) ||
          n->has_out_with(Op_CompareAndSwapP, Op_CompareAndSwapN, Op_WeakCompareAndSwapP, Op_WeakCompareAndSwapN)) {
        bt = T_OBJECT;
      }
    }
  }
  return (bt == T_OBJECT || bt == T_NARROWOOP || bt == T_ARRAY);
}

// Returns unique pointed java object or NULL.
JavaObjectNode* ConnectionGraph::unique_java_object(Node *n) {
  assert(!_collecting, "should not call when contructed graph");
  // If the node was created after the escape computation we can't answer.
  uint idx = n->_idx;
  if (idx >= nodes_size()) {
    return NULL;
  }
  PointsToNode* ptn = ptnode_adr(idx);
  if (ptn->is_JavaObject()) {
    return ptn->as_JavaObject();
  }
  assert(ptn->is_LocalVar(), "sanity");
  // Check all java objects it points to.
  JavaObjectNode* jobj = NULL;
  for (EdgeIterator i(ptn); i.has_next(); i.next()) {
    PointsToNode* e = i.get();
    if (e->is_JavaObject()) {
      if (jobj == NULL) {
        jobj = e->as_JavaObject();
      } else if (jobj != e) {
        return NULL;
      }
    }
  }
  return jobj;
}

// Return true if this node points only to non-escaping allocations.
bool PointsToNode::non_escaping_allocation() {
  if (is_JavaObject()) {
    Node* n = ideal_node();
    if (n->is_Allocate() || n->is_CallStaticJava()) {
      return (escape_state() == PointsToNode::NoEscape);
    } else {
      return false;
    }
  }
  assert(is_LocalVar(), "sanity");
  // Check all java objects it points to.
  for (EdgeIterator i(this); i.has_next(); i.next()) {
    PointsToNode* e = i.get();
    if (e->is_JavaObject()) {
      Node* n = e->ideal_node();
      if ((e->escape_state() != PointsToNode::NoEscape) ||
          !(n->is_Allocate() || n->is_CallStaticJava())) {
        return false;
      }
    }
  }
  return true;
}

// Return true if we know the node does not escape globally.
bool ConnectionGraph::not_global_escape(Node *n) {
  assert(!_collecting, "should not call during graph construction");
  // If the node was created after the escape computation we can't answer.
  uint idx = n->_idx;
  if (idx >= nodes_size()) {
    return false;
  }
  PointsToNode* ptn = ptnode_adr(idx);
  PointsToNode::EscapeState es = ptn->escape_state();
  // If we have already computed a value, return it.
  if (es >= PointsToNode::GlobalEscape)
    return false;
  if (ptn->is_JavaObject()) {
    return true; // (es < PointsToNode::GlobalEscape);
  }
  assert(ptn->is_LocalVar(), "sanity");
  // Check all java objects it points to.
  for (EdgeIterator i(ptn); i.has_next(); i.next()) {
    if (i.get()->escape_state() >= PointsToNode::GlobalEscape)
      return false;
  }
  return true;
}


// Helper functions

// Return true if this node points to specified node or nodes it points to.
bool PointsToNode::points_to(JavaObjectNode* ptn) const {
  if (is_JavaObject()) {
    return (this == ptn);
  }
  assert(is_LocalVar() || is_Field(), "sanity");
  for (EdgeIterator i(this); i.has_next(); i.next()) {
    if (i.get() == ptn)
      return true;
  }
  return false;
}

// Return true if one node points to an other.
bool PointsToNode::meet(PointsToNode* ptn) {
  if (this == ptn) {
    return true;
  } else if (ptn->is_JavaObject()) {
    return this->points_to(ptn->as_JavaObject());
  } else if (this->is_JavaObject()) {
    return ptn->points_to(this->as_JavaObject());
  }
  assert(this->is_LocalVar() && ptn->is_LocalVar(), "sanity");
  int ptn_count =  ptn->edge_count();
  for (EdgeIterator i(this); i.has_next(); i.next()) {
    PointsToNode* this_e = i.get();
    for (int j = 0; j < ptn_count; j++) {
      if (this_e == ptn->edge(j))
        return true;
    }
  }
  return false;
}

#ifdef ASSERT
// Return true if bases point to this java object.
bool FieldNode::has_base(JavaObjectNode* jobj) const {
  for (BaseIterator i(this); i.has_next(); i.next()) {
    if (i.get() == jobj)
      return true;
  }
  return false;
}
#endif

int ConnectionGraph::address_offset(Node* adr, PhaseTransform *phase) {
  const Type *adr_type = phase->type(adr);
  if (adr->is_AddP() && adr_type->isa_oopptr() == NULL &&
      adr->in(AddPNode::Address)->is_Proj() &&
      adr->in(AddPNode::Address)->in(0)->is_Allocate()) {
    // We are computing a raw address for a store captured by an Initialize
    // compute an appropriate address type. AddP cases #3 and #5 (see below).
    int offs = (int)phase->find_intptr_t_con(adr->in(AddPNode::Offset), Type::OffsetBot);
    assert(offs != Type::OffsetBot ||
           adr->in(AddPNode::Address)->in(0)->is_AllocateArray(),
           "offset must be a constant or it is initialization of array");
    return offs;
  }
  const TypePtr *t_ptr = adr_type->isa_ptr();
  assert(t_ptr != NULL, "must be a pointer type");
  return t_ptr->offset();
}

Node* ConnectionGraph::get_addp_base(Node *addp) {
  assert(addp->is_AddP(), "must be AddP");
  //
  // AddP cases for Base and Address inputs:
  // case #1. Direct object's field reference:
  //     Allocate
  //       |
  //     Proj #5 ( oop result )
  //       |
  //     CheckCastPP (cast to instance type)
  //      | |
  //     AddP  ( base == address )
  //
  // case #2. Indirect object's field reference:
  //      Phi
  //       |
  //     CastPP (cast to instance type)
  //      | |
  //     AddP  ( base == address )
  //
  // case #3. Raw object's field reference for Initialize node:
  //      Allocate
  //        |
  //      Proj #5 ( oop result )
  //  top   |
  //     \  |
  //     AddP  ( base == top )
  //
  // case #4. Array's element reference:
  //   {CheckCastPP | CastPP}
  //     |  | |
  //     |  AddP ( array's element offset )
  //     |  |
  //     AddP ( array's offset )
  //
  // case #5. Raw object's field reference for arraycopy stub call:
  //          The inline_native_clone() case when the arraycopy stub is called
  //          after the allocation before Initialize and CheckCastPP nodes.
  //      Allocate
  //        |
  //      Proj #5 ( oop result )
  //       | |
  //       AddP  ( base == address )
  //
  // case #6. Constant Pool, ThreadLocal, CastX2P or
  //          Raw object's field reference:
  //      {ConP, ThreadLocal, CastX2P, raw Load}
  //  top   |
  //     \  |
  //     AddP  ( base == top )
  //
  // case #7. Klass's field reference.
  //      LoadKlass
  //       | |
  //       AddP  ( base == address )
  //
  // case #8. narrow Klass's field reference.
  //      LoadNKlass
  //       |
  //      DecodeN
  //       | |
  //       AddP  ( base == address )
  //
  // case #9. Mixed unsafe access
  //    {instance}
  //        |
  //      CheckCastPP (raw)
  //  top   |
  //     \  |
  //     AddP  ( base == top )
  //
  Node *base = addp->in(AddPNode::Base);
  if (base->uncast()->is_top()) { // The AddP case #3 and #6 and #9.
    base = addp->in(AddPNode::Address);
    while (base->is_AddP()) {
      // Case #6 (unsafe access) may have several chained AddP nodes.
      assert(base->in(AddPNode::Base)->uncast()->is_top(), "expected unsafe access address only");
      base = base->in(AddPNode::Address);
    }
    if (base->Opcode() == Op_CheckCastPP &&
        base->bottom_type()->isa_rawptr() &&
        _igvn->type(base->in(1))->isa_oopptr()) {
      base = base->in(1); // Case #9
    } else {
      Node* uncast_base = base->uncast();
      int opcode = uncast_base->Opcode();
      assert(opcode == Op_ConP || opcode == Op_ThreadLocal ||
             opcode == Op_CastX2P || uncast_base->is_DecodeNarrowPtr() ||
             (uncast_base->is_Mem() && (uncast_base->bottom_type()->isa_rawptr() != NULL)) ||
             (uncast_base->is_Proj() && uncast_base->in(0)->is_Allocate()) ||
             uncast_base->is_ShenandoahBarrier(), "sanity");
    }
  }
  return base;
}

Node* ConnectionGraph::find_second_addp(Node* addp, Node* n) {
  assert(addp->is_AddP() && addp->outcnt() > 0, "Don't process dead nodes");
  Node* addp2 = addp->raw_out(0);
  if (addp->outcnt() == 1 && addp2->is_AddP() &&
      addp2->in(AddPNode::Base) == n &&
      addp2->in(AddPNode::Address) == addp) {
    assert(addp->in(AddPNode::Base) == n, "expecting the same base");
    //
    // Find array's offset to push it on worklist first and
    // as result process an array's element offset first (pushed second)
    // to avoid CastPP for the array's offset.
    // Otherwise the inserted CastPP (LocalVar) will point to what
    // the AddP (Field) points to. Which would be wrong since
    // the algorithm expects the CastPP has the same point as
    // as AddP's base CheckCastPP (LocalVar).
    //
    //    ArrayAllocation
    //     |
    //    CheckCastPP
    //     |
    //    memProj (from ArrayAllocation CheckCastPP)
    //     |  ||
    //     |  ||   Int (element index)
    //     |  ||    |   ConI (log(element size))
    //     |  ||    |   /
    //     |  ||   LShift
    //     |  ||  /
    //     |  AddP (array's element offset)
    //     |  |
    //     |  | ConI (array's offset: #12(32-bits) or #24(64-bits))
    //     | / /
    //     AddP (array's offset)
    //      |
    //     Load/Store (memory operation on array's element)
    //
    return addp2;
  }
  return NULL;
}

//
// Adjust the type and inputs of an AddP which computes the
// address of a field of an instance
//
bool ConnectionGraph::split_AddP(Node *addp, Node *base) {
  PhaseGVN* igvn = _igvn;
  const TypeOopPtr *base_t = igvn->type(base)->isa_oopptr();
  assert(base_t != NULL && base_t->is_known_instance(), "expecting instance oopptr");
  const TypeOopPtr *t = igvn->type(addp)->isa_oopptr();
  if (t == NULL) {
    // We are computing a raw address for a store captured by an Initialize
    // compute an appropriate address type (cases #3 and #5).
    assert(igvn->type(addp) == TypeRawPtr::NOTNULL, "must be raw pointer");
    assert(addp->in(AddPNode::Address)->is_Proj(), "base of raw address must be result projection from allocation");
    intptr_t offs = (int)igvn->find_intptr_t_con(addp->in(AddPNode::Offset), Type::OffsetBot);
    assert(offs != Type::OffsetBot, "offset must be a constant");
    t = base_t->add_offset(offs)->is_oopptr();
  }
  int inst_id =  base_t->instance_id();
  assert(!t->is_known_instance() || t->instance_id() == inst_id,
                             "old type must be non-instance or match new type");

  // The type 't' could be subclass of 'base_t'.
  // As result t->offset() could be large then base_t's size and it will
  // cause the failure in add_offset() with narrow oops since TypeOopPtr()
  // constructor verifies correctness of the offset.
  //
  // It could happened on subclass's branch (from the type profiling
  // inlining) which was not eliminated during parsing since the exactness
  // of the allocation type was not propagated to the subclass type check.
  //
  // Or the type 't' could be not related to 'base_t' at all.
  // It could happened when CHA type is different from MDO type on a dead path
  // (for example, from instanceof check) which is not collapsed during parsing.
  //
  // Do nothing for such AddP node and don't process its users since
  // this code branch will go away.
  //
  if (!t->is_known_instance() &&
      !base_t->klass()->is_subtype_of(t->klass())) {
     return false; // bail out
  }
  const TypeOopPtr *tinst = base_t->add_offset(t->offset())->is_oopptr();
  // Do NOT remove the next line: ensure a new alias index is allocated
  // for the instance type. Note: C++ will not remove it since the call
  // has side effect.
  int alias_idx = _compile->get_alias_index(tinst);
  igvn->set_type(addp, tinst);
  // record the allocation in the node map
  set_map(addp, get_map(base->_idx));
  // Set addp's Base and Address to 'base'.
  Node *abase = addp->in(AddPNode::Base);
  Node *adr   = addp->in(AddPNode::Address);
  if (adr->is_Proj() && adr->in(0)->is_Allocate() &&
      adr->in(0)->_idx == (uint)inst_id) {
    // Skip AddP cases #3 and #5.
  } else {
    assert(!abase->is_top(), "sanity"); // AddP case #3
    if (abase != base) {
      igvn->hash_delete(addp);
      addp->set_req(AddPNode::Base, base);
      if (abase == adr) {
        addp->set_req(AddPNode::Address, base);
      } else {
        // AddP case #4 (adr is array's element offset AddP node)
#ifdef ASSERT
        const TypeOopPtr *atype = igvn->type(adr)->isa_oopptr();
        assert(adr->is_AddP() && atype != NULL &&
               atype->instance_id() == inst_id, "array's element offset should be processed first");
#endif
      }
      igvn->hash_insert(addp);
    }
  }
  // Put on IGVN worklist since at least addp's type was changed above.
  record_for_optimizer(addp);
  return true;
}

//
// Create a new version of orig_phi if necessary. Returns either the newly
// created phi or an existing phi.  Sets create_new to indicate whether a new
// phi was created.  Cache the last newly created phi in the node map.
//
PhiNode *ConnectionGraph::create_split_phi(PhiNode *orig_phi, int alias_idx, GrowableArray<PhiNode *>  &orig_phi_worklist, bool &new_created) {
  Compile *C = _compile;
  PhaseGVN* igvn = _igvn;
  new_created = false;
  int phi_alias_idx = C->get_alias_index(orig_phi->adr_type());
  // nothing to do if orig_phi is bottom memory or matches alias_idx
  if (phi_alias_idx == alias_idx) {
    return orig_phi;
  }
  // Have we recently created a Phi for this alias index?
  PhiNode *result = get_map_phi(orig_phi->_idx);
  if (result != NULL && C->get_alias_index(result->adr_type()) == alias_idx) {
    return result;
  }
  // Previous check may fail when the same wide memory Phi was split into Phis
  // for different memory slices. Search all Phis for this region.
  if (result != NULL) {
    Node* region = orig_phi->in(0);
    for (DUIterator_Fast imax, i = region->fast_outs(imax); i < imax; i++) {
      Node* phi = region->fast_out(i);
      if (phi->is_Phi() &&
          C->get_alias_index(phi->as_Phi()->adr_type()) == alias_idx) {
        assert(phi->_idx >= nodes_size(), "only new Phi per instance memory slice");
        return phi->as_Phi();
      }
    }
  }
  if (C->live_nodes() + 2*NodeLimitFudgeFactor > C->max_node_limit()) {
    if (C->do_escape_analysis() == true && !C->failing()) {
      // Retry compilation without escape analysis.
      // If this is the first failure, the sentinel string will "stick"
      // to the Compile object, and the C2Compiler will see it and retry.
      C->record_failure(C2Compiler::retry_no_escape_analysis());
    }
    return NULL;
  }
  orig_phi_worklist.append_if_missing(orig_phi);
  const TypePtr *atype = C->get_adr_type(alias_idx);
  result = PhiNode::make(orig_phi->in(0), NULL, Type::MEMORY, atype);
  C->copy_node_notes_to(result, orig_phi);
  igvn->set_type(result, result->bottom_type());
  record_for_optimizer(result);
  set_map(orig_phi, result);
  new_created = true;
  return result;
}

//
// Return a new version of Memory Phi "orig_phi" with the inputs having the
// specified alias index.
//
PhiNode *ConnectionGraph::split_memory_phi(PhiNode *orig_phi, int alias_idx, GrowableArray<PhiNode *>  &orig_phi_worklist) {
  assert(alias_idx != Compile::AliasIdxBot, "can't split out bottom memory");
  Compile *C = _compile;
  PhaseGVN* igvn = _igvn;
  bool new_phi_created;
  PhiNode *result = create_split_phi(orig_phi, alias_idx, orig_phi_worklist, new_phi_created);
  if (!new_phi_created) {
    return result;
  }
  GrowableArray<PhiNode *>  phi_list;
  GrowableArray<uint>  cur_input;
  PhiNode *phi = orig_phi;
  uint idx = 1;
  bool finished = false;
  while(!finished) {
    while (idx < phi->req()) {
      Node *mem = find_inst_mem(phi->in(idx), alias_idx, orig_phi_worklist);
      if (mem != NULL && mem->is_Phi()) {
        PhiNode *newphi = create_split_phi(mem->as_Phi(), alias_idx, orig_phi_worklist, new_phi_created);
        if (new_phi_created) {
          // found an phi for which we created a new split, push current one on worklist and begin
          // processing new one
          phi_list.push(phi);
          cur_input.push(idx);
          phi = mem->as_Phi();
          result = newphi;
          idx = 1;
          continue;
        } else {
          mem = newphi;
        }
      }
      if (C->failing()) {
        return NULL;
      }
      result->set_req(idx++, mem);
    }
#ifdef ASSERT
    // verify that the new Phi has an input for each input of the original
    assert( phi->req() == result->req(), "must have same number of inputs.");
    assert( result->in(0) != NULL && result->in(0) == phi->in(0), "regions must match");
#endif
    // Check if all new phi's inputs have specified alias index.
    // Otherwise use old phi.
    for (uint i = 1; i < phi->req(); i++) {
      Node* in = result->in(i);
      assert((phi->in(i) == NULL) == (in == NULL), "inputs must correspond.");
    }
    // we have finished processing a Phi, see if there are any more to do
    finished = (phi_list.length() == 0 );
    if (!finished) {
      phi = phi_list.pop();
      idx = cur_input.pop();
      PhiNode *prev_result = get_map_phi(phi->_idx);
      prev_result->set_req(idx++, result);
      result = prev_result;
    }
  }
  return result;
}

//
// The next methods are derived from methods in MemNode.
//
Node* ConnectionGraph::step_through_mergemem(MergeMemNode *mmem, int alias_idx, const TypeOopPtr *toop) {
  Node *mem = mmem;
  // TypeOopPtr::NOTNULL+any is an OOP with unknown offset - generally
  // means an array I have not precisely typed yet.  Do not do any
  // alias stuff with it any time soon.
  if (toop->base() != Type::AnyPtr &&
      !(toop->klass() != NULL &&
        toop->klass()->is_java_lang_Object() &&
        toop->offset() == Type::OffsetBot)) {
    mem = mmem->memory_at(alias_idx);
    // Update input if it is progress over what we have now
  }
  return mem;
}

//
// Move memory users to their memory slices.
//
void ConnectionGraph::move_inst_mem(Node* n, GrowableArray<PhiNode *>  &orig_phis) {
  Compile* C = _compile;
  PhaseGVN* igvn = _igvn;
  const TypePtr* tp = igvn->type(n->in(MemNode::Address))->isa_ptr();
  assert(tp != NULL, "ptr type");
  int alias_idx = C->get_alias_index(tp);
  int general_idx = C->get_general_index(alias_idx);

  // Move users first
  for (DUIterator_Fast imax, i = n->fast_outs(imax); i < imax; i++) {
    Node* use = n->fast_out(i);
    if (use->is_MergeMem()) {
      MergeMemNode* mmem = use->as_MergeMem();
      assert(n == mmem->memory_at(alias_idx), "should be on instance memory slice");
      if (n != mmem->memory_at(general_idx) || alias_idx == general_idx) {
        continue; // Nothing to do
      }
      // Replace previous general reference to mem node.
      uint orig_uniq = C->unique();
      Node* m = find_inst_mem(n, general_idx, orig_phis);
      assert(orig_uniq == C->unique(), "no new nodes");
      mmem->set_memory_at(general_idx, m);
      --imax;
      --i;
    } else if (use->is_MemBar()) {
      assert(!use->is_Initialize(), "initializing stores should not be moved");
      if (use->req() > MemBarNode::Precedent &&
          use->in(MemBarNode::Precedent) == n) {
        // Don't move related membars.
        record_for_optimizer(use);
        continue;
      }
      tp = use->as_MemBar()->adr_type()->isa_ptr();
      if ((tp != NULL && C->get_alias_index(tp) == alias_idx) ||
          alias_idx == general_idx) {
        continue; // Nothing to do
      }
      // Move to general memory slice.
      uint orig_uniq = C->unique();
      Node* m = find_inst_mem(n, general_idx, orig_phis);
      assert(orig_uniq == C->unique(), "no new nodes");
      igvn->hash_delete(use);
      imax -= use->replace_edge(n, m);
      igvn->hash_insert(use);
      record_for_optimizer(use);
      --i;
#ifdef ASSERT
    } else if (use->is_Mem()) {
      if (use->Opcode() == Op_StoreCM && use->in(MemNode::OopStore) == n) {
        // Don't move related cardmark.
        continue;
      }
      // Memory nodes should have new memory input.
      tp = igvn->type(use->in(MemNode::Address))->isa_ptr();
      assert(tp != NULL, "ptr type");
      int idx = C->get_alias_index(tp);
      assert(get_map(use->_idx) != NULL || idx == alias_idx,
             "Following memory nodes should have new memory input or be on the same memory slice");
    } else if (use->is_Phi()) {
      // Phi nodes should be split and moved already.
      tp = use->as_Phi()->adr_type()->isa_ptr();
      assert(tp != NULL, "ptr type");
      int idx = C->get_alias_index(tp);
      assert(idx == alias_idx, "Following Phi nodes should be on the same memory slice");
    } else {
      use->dump();
      assert(false, "should not be here");
#endif
    }
  }
}

//
// Search memory chain of "mem" to find a MemNode whose address
// is the specified alias index.
//
Node* ConnectionGraph::find_inst_mem(Node *orig_mem, int alias_idx, GrowableArray<PhiNode *>  &orig_phis) {
  if (orig_mem == NULL)
    return orig_mem;
  Compile* C = _compile;
  PhaseGVN* igvn = _igvn;
  const TypeOopPtr *toop = C->get_adr_type(alias_idx)->isa_oopptr();
  bool is_instance = (toop != NULL) && toop->is_known_instance();
  Node *start_mem = C->start()->proj_out_or_null(TypeFunc::Memory);
  Node *prev = NULL;
  Node *result = orig_mem;
  while (prev != result) {
    prev = result;
    if (result == start_mem)
      break;  // hit one of our sentinels
    if (result->is_Mem()) {
      const Type *at = igvn->type(result->in(MemNode::Address));
      if (at == Type::TOP)
        break; // Dead
      assert (at->isa_ptr() != NULL, "pointer type required.");
      int idx = C->get_alias_index(at->is_ptr());
      if (idx == alias_idx)
        break; // Found
      if (!is_instance && (at->isa_oopptr() == NULL ||
                           !at->is_oopptr()->is_known_instance())) {
        break; // Do not skip store to general memory slice.
      }
      result = result->in(MemNode::Memory);
    }
    if (!is_instance)
      continue;  // don't search further for non-instance types
    // skip over a call which does not affect this memory slice
    if (result->is_Proj() && result->as_Proj()->_con == TypeFunc::Memory) {
      Node *proj_in = result->in(0);
      if (proj_in->is_Allocate() && proj_in->_idx == (uint)toop->instance_id()) {
        break;  // hit one of our sentinels
      } else if (proj_in->is_Call()) {
        // ArrayCopy node processed here as well
        CallNode *call = proj_in->as_Call();
        if (!call->may_modify(toop, igvn)) {
          result = call->in(TypeFunc::Memory);
        }
      } else if (proj_in->is_Initialize()) {
        AllocateNode* alloc = proj_in->as_Initialize()->allocation();
        // Stop if this is the initialization for the object instance which
        // which contains this memory slice, otherwise skip over it.
        if (alloc == NULL || alloc->_idx != (uint)toop->instance_id()) {
          result = proj_in->in(TypeFunc::Memory);
        }
      } else if (proj_in->is_MemBar()) {
        if (proj_in->in(TypeFunc::Memory)->is_MergeMem() &&
            proj_in->in(TypeFunc::Memory)->as_MergeMem()->in(Compile::AliasIdxRaw)->is_Proj() &&
            proj_in->in(TypeFunc::Memory)->as_MergeMem()->in(Compile::AliasIdxRaw)->in(0)->is_ArrayCopy()) {
          // clone
          ArrayCopyNode* ac = proj_in->in(TypeFunc::Memory)->as_MergeMem()->in(Compile::AliasIdxRaw)->in(0)->as_ArrayCopy();
          if (ac->may_modify(toop, igvn)) {
            break;
          }
        }
        result = proj_in->in(TypeFunc::Memory);
      }
    } else if (result->is_MergeMem()) {
      MergeMemNode *mmem = result->as_MergeMem();
      result = step_through_mergemem(mmem, alias_idx, toop);
      if (result == mmem->base_memory()) {
        // Didn't find instance memory, search through general slice recursively.
        result = mmem->memory_at(C->get_general_index(alias_idx));
        result = find_inst_mem(result, alias_idx, orig_phis);
        if (C->failing()) {
          return NULL;
        }
        mmem->set_memory_at(alias_idx, result);
      }
    } else if (result->is_Phi() &&
               C->get_alias_index(result->as_Phi()->adr_type()) != alias_idx) {
      Node *un = result->as_Phi()->unique_input(igvn);
      if (un != NULL) {
        orig_phis.append_if_missing(result->as_Phi());
        result = un;
      } else {
        break;
      }
    } else if (result->is_ClearArray()) {
      if (!ClearArrayNode::step_through(&result, (uint)toop->instance_id(), igvn)) {
        // Can not bypass initialization of the instance
        // we are looking for.
        break;
      }
      // Otherwise skip it (the call updated 'result' value).
    } else if (result->Opcode() == Op_SCMemProj) {
      Node* mem = result->in(0);
      Node* adr = NULL;
      if (mem->is_LoadStore()) {
        adr = mem->in(MemNode::Address);
      } else {
        assert(mem->Opcode() == Op_EncodeISOArray ||
               mem->Opcode() == Op_StrCompressedCopy, "sanity");
        adr = mem->in(3); // Memory edge corresponds to destination array
      }
      const Type *at = igvn->type(adr);
      if (at != Type::TOP) {
        assert(at->isa_ptr() != NULL, "pointer type required.");
        int idx = C->get_alias_index(at->is_ptr());
        if (idx == alias_idx) {
          // Assert in debug mode
          assert(false, "Object is not scalar replaceable if a LoadStore node accesses its field");
          break; // In product mode return SCMemProj node
        }
      }
      result = mem->in(MemNode::Memory);
    } else if (result->Opcode() == Op_StrInflatedCopy) {
      Node* adr = result->in(3); // Memory edge corresponds to destination array
      const Type *at = igvn->type(adr);
      if (at != Type::TOP) {
        assert(at->isa_ptr() != NULL, "pointer type required.");
        int idx = C->get_alias_index(at->is_ptr());
        if (idx == alias_idx) {
          // Assert in debug mode
          assert(false, "Object is not scalar replaceable if a StrInflatedCopy node accesses its field");
          break; // In product mode return SCMemProj node
        }
      }
      result = result->in(MemNode::Memory);
    }
  }
  if (result->is_Phi()) {
    PhiNode *mphi = result->as_Phi();
    assert(mphi->bottom_type() == Type::MEMORY, "memory phi required");
    const TypePtr *t = mphi->adr_type();
    if (!is_instance) {
      // Push all non-instance Phis on the orig_phis worklist to update inputs
      // during Phase 4 if needed.
      orig_phis.append_if_missing(mphi);
    } else if (C->get_alias_index(t) != alias_idx) {
      // Create a new Phi with the specified alias index type.
      result = split_memory_phi(mphi, alias_idx, orig_phis);
    }
  }
  // the result is either MemNode, PhiNode, InitializeNode.
  return result;
}

//
//  Convert the types of unescaped object to instance types where possible,
//  propagate the new type information through the graph, and update memory
//  edges and MergeMem inputs to reflect the new type.
//
//  We start with allocations (and calls which may be allocations)  on alloc_worklist.
//  The processing is done in 4 phases:
//
//  Phase 1:  Process possible allocations from alloc_worklist.  Create instance
//            types for the CheckCastPP for allocations where possible.
//            Propagate the new types through users as follows:
//               casts and Phi:  push users on alloc_worklist
//               AddP:  cast Base and Address inputs to the instance type
//                      push any AddP users on alloc_worklist and push any memnode
//                      users onto memnode_worklist.
//  Phase 2:  Process MemNode's from memnode_worklist. compute new address type and
//            search the Memory chain for a store with the appropriate type
//            address type.  If a Phi is found, create a new version with
//            the appropriate memory slices from each of the Phi inputs.
//            For stores, process the users as follows:
//               MemNode:  push on memnode_worklist
//               MergeMem: push on mergemem_worklist
//  Phase 3:  Process MergeMem nodes from mergemem_worklist.  Walk each memory slice
//            moving the first node encountered of each  instance type to the
//            the input corresponding to its alias index.
//            appropriate memory slice.
//  Phase 4:  Update the inputs of non-instance memory Phis and the Memory input of memnodes.
//
// In the following example, the CheckCastPP nodes are the cast of allocation
// results and the allocation of node 29 is unescaped and eligible to be an
// instance type.
//
// We start with:
//
//     7 Parm #memory
//    10  ConI  "12"
//    19  CheckCastPP   "Foo"
//    20  AddP  _ 19 19 10  Foo+12  alias_index=4
//    29  CheckCastPP   "Foo"
//    30  AddP  _ 29 29 10  Foo+12  alias_index=4
//
//    40  StoreP  25   7  20   ... alias_index=4
//    50  StoreP  35  40  30   ... alias_index=4
//    60  StoreP  45  50  20   ... alias_index=4
//    70  LoadP    _  60  30   ... alias_index=4
//    80  Phi     75  50  60   Memory alias_index=4
//    90  LoadP    _  80  30   ... alias_index=4
//   100  LoadP    _  80  20   ... alias_index=4
//
//
// Phase 1 creates an instance type for node 29 assigning it an instance id of 24
// and creating a new alias index for node 30.  This gives:
//
//     7 Parm #memory
//    10  ConI  "12"
//    19  CheckCastPP   "Foo"
//    20  AddP  _ 19 19 10  Foo+12  alias_index=4
//    29  CheckCastPP   "Foo"  iid=24
//    30  AddP  _ 29 29 10  Foo+12  alias_index=6  iid=24
//
//    40  StoreP  25   7  20   ... alias_index=4
//    50  StoreP  35  40  30   ... alias_index=6
//    60  StoreP  45  50  20   ... alias_index=4
//    70  LoadP    _  60  30   ... alias_index=6
//    80  Phi     75  50  60   Memory alias_index=4
//    90  LoadP    _  80  30   ... alias_index=6
//   100  LoadP    _  80  20   ... alias_index=4
//
// In phase 2, new memory inputs are computed for the loads and stores,
// And a new version of the phi is created.  In phase 4, the inputs to
// node 80 are updated and then the memory nodes are updated with the
// values computed in phase 2.  This results in:
//
//     7 Parm #memory
//    10  ConI  "12"
//    19  CheckCastPP   "Foo"
//    20  AddP  _ 19 19 10  Foo+12  alias_index=4
//    29  CheckCastPP   "Foo"  iid=24
//    30  AddP  _ 29 29 10  Foo+12  alias_index=6  iid=24
//
//    40  StoreP  25  7   20   ... alias_index=4
//    50  StoreP  35  7   30   ... alias_index=6
//    60  StoreP  45  40  20   ... alias_index=4
//    70  LoadP    _  50  30   ... alias_index=6
//    80  Phi     75  40  60   Memory alias_index=4
//   120  Phi     75  50  50   Memory alias_index=6
//    90  LoadP    _ 120  30   ... alias_index=6
//   100  LoadP    _  80  20   ... alias_index=4
//
void ConnectionGraph::split_unique_types(GrowableArray<Node *>  &alloc_worklist, GrowableArray<ArrayCopyNode*> &arraycopy_worklist) {
  GrowableArray<Node *>  memnode_worklist;
  GrowableArray<PhiNode *>  orig_phis;
  PhaseIterGVN  *igvn = _igvn;
  uint new_index_start = (uint) _compile->num_alias_types();
  Arena* arena = Thread::current()->resource_area();
  VectorSet visited(arena);
  ideal_nodes.clear(); // Reset for use with set_map/get_map.
  uint unique_old = _compile->unique();

  //  Phase 1:  Process possible allocations from alloc_worklist.
  //  Create instance types for the CheckCastPP for allocations where possible.
  //
  // (Note: don't forget to change the order of the second AddP node on
  //  the alloc_worklist if the order of the worklist processing is changed,
  //  see the comment in find_second_addp().)
  //
  while (alloc_worklist.length() != 0) {
    Node *n = alloc_worklist.pop();
    uint ni = n->_idx;
    if (n->is_Call()) {
      CallNode *alloc = n->as_Call();
      // copy escape information to call node
      PointsToNode* ptn = ptnode_adr(alloc->_idx);
      PointsToNode::EscapeState es = ptn->escape_state();
      // We have an allocation or call which returns a Java object,
      // see if it is unescaped.
      if (es != PointsToNode::NoEscape || !ptn->scalar_replaceable())
        continue;
      // Find CheckCastPP for the allocate or for the return value of a call
      n = alloc->result_cast();
      if (n == NULL) {            // No uses except Initialize node
        if (alloc->is_Allocate()) {
          // Set the scalar_replaceable flag for allocation
          // so it could be eliminated if it has no uses.
          alloc->as_Allocate()->_is_scalar_replaceable = true;
        }
        if (alloc->is_CallStaticJava()) {
          // Set the scalar_replaceable flag for boxing method
          // so it could be eliminated if it has no uses.
          alloc->as_CallStaticJava()->_is_scalar_replaceable = true;
        }
        continue;
      }
      if (!n->is_CheckCastPP()) { // not unique CheckCastPP.
        assert(!alloc->is_Allocate(), "allocation should have unique type");
        continue;
      }

      // The inline code for Object.clone() casts the allocation result to
      // java.lang.Object and then to the actual type of the allocated
      // object. Detect this case and use the second cast.
      // Also detect j.l.reflect.Array.newInstance(jobject, jint) case when
      // the allocation result is cast to java.lang.Object and then
      // to the actual Array type.
      if (alloc->is_Allocate() && n->as_Type()->type() == TypeInstPtr::NOTNULL
          && (alloc->is_AllocateArray() ||
              igvn->type(alloc->in(AllocateNode::KlassNode)) != TypeKlassPtr::OBJECT)) {
        Node *cast2 = NULL;
        for (DUIterator_Fast imax, i = n->fast_outs(imax); i < imax; i++) {
          Node *use = n->fast_out(i);
          if (use->is_CheckCastPP()) {
            cast2 = use;
            break;
          }
        }
        if (cast2 != NULL) {
          n = cast2;
        } else {
          // Non-scalar replaceable if the allocation type is unknown statically
          // (reflection allocation), the object can't be restored during
          // deoptimization without precise type.
          continue;
        }
      }

      const TypeOopPtr *t = igvn->type(n)->isa_oopptr();
      if (t == NULL)
        continue;  // not a TypeOopPtr
      if (!t->klass_is_exact())
        continue; // not an unique type

      if (alloc->is_Allocate()) {
        // Set the scalar_replaceable flag for allocation
        // so it could be eliminated.
        alloc->as_Allocate()->_is_scalar_replaceable = true;
      }
      if (alloc->is_CallStaticJava()) {
        // Set the scalar_replaceable flag for boxing method
        // so it could be eliminated.
        alloc->as_CallStaticJava()->_is_scalar_replaceable = true;
      }
      set_escape_state(ptnode_adr(n->_idx), es); // CheckCastPP escape state
      // in order for an object to be scalar-replaceable, it must be:
      //   - a direct allocation (not a call returning an object)
      //   - non-escaping
      //   - eligible to be a unique type
      //   - not determined to be ineligible by escape analysis
      set_map(alloc, n);
      set_map(n, alloc);
      const TypeOopPtr* tinst = t->cast_to_instance_id(ni);
      igvn->hash_delete(n);
      igvn->set_type(n,  tinst);
      n->raise_bottom_type(tinst);
      igvn->hash_insert(n);
      record_for_optimizer(n);
      if (alloc->is_Allocate() && (t->isa_instptr() || t->isa_aryptr())) {

        // First, put on the worklist all Field edges from Connection Graph
        // which is more accurate than putting immediate users from Ideal Graph.
        for (EdgeIterator e(ptn); e.has_next(); e.next()) {
          PointsToNode* tgt = e.get();
          if (tgt->is_Arraycopy()) {
            continue;
          }
          Node* use = tgt->ideal_node();
          assert(tgt->is_Field() && use->is_AddP(),
                 "only AddP nodes are Field edges in CG");
          if (use->outcnt() > 0) { // Don't process dead nodes
            Node* addp2 = find_second_addp(use, use->in(AddPNode::Base));
            if (addp2 != NULL) {
              assert(alloc->is_AllocateArray(),"array allocation was expected");
              alloc_worklist.append_if_missing(addp2);
            }
            alloc_worklist.append_if_missing(use);
          }
        }

        // An allocation may have an Initialize which has raw stores. Scan
        // the users of the raw allocation result and push AddP users
        // on alloc_worklist.
        Node *raw_result = alloc->proj_out_or_null(TypeFunc::Parms);
        assert (raw_result != NULL, "must have an allocation result");
        for (DUIterator_Fast imax, i = raw_result->fast_outs(imax); i < imax; i++) {
          Node *use = raw_result->fast_out(i);
          if (use->is_AddP() && use->outcnt() > 0) { // Don't process dead nodes
            Node* addp2 = find_second_addp(use, raw_result);
            if (addp2 != NULL) {
              assert(alloc->is_AllocateArray(),"array allocation was expected");
              alloc_worklist.append_if_missing(addp2);
            }
            alloc_worklist.append_if_missing(use);
          } else if (use->is_MemBar()) {
            memnode_worklist.append_if_missing(use);
          }
        }
      }
    } else if (n->is_AddP()) {
      JavaObjectNode* jobj = unique_java_object(get_addp_base(n));
      if (jobj == NULL || jobj == phantom_obj) {
#ifdef ASSERT
        ptnode_adr(get_addp_base(n)->_idx)->dump();
        ptnode_adr(n->_idx)->dump();
        assert(jobj != NULL && jobj != phantom_obj, "escaped allocation");
#endif
        _compile->record_failure(C2Compiler::retry_no_escape_analysis());
        return;
      }
      Node *base = get_map(jobj->idx());  // CheckCastPP node
      if (!split_AddP(n, base)) continue; // wrong type from dead path
    } else if (n->is_Phi() ||
               n->is_CheckCastPP() ||
               n->is_EncodeP() ||
               n->is_DecodeN() ||
               n->is_ShenandoahBarrier() ||
               (n->is_ConstraintCast() && n->Opcode() == Op_CastPP)) {
      if (visited.test_set(n->_idx)) {
        assert(n->is_Phi(), "loops only through Phi's");
        continue;  // already processed
      }
      JavaObjectNode* jobj = unique_java_object(n);
      if (jobj == NULL || jobj == phantom_obj) {
#ifdef ASSERT
        ptnode_adr(n->_idx)->dump();
        assert(jobj != NULL && jobj != phantom_obj, "escaped allocation");
#endif
        _compile->record_failure(C2Compiler::retry_no_escape_analysis());
        return;
      } else {
        Node *val = get_map(jobj->idx());   // CheckCastPP node
        TypeNode *tn = n->as_Type();
        const TypeOopPtr* tinst = igvn->type(val)->isa_oopptr();
        assert(tinst != NULL && tinst->is_known_instance() &&
               tinst->instance_id() == jobj->idx() , "instance type expected.");

        const Type *tn_type = igvn->type(tn);
        const TypeOopPtr *tn_t;
        if (tn_type->isa_narrowoop()) {
          tn_t = tn_type->make_ptr()->isa_oopptr();
        } else {
          tn_t = tn_type->isa_oopptr();
        }
        if (tn_t != NULL && tinst->klass()->is_subtype_of(tn_t->klass())) {
          if (tn_type->isa_narrowoop()) {
            tn_type = tinst->make_narrowoop();
          } else {
            tn_type = tinst;
          }
          igvn->hash_delete(tn);
          igvn->set_type(tn, tn_type);
          tn->set_type(tn_type);
          igvn->hash_insert(tn);
          record_for_optimizer(n);
        } else {
          assert(tn_type == TypePtr::NULL_PTR ||
                 tn_t != NULL && !tinst->klass()->is_subtype_of(tn_t->klass()),
                 "unexpected type");
          continue; // Skip dead path with different type
        }
      }
    } else {
      debug_only(n->dump();)
      assert(false, "EA: unexpected node");
      continue;
    }
    // push allocation's users on appropriate worklist
    for (DUIterator_Fast imax, i = n->fast_outs(imax); i < imax; i++) {
      Node *use = n->fast_out(i);
      if(use->is_Mem() && use->in(MemNode::Address) == n) {
        // Load/store to instance's field
        memnode_worklist.append_if_missing(use);
      } else if (use->is_MemBar()) {
        if (use->in(TypeFunc::Memory) == n) { // Ignore precedent edge
          memnode_worklist.append_if_missing(use);
        }
      } else if (use->is_AddP() && use->outcnt() > 0) { // No dead nodes
        Node* addp2 = find_second_addp(use, n);
        if (addp2 != NULL) {
          alloc_worklist.append_if_missing(addp2);
        }
        alloc_worklist.append_if_missing(use);
      } else if (use->is_Phi() ||
                 use->is_CheckCastPP() ||
                 use->is_EncodeNarrowPtr() ||
                 use->is_DecodeNarrowPtr() ||
                 use->is_ShenandoahBarrier() ||
                 (use->is_ConstraintCast() && use->Opcode() == Op_CastPP)) {
        alloc_worklist.append_if_missing(use);
#ifdef ASSERT
      } else if (use->is_Mem()) {
        assert(use->in(MemNode::Address) != n, "EA: missing allocation reference path");
      } else if (use->is_MergeMem()) {
        assert(_mergemem_worklist.contains(use->as_MergeMem()), "EA: missing MergeMem node in the worklist");
      } else if (use->is_SafePoint()) {
        // Look for MergeMem nodes for calls which reference unique allocation
        // (through CheckCastPP nodes) even for debug info.
        Node* m = use->in(TypeFunc::Memory);
        if (m->is_MergeMem()) {
          assert(_mergemem_worklist.contains(m->as_MergeMem()), "EA: missing MergeMem node in the worklist");
        }
      } else if (use->Opcode() == Op_EncodeISOArray) {
        if (use->in(MemNode::Memory) == n || use->in(3) == n) {
          // EncodeISOArray overwrites destination array
          memnode_worklist.append_if_missing(use);
        }
      } else {
        uint op = use->Opcode();
        if ((op == Op_StrCompressedCopy || op == Op_StrInflatedCopy) &&
            (use->in(MemNode::Memory) == n)) {
          // They overwrite memory edge corresponding to destination array,
          memnode_worklist.append_if_missing(use);
        } else if (!(op == Op_CmpP || op == Op_Conv2B ||
              op == Op_CastP2X || op == Op_StoreCM ||
              op == Op_FastLock || op == Op_AryEq || op == Op_StrComp || op == Op_HasNegatives ||
              op == Op_StrCompressedCopy || op == Op_StrInflatedCopy ||
              op == Op_StrEquals || op == Op_StrIndexOf || op == Op_StrIndexOfChar ||
              op == Op_ShenandoahWBMemProj)) {
          n->dump();
          use->dump();
          assert(false, "EA: missing allocation reference path");
        }
#endif
      }
    }

  }

  // Go over all ArrayCopy nodes and if one of the inputs has a unique
  // type, record it in the ArrayCopy node so we know what memory this
  // node uses/modified.
  for (int next = 0; next < arraycopy_worklist.length(); next++) {
    ArrayCopyNode* ac = arraycopy_worklist.at(next);
    Node* dest = ac->in(ArrayCopyNode::Dest);
    if (dest->is_AddP()) {
      dest = get_addp_base(dest);
    }
    JavaObjectNode* jobj = unique_java_object(dest);
    if (jobj != NULL) {
      Node *base = get_map(jobj->idx());
      if (base != NULL) {
        const TypeOopPtr *base_t = _igvn->type(base)->isa_oopptr();
        ac->_dest_type = base_t;
      }
    }
    Node* src = ac->in(ArrayCopyNode::Src);
    if (src->is_AddP()) {
      src = get_addp_base(src);
    }
    jobj = unique_java_object(src);
    if (jobj != NULL) {
      Node* base = get_map(jobj->idx());
      if (base != NULL) {
        const TypeOopPtr *base_t = _igvn->type(base)->isa_oopptr();
        ac->_src_type = base_t;
      }
    }
  }

  // New alias types were created in split_AddP().
  uint new_index_end = (uint) _compile->num_alias_types();
  assert(unique_old == _compile->unique(), "there should be no new ideal nodes after Phase 1");

  //  Phase 2:  Process MemNode's from memnode_worklist. compute new address type and
  //            compute new values for Memory inputs  (the Memory inputs are not
  //            actually updated until phase 4.)
  if (memnode_worklist.length() == 0)
    return;  // nothing to do
  while (memnode_worklist.length() != 0) {
    Node *n = memnode_worklist.pop();
    if (visited.test_set(n->_idx))
      continue;
    if (n->is_Phi() || n->is_ClearArray()) {
      // we don't need to do anything, but the users must be pushed
    } else if (n->is_MemBar()) { // Initialize, MemBar nodes
      // we don't need to do anything, but the users must be pushed
      n = n->as_MemBar()->proj_out_or_null(TypeFunc::Memory);
      if (n == NULL)
        continue;
    } else if (n->Opcode() == Op_StrCompressedCopy ||
               n->Opcode() == Op_EncodeISOArray) {
      // get the memory projection
      n = n->find_out_with(Op_SCMemProj);
      assert(n != NULL && n->Opcode() == Op_SCMemProj, "memory projection required");
    } else {
      assert(n->is_Mem(), "memory node required.");
      Node *addr = n->in(MemNode::Address);
      const Type *addr_t = igvn->type(addr);
      if (addr_t == Type::TOP)
        continue;
      assert (addr_t->isa_ptr() != NULL, "pointer type required.");
      int alias_idx = _compile->get_alias_index(addr_t->is_ptr());
      assert ((uint)alias_idx < new_index_end, "wrong alias index");
      Node *mem = find_inst_mem(n->in(MemNode::Memory), alias_idx, orig_phis);
      if (_compile->failing()) {
        return;
      }
      if (mem != n->in(MemNode::Memory)) {
        // We delay the memory edge update since we need old one in
        // MergeMem code below when instances memory slices are separated.
        set_map(n, mem);
      }
      if (n->is_Load()) {
        continue;  // don't push users
      } else if (n->is_LoadStore()) {
        // get the memory projection
        n = n->find_out_with(Op_SCMemProj);
        assert(n != NULL && n->Opcode() == Op_SCMemProj, "memory projection required");
      }
    }
    // push user on appropriate worklist
    for (DUIterator_Fast imax, i = n->fast_outs(imax); i < imax; i++) {
      Node *use = n->fast_out(i);
      if (use->is_Phi() || use->is_ClearArray()) {
        memnode_worklist.append_if_missing(use);
      } else if (use->is_Mem() && use->in(MemNode::Memory) == n) {
        if (use->Opcode() == Op_StoreCM) // Ignore cardmark stores
          continue;
        memnode_worklist.append_if_missing(use);
      } else if (use->is_MemBar()) {
        if (use->in(TypeFunc::Memory) == n) { // Ignore precedent edge
          memnode_worklist.append_if_missing(use);
        }
#ifdef ASSERT
      } else if(use->is_Mem()) {
        assert(use->in(MemNode::Memory) != n, "EA: missing memory path");
      } else if (use->is_MergeMem()) {
        assert(_mergemem_worklist.contains(use->as_MergeMem()), "EA: missing MergeMem node in the worklist");
      } else if (use->Opcode() == Op_EncodeISOArray) {
        if (use->in(MemNode::Memory) == n || use->in(3) == n) {
          // EncodeISOArray overwrites destination array
          memnode_worklist.append_if_missing(use);
        }
      } else {
        uint op = use->Opcode();
        if ((use->in(MemNode::Memory) == n) &&
            (op == Op_StrCompressedCopy || op == Op_StrInflatedCopy)) {
          // They overwrite memory edge corresponding to destination array,
          memnode_worklist.append_if_missing(use);
        } else if (!(op == Op_StoreCM ||
              (op == Op_CallLeaf && use->as_CallLeaf()->_name != NULL &&
               strcmp(use->as_CallLeaf()->_name, "g1_wb_pre") == 0) ||
              op == Op_AryEq || op == Op_StrComp || op == Op_HasNegatives ||
              op == Op_StrCompressedCopy || op == Op_StrInflatedCopy ||
              op == Op_StrEquals || op == Op_StrIndexOf || op == Op_StrIndexOfChar)) {
          n->dump();
          use->dump();
          assert(false, "EA: missing memory path");
        }
#endif
      }
    }
  }

  //  Phase 3:  Process MergeMem nodes from mergemem_worklist.
  //            Walk each memory slice moving the first node encountered of each
  //            instance type to the the input corresponding to its alias index.
  uint length = _mergemem_worklist.length();
  for( uint next = 0; next < length; ++next ) {
    MergeMemNode* nmm = _mergemem_worklist.at(next);
    assert(!visited.test_set(nmm->_idx), "should not be visited before");
    // Note: we don't want to use MergeMemStream here because we only want to
    // scan inputs which exist at the start, not ones we add during processing.
    // Note 2: MergeMem may already contains instance memory slices added
    // during find_inst_mem() call when memory nodes were processed above.
    igvn->hash_delete(nmm);
    uint nslices = MIN2(nmm->req(), new_index_start);
    for (uint i = Compile::AliasIdxRaw+1; i < nslices; i++) {
      Node* mem = nmm->in(i);
      Node* cur = NULL;
      if (mem == NULL || mem->is_top())
        continue;
      // First, update mergemem by moving memory nodes to corresponding slices
      // if their type became more precise since this mergemem was created.
      while (mem->is_Mem()) {
        const Type *at = igvn->type(mem->in(MemNode::Address));
        if (at != Type::TOP) {
          assert (at->isa_ptr() != NULL, "pointer type required.");
          uint idx = (uint)_compile->get_alias_index(at->is_ptr());
          if (idx == i) {
            if (cur == NULL)
              cur = mem;
          } else {
            if (idx >= nmm->req() || nmm->is_empty_memory(nmm->in(idx))) {
              nmm->set_memory_at(idx, mem);
            }
          }
        }
        mem = mem->in(MemNode::Memory);
      }
      nmm->set_memory_at(i, (cur != NULL) ? cur : mem);
      // Find any instance of the current type if we haven't encountered
      // already a memory slice of the instance along the memory chain.
      for (uint ni = new_index_start; ni < new_index_end; ni++) {
        if((uint)_compile->get_general_index(ni) == i) {
          Node *m = (ni >= nmm->req()) ? nmm->empty_memory() : nmm->in(ni);
          if (nmm->is_empty_memory(m)) {
            Node* result = find_inst_mem(mem, ni, orig_phis);
            if (_compile->failing()) {
              return;
            }
            nmm->set_memory_at(ni, result);
          }
        }
      }
    }
    // Find the rest of instances values
    for (uint ni = new_index_start; ni < new_index_end; ni++) {
      const TypeOopPtr *tinst = _compile->get_adr_type(ni)->isa_oopptr();
      Node* result = step_through_mergemem(nmm, ni, tinst);
      if (result == nmm->base_memory()) {
        // Didn't find instance memory, search through general slice recursively.
        result = nmm->memory_at(_compile->get_general_index(ni));
        result = find_inst_mem(result, ni, orig_phis);
        if (_compile->failing()) {
          return;
        }
        nmm->set_memory_at(ni, result);
      }
    }
    igvn->hash_insert(nmm);
    record_for_optimizer(nmm);
  }

  //  Phase 4:  Update the inputs of non-instance memory Phis and
  //            the Memory input of memnodes
  // First update the inputs of any non-instance Phi's from
  // which we split out an instance Phi.  Note we don't have
  // to recursively process Phi's encounted on the input memory
  // chains as is done in split_memory_phi() since they  will
  // also be processed here.
  for (int j = 0; j < orig_phis.length(); j++) {
    PhiNode *phi = orig_phis.at(j);
    int alias_idx = _compile->get_alias_index(phi->adr_type());
    igvn->hash_delete(phi);
    for (uint i = 1; i < phi->req(); i++) {
      Node *mem = phi->in(i);
      Node *new_mem = find_inst_mem(mem, alias_idx, orig_phis);
      if (_compile->failing()) {
        return;
      }
      if (mem != new_mem) {
        phi->set_req(i, new_mem);
      }
    }
    igvn->hash_insert(phi);
    record_for_optimizer(phi);
  }

  // Update the memory inputs of MemNodes with the value we computed
  // in Phase 2 and move stores memory users to corresponding memory slices.
  // Disable memory split verification code until the fix for 6984348.
  // Currently it produces false negative results since it does not cover all cases.
#if 0 // ifdef ASSERT
  visited.Reset();
  Node_Stack old_mems(arena, _compile->unique() >> 2);
#endif
  for (uint i = 0; i < ideal_nodes.size(); i++) {
    Node*    n = ideal_nodes.at(i);
    Node* nmem = get_map(n->_idx);
    assert(nmem != NULL, "sanity");
    if (n->is_Mem()) {
#if 0 // ifdef ASSERT
      Node* old_mem = n->in(MemNode::Memory);
      if (!visited.test_set(old_mem->_idx)) {
        old_mems.push(old_mem, old_mem->outcnt());
      }
#endif
      assert(n->in(MemNode::Memory) != nmem, "sanity");
      if (!n->is_Load()) {
        // Move memory users of a store first.
        move_inst_mem(n, orig_phis);
      }
      // Now update memory input
      igvn->hash_delete(n);
      n->set_req(MemNode::Memory, nmem);
      igvn->hash_insert(n);
      record_for_optimizer(n);
    } else {
      assert(n->is_Allocate() || n->is_CheckCastPP() ||
             n->is_AddP() || n->is_Phi(), "unknown node used for set_map()");
    }
  }
#if 0 // ifdef ASSERT
  // Verify that memory was split correctly
  while (old_mems.is_nonempty()) {
    Node* old_mem = old_mems.node();
    uint  old_cnt = old_mems.index();
    old_mems.pop();
    assert(old_cnt == old_mem->outcnt(), "old mem could be lost");
  }
#endif
}

#ifndef PRODUCT
static const char *node_type_names[] = {
  "UnknownType",
  "JavaObject",
  "LocalVar",
  "Field",
  "Arraycopy"
};

static const char *esc_names[] = {
  "UnknownEscape",
  "NoEscape",
  "ArgEscape",
  "GlobalEscape"
};

void PointsToNode::dump(bool print_state) const {
  NodeType nt = node_type();
  tty->print("%s ", node_type_names[(int) nt]);
  if (print_state) {
    EscapeState es = escape_state();
    EscapeState fields_es = fields_escape_state();
    tty->print("%s(%s) ", esc_names[(int)es], esc_names[(int)fields_es]);
    if (nt == PointsToNode::JavaObject && !this->scalar_replaceable())
      tty->print("NSR ");
  }
  if (is_Field()) {
    FieldNode* f = (FieldNode*)this;
    if (f->is_oop())
      tty->print("oop ");
    if (f->offset() > 0)
      tty->print("+%d ", f->offset());
    tty->print("(");
    for (BaseIterator i(f); i.has_next(); i.next()) {
      PointsToNode* b = i.get();
      tty->print(" %d%s", b->idx(),(b->is_JavaObject() ? "P" : ""));
    }
    tty->print(" )");
  }
  tty->print("[");
  for (EdgeIterator i(this); i.has_next(); i.next()) {
    PointsToNode* e = i.get();
    tty->print(" %d%s%s", e->idx(),(e->is_JavaObject() ? "P" : (e->is_Field() ? "F" : "")), e->is_Arraycopy() ? "cp" : "");
  }
  tty->print(" [");
  for (UseIterator i(this); i.has_next(); i.next()) {
    PointsToNode* u = i.get();
    bool is_base = false;
    if (PointsToNode::is_base_use(u)) {
      is_base = true;
      u = PointsToNode::get_use_node(u)->as_Field();
    }
    tty->print(" %d%s%s", u->idx(), is_base ? "b" : "", u->is_Arraycopy() ? "cp" : "");
  }
  tty->print(" ]]  ");
  if (_node == NULL)
    tty->print_cr("<null>");
  else
    _node->dump();
}

void ConnectionGraph::dump(GrowableArray<PointsToNode*>& ptnodes_worklist) {
  bool first = true;
  int ptnodes_length = ptnodes_worklist.length();
  for (int i = 0; i < ptnodes_length; i++) {
    PointsToNode *ptn = ptnodes_worklist.at(i);
    if (ptn == NULL || !ptn->is_JavaObject())
      continue;
    PointsToNode::EscapeState es = ptn->escape_state();
    if ((es != PointsToNode::NoEscape) && !Verbose) {
      continue;
    }
    Node* n = ptn->ideal_node();
    if (n->is_Allocate() || (n->is_CallStaticJava() &&
                             n->as_CallStaticJava()->is_boxing_method())) {
      if (first) {
        tty->cr();
        tty->print("======== Connection graph for ");
        _compile->method()->print_short_name();
        tty->cr();
        first = false;
      }
      ptn->dump();
      // Print all locals and fields which reference this allocation
      for (UseIterator j(ptn); j.has_next(); j.next()) {
        PointsToNode* use = j.get();
        if (use->is_LocalVar()) {
          use->dump(Verbose);
        } else if (Verbose) {
          use->dump();
        }
      }
      tty->cr();
    }
  }
}
#endif<|MERGE_RESOLUTION|>--- conflicted
+++ resolved
@@ -38,13 +38,10 @@
 #include "opto/phaseX.hpp"
 #include "opto/movenode.hpp"
 #include "opto/rootnode.hpp"
-<<<<<<< HEAD
 #include "opto/shenandoahSupport.hpp"
-=======
 #if INCLUDE_ALL_GCS
 #include "gc/g1/g1ThreadLocalData.hpp"
 #endif // INCLUDE_ALL_GCS
->>>>>>> 7d987653
 
 ConnectionGraph::ConnectionGraph(Compile * C, PhaseIterGVN *igvn) :
   _nodes(C->comp_arena(), C->unique(), C->unique(), NULL),
@@ -551,7 +548,8 @@
               Node* tls = get_addp_base(adr);
               if (tls->Opcode() == Op_ThreadLocal) {
                 int offs = (int)igvn->find_intptr_t_con(adr->in(AddPNode::Offset), Type::OffsetBot);
-                if (offs == in_bytes(G1ThreadLocalData::satb_mark_queue_buffer_offset())) {
+                if (offs == in_bytes(UseG1GC ? G1ThreadLocalData::satb_mark_queue_buffer_offset()
+                                             : ShenandoahThreadLocalData::satb_mark_queue_buffer_offset())) {
                   break; // G1 pre barrier previous oop value store.
                 }
                 if (offs == in_bytes(G1ThreadLocalData::dirty_card_queue_buffer_offset())) {
