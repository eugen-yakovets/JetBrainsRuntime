--- conflicted
+++ resolved
@@ -1288,7 +1288,7 @@
     NOT_PRODUCT(set_progress();)
     Node* con = makecon(t);     // Make a constant
     add_users_to_worklist(k);
-    subsume_node( k, con );     // Everybody using k now uses con
+    subsume_node(k, con);       // Everybody using k now uses con
     return con;
   }
 
@@ -1634,13 +1634,6 @@
       Node* imem = use->as_Initialize()->proj_out(TypeFunc::Memory);
       if (imem != NULL)  add_users_to_worklist0(imem);
     }
-<<<<<<< HEAD
-
-    if (use->is_ShenandoahBarrier()) {
-      Node* cmp = use->find_out_with(Op_CmpP);
-      if (cmp != NULL) {
-        _worklist.push(cmp);
-=======
     // Loading the java mirror from a klass oop requires two loads and the type
     // of the mirror load depends on the type of 'n'. See LoadNode::Value().
     if (use_op == Op_LoadP && use->bottom_type()->isa_rawptr()) {
@@ -1650,7 +1643,13 @@
         if (u->Opcode() == Op_LoadP && ut->isa_instptr()) {
           _worklist.push(u);
         }
->>>>>>> a4f55c27
+      }
+    }
+
+    if (use->is_ShenandoahBarrier()) {
+      Node* cmp = use->find_out_with(Op_CmpP);
+      if (cmp != NULL) {
+        _worklist.push(cmp);
       }
     }
   }
@@ -1788,7 +1787,17 @@
             worklist.push(phi);
           }
         }
-<<<<<<< HEAD
+        // Loading the java mirror from a klass oop requires two loads and the type
+        // of the mirror load depends on the type of 'n'. See LoadNode::Value().
+        if (m_op == Op_LoadP && m->bottom_type()->isa_rawptr()) {
+          for (DUIterator_Fast i2max, i2 = m->fast_outs(i2max); i2 < i2max; i2++) {
+            Node* u = m->fast_out(i2);
+            const Type* ut = u->bottom_type();
+            if (u->Opcode() == Op_LoadP && ut->isa_instptr() && ut != type(u)) {
+              worklist.push(u);
+            }
+          }
+        }
         if (m->is_ShenandoahBarrier()) {
           for (DUIterator_Fast i2max, i2 = m->fast_outs(i2max); i2 < i2max; i2++) {
             Node* p = m->fast_out(i2);
@@ -1805,16 +1814,6 @@
                   }
                 }
               }
-=======
-        // Loading the java mirror from a klass oop requires two loads and the type
-        // of the mirror load depends on the type of 'n'. See LoadNode::Value().
-        if (m_op == Op_LoadP && m->bottom_type()->isa_rawptr()) {
-          for (DUIterator_Fast i2max, i2 = m->fast_outs(i2max); i2 < i2max; i2++) {
-            Node* u = m->fast_out(i2);
-            const Type* ut = u->bottom_type();
-            if (u->Opcode() == Op_LoadP && ut->isa_instptr() && ut != type(u)) {
-              worklist.push(u);
->>>>>>> a4f55c27
             }
           }
         }
