--- conflicted
+++ resolved
@@ -38,11 +38,8 @@
 #include "opto/phaseX.hpp"
 #include "opto/regalloc.hpp"
 #include "opto/rootnode.hpp"
-<<<<<<< HEAD
-#include "opto/shenandoahSupport.hpp"
-=======
+#include "gc/shenandoah/c2/shenandoahSupport.hpp"
 #include "utilities/macros.hpp"
->>>>>>> 4f1f11aa
 
 //=============================================================================
 #define NODE_HASH_MINIMUM_SIZE    255
@@ -1379,16 +1376,13 @@
                 }
                 assert(!(i < imax), "sanity");
               }
-<<<<<<< HEAD
             } else if (dead->Opcode() == Op_ShenandoahWBMemProj) {
               assert(i == 0 && in->Opcode() == Op_ShenandoahWriteBarrier, "broken graph");
               _worklist.push(in);
             } else if (in->Opcode() == Op_AddP && CallLeafNode::has_only_g1_wb_pre_uses(in)) {
               add_users_to_worklist(in);
-=======
             } else {
               BarrierSet::barrier_set()->barrier_set_c2()->enqueue_useful_gc_barrier(_worklist, in);
->>>>>>> 4f1f11aa
             }
             if (ReduceFieldZeroing && dead->is_Load() && i == MemNode::Memory &&
                 in->is_Proj() && in->in(0) != NULL && in->in(0)->is_Initialize()) {
@@ -1436,9 +1430,6 @@
       }
       if (dead->is_expensive()) {
         C->remove_expensive_node(dead);
-      }
-      if (dead->Opcode() == Op_ShenandoahWriteBarrier) {
-        C->remove_shenandoah_barrier((ShenandoahWriteBarrierNode*)dead);
       }
       CastIINode* cast = dead->isa_CastII();
       if (cast != NULL && cast->has_range_check()) {
