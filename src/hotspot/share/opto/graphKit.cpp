/*
 * Copyright (c) 2001, 2018, Oracle and/or its affiliates. All rights reserved.
 * DO NOT ALTER OR REMOVE COPYRIGHT NOTICES OR THIS FILE HEADER.
 *
 * This code is free software; you can redistribute it and/or modify it
 * under the terms of the GNU General Public License version 2 only, as
 * published by the Free Software Foundation.
 *
 * This code is distributed in the hope that it will be useful, but WITHOUT
 * ANY WARRANTY; without even the implied warranty of MERCHANTABILITY or
 * FITNESS FOR A PARTICULAR PURPOSE.  See the GNU General Public License
 * version 2 for more details (a copy is included in the LICENSE file that
 * accompanied this code).
 *
 * You should have received a copy of the GNU General Public License version
 * 2 along with this work; if not, write to the Free Software Foundation,
 * Inc., 51 Franklin St, Fifth Floor, Boston, MA 02110-1301 USA.
 *
 * Please contact Oracle, 500 Oracle Parkway, Redwood Shores, CA 94065 USA
 * or visit www.oracle.com if you need additional information or have any
 * questions.
 *
 */

#include "precompiled.hpp"
#include "ci/ciUtilities.hpp"
#include "compiler/compileLog.hpp"
#include "gc/g1/g1CardTable.hpp"
#include "gc/g1/g1SATBCardTableModRefBS.hpp"
#include "gc/g1/heapRegion.hpp"
#include "gc/shared/barrierSet.hpp"
#include "gc/shared/cardTable.hpp"
#include "gc/shared/cardTableModRefBS.hpp"
#include "gc/shared/collectedHeap.hpp"
#include "gc/shenandoah/brooksPointer.hpp"
#include "gc/shenandoah/shenandoahConnectionMatrix.hpp"
#include "gc/shenandoah/shenandoahHeap.hpp"
#include "gc/shenandoah/shenandoahHeapRegion.hpp"
#include "memory/resourceArea.hpp"
#include "opto/addnode.hpp"
#include "opto/castnode.hpp"
#include "opto/convertnode.hpp"
#include "opto/graphKit.hpp"
#include "opto/idealKit.hpp"
#include "opto/intrinsicnode.hpp"
#include "opto/locknode.hpp"
#include "opto/machnode.hpp"
#include "opto/opaquenode.hpp"
#include "opto/parse.hpp"
#include "opto/rootnode.hpp"
#include "opto/runtime.hpp"
#include "opto/shenandoahSupport.hpp"
#include "runtime/deoptimization.hpp"
#include "runtime/sharedRuntime.hpp"

//----------------------------GraphKit-----------------------------------------
// Main utility constructor.
GraphKit::GraphKit(JVMState* jvms)
  : Phase(Phase::Parser),
    _env(C->env()),
    _gvn(*C->initial_gvn())
{
  _exceptions = jvms->map()->next_exception();
  if (_exceptions != NULL)  jvms->map()->set_next_exception(NULL);
  set_jvms(jvms);
}

// Private constructor for parser.
GraphKit::GraphKit()
  : Phase(Phase::Parser),
    _env(C->env()),
    _gvn(*C->initial_gvn())
{
  _exceptions = NULL;
  set_map(NULL);
  debug_only(_sp = -99);
  debug_only(set_bci(-99));
}



//---------------------------clean_stack---------------------------------------
// Clear away rubbish from the stack area of the JVM state.
// This destroys any arguments that may be waiting on the stack.
void GraphKit::clean_stack(int from_sp) {
  SafePointNode* map      = this->map();
  JVMState*      jvms     = this->jvms();
  int            stk_size = jvms->stk_size();
  int            stkoff   = jvms->stkoff();
  Node*          top      = this->top();
  for (int i = from_sp; i < stk_size; i++) {
    if (map->in(stkoff + i) != top) {
      map->set_req(stkoff + i, top);
    }
  }
}


//--------------------------------sync_jvms-----------------------------------
// Make sure our current jvms agrees with our parse state.
JVMState* GraphKit::sync_jvms() const {
  JVMState* jvms = this->jvms();
  jvms->set_bci(bci());       // Record the new bci in the JVMState
  jvms->set_sp(sp());         // Record the new sp in the JVMState
  assert(jvms_in_sync(), "jvms is now in sync");
  return jvms;
}

//--------------------------------sync_jvms_for_reexecute---------------------
// Make sure our current jvms agrees with our parse state.  This version
// uses the reexecute_sp for reexecuting bytecodes.
JVMState* GraphKit::sync_jvms_for_reexecute() {
  JVMState* jvms = this->jvms();
  jvms->set_bci(bci());          // Record the new bci in the JVMState
  jvms->set_sp(reexecute_sp());  // Record the new sp in the JVMState
  return jvms;
}

#ifdef ASSERT
bool GraphKit::jvms_in_sync() const {
  Parse* parse = is_Parse();
  if (parse == NULL) {
    if (bci() !=      jvms()->bci())          return false;
    if (sp()  != (int)jvms()->sp())           return false;
    return true;
  }
  if (jvms()->method() != parse->method())    return false;
  if (jvms()->bci()    != parse->bci())       return false;
  int jvms_sp = jvms()->sp();
  if (jvms_sp          != parse->sp())        return false;
  int jvms_depth = jvms()->depth();
  if (jvms_depth       != parse->depth())     return false;
  return true;
}

// Local helper checks for special internal merge points
// used to accumulate and merge exception states.
// They are marked by the region's in(0) edge being the map itself.
// Such merge points must never "escape" into the parser at large,
// until they have been handed to gvn.transform.
static bool is_hidden_merge(Node* reg) {
  if (reg == NULL)  return false;
  if (reg->is_Phi()) {
    reg = reg->in(0);
    if (reg == NULL)  return false;
  }
  return reg->is_Region() && reg->in(0) != NULL && reg->in(0)->is_Root();
}

void GraphKit::verify_map() const {
  if (map() == NULL)  return;  // null map is OK
  assert(map()->req() <= jvms()->endoff(), "no extra garbage on map");
  assert(!map()->has_exceptions(),    "call add_exception_states_from 1st");
  assert(!is_hidden_merge(control()), "call use_exception_state, not set_map");
}

void GraphKit::verify_exception_state(SafePointNode* ex_map) {
  assert(ex_map->next_exception() == NULL, "not already part of a chain");
  assert(has_saved_ex_oop(ex_map), "every exception state has an ex_oop");
}
#endif

//---------------------------stop_and_kill_map---------------------------------
// Set _map to NULL, signalling a stop to further bytecode execution.
// First smash the current map's control to a constant, to mark it dead.
void GraphKit::stop_and_kill_map() {
  SafePointNode* dead_map = stop();
  if (dead_map != NULL) {
    dead_map->disconnect_inputs(NULL, C); // Mark the map as killed.
    assert(dead_map->is_killed(), "must be so marked");
  }
}


//--------------------------------stopped--------------------------------------
// Tell if _map is NULL, or control is top.
bool GraphKit::stopped() {
  if (map() == NULL)           return true;
  else if (control() == top()) return true;
  else                         return false;
}


//-----------------------------has_ex_handler----------------------------------
// Tell if this method or any caller method has exception handlers.
bool GraphKit::has_ex_handler() {
  for (JVMState* jvmsp = jvms(); jvmsp != NULL; jvmsp = jvmsp->caller()) {
    if (jvmsp->has_method() && jvmsp->method()->has_exception_handlers()) {
      return true;
    }
  }
  return false;
}

//------------------------------save_ex_oop------------------------------------
// Save an exception without blowing stack contents or other JVM state.
void GraphKit::set_saved_ex_oop(SafePointNode* ex_map, Node* ex_oop) {
  assert(!has_saved_ex_oop(ex_map), "clear ex-oop before setting again");
  ex_map->add_req(ex_oop);
  debug_only(verify_exception_state(ex_map));
}

inline static Node* common_saved_ex_oop(SafePointNode* ex_map, bool clear_it) {
  assert(GraphKit::has_saved_ex_oop(ex_map), "ex_oop must be there");
  Node* ex_oop = ex_map->in(ex_map->req()-1);
  if (clear_it)  ex_map->del_req(ex_map->req()-1);
  return ex_oop;
}

//-----------------------------saved_ex_oop------------------------------------
// Recover a saved exception from its map.
Node* GraphKit::saved_ex_oop(SafePointNode* ex_map) {
  return common_saved_ex_oop(ex_map, false);
}

//--------------------------clear_saved_ex_oop---------------------------------
// Erase a previously saved exception from its map.
Node* GraphKit::clear_saved_ex_oop(SafePointNode* ex_map) {
  return common_saved_ex_oop(ex_map, true);
}

#ifdef ASSERT
//---------------------------has_saved_ex_oop----------------------------------
// Erase a previously saved exception from its map.
bool GraphKit::has_saved_ex_oop(SafePointNode* ex_map) {
  return ex_map->req() == ex_map->jvms()->endoff()+1;
}
#endif

//-------------------------make_exception_state--------------------------------
// Turn the current JVM state into an exception state, appending the ex_oop.
SafePointNode* GraphKit::make_exception_state(Node* ex_oop) {
  sync_jvms();
  SafePointNode* ex_map = stop();  // do not manipulate this map any more
  set_saved_ex_oop(ex_map, ex_oop);
  return ex_map;
}


//--------------------------add_exception_state--------------------------------
// Add an exception to my list of exceptions.
void GraphKit::add_exception_state(SafePointNode* ex_map) {
  if (ex_map == NULL || ex_map->control() == top()) {
    return;
  }
#ifdef ASSERT
  verify_exception_state(ex_map);
  if (has_exceptions()) {
    assert(ex_map->jvms()->same_calls_as(_exceptions->jvms()), "all collected exceptions must come from the same place");
  }
#endif

  // If there is already an exception of exactly this type, merge with it.
  // In particular, null-checks and other low-level exceptions common up here.
  Node*       ex_oop  = saved_ex_oop(ex_map);
  const Type* ex_type = _gvn.type(ex_oop);
  if (ex_oop == top()) {
    // No action needed.
    return;
  }
  assert(ex_type->isa_instptr(), "exception must be an instance");
  for (SafePointNode* e2 = _exceptions; e2 != NULL; e2 = e2->next_exception()) {
    const Type* ex_type2 = _gvn.type(saved_ex_oop(e2));
    // We check sp also because call bytecodes can generate exceptions
    // both before and after arguments are popped!
    if (ex_type2 == ex_type
        && e2->_jvms->sp() == ex_map->_jvms->sp()) {
      combine_exception_states(ex_map, e2);
      return;
    }
  }

  // No pre-existing exception of the same type.  Chain it on the list.
  push_exception_state(ex_map);
}

//-----------------------add_exception_states_from-----------------------------
void GraphKit::add_exception_states_from(JVMState* jvms) {
  SafePointNode* ex_map = jvms->map()->next_exception();
  if (ex_map != NULL) {
    jvms->map()->set_next_exception(NULL);
    for (SafePointNode* next_map; ex_map != NULL; ex_map = next_map) {
      next_map = ex_map->next_exception();
      ex_map->set_next_exception(NULL);
      add_exception_state(ex_map);
    }
  }
}

//-----------------------transfer_exceptions_into_jvms-------------------------
JVMState* GraphKit::transfer_exceptions_into_jvms() {
  if (map() == NULL) {
    // We need a JVMS to carry the exceptions, but the map has gone away.
    // Create a scratch JVMS, cloned from any of the exception states...
    if (has_exceptions()) {
      _map = _exceptions;
      _map = clone_map();
      _map->set_next_exception(NULL);
      clear_saved_ex_oop(_map);
      debug_only(verify_map());
    } else {
      // ...or created from scratch
      JVMState* jvms = new (C) JVMState(_method, NULL);
      jvms->set_bci(_bci);
      jvms->set_sp(_sp);
      jvms->set_map(new SafePointNode(TypeFunc::Parms, jvms));
      set_jvms(jvms);
      for (uint i = 0; i < map()->req(); i++)  map()->init_req(i, top());
      set_all_memory(top());
      while (map()->req() < jvms->endoff())  map()->add_req(top());
    }
    // (This is a kludge, in case you didn't notice.)
    set_control(top());
  }
  JVMState* jvms = sync_jvms();
  assert(!jvms->map()->has_exceptions(), "no exceptions on this map yet");
  jvms->map()->set_next_exception(_exceptions);
  _exceptions = NULL;   // done with this set of exceptions
  return jvms;
}

static inline void add_n_reqs(Node* dstphi, Node* srcphi) {
  assert(is_hidden_merge(dstphi), "must be a special merge node");
  assert(is_hidden_merge(srcphi), "must be a special merge node");
  uint limit = srcphi->req();
  for (uint i = PhiNode::Input; i < limit; i++) {
    dstphi->add_req(srcphi->in(i));
  }
}
static inline void add_one_req(Node* dstphi, Node* src) {
  assert(is_hidden_merge(dstphi), "must be a special merge node");
  assert(!is_hidden_merge(src), "must not be a special merge node");
  dstphi->add_req(src);
}

//-----------------------combine_exception_states------------------------------
// This helper function combines exception states by building phis on a
// specially marked state-merging region.  These regions and phis are
// untransformed, and can build up gradually.  The region is marked by
// having a control input of its exception map, rather than NULL.  Such
// regions do not appear except in this function, and in use_exception_state.
void GraphKit::combine_exception_states(SafePointNode* ex_map, SafePointNode* phi_map) {
  if (failing())  return;  // dying anyway...
  JVMState* ex_jvms = ex_map->_jvms;
  assert(ex_jvms->same_calls_as(phi_map->_jvms), "consistent call chains");
  assert(ex_jvms->stkoff() == phi_map->_jvms->stkoff(), "matching locals");
  assert(ex_jvms->sp() == phi_map->_jvms->sp(), "matching stack sizes");
  assert(ex_jvms->monoff() == phi_map->_jvms->monoff(), "matching JVMS");
  assert(ex_jvms->scloff() == phi_map->_jvms->scloff(), "matching scalar replaced objects");
  assert(ex_map->req() == phi_map->req(), "matching maps");
  uint tos = ex_jvms->stkoff() + ex_jvms->sp();
  Node*         hidden_merge_mark = root();
  Node*         region  = phi_map->control();
  MergeMemNode* phi_mem = phi_map->merged_memory();
  MergeMemNode* ex_mem  = ex_map->merged_memory();
  if (region->in(0) != hidden_merge_mark) {
    // The control input is not (yet) a specially-marked region in phi_map.
    // Make it so, and build some phis.
    region = new RegionNode(2);
    _gvn.set_type(region, Type::CONTROL);
    region->set_req(0, hidden_merge_mark);  // marks an internal ex-state
    region->init_req(1, phi_map->control());
    phi_map->set_control(region);
    Node* io_phi = PhiNode::make(region, phi_map->i_o(), Type::ABIO);
    record_for_igvn(io_phi);
    _gvn.set_type(io_phi, Type::ABIO);
    phi_map->set_i_o(io_phi);
    for (MergeMemStream mms(phi_mem); mms.next_non_empty(); ) {
      Node* m = mms.memory();
      Node* m_phi = PhiNode::make(region, m, Type::MEMORY, mms.adr_type(C));
      record_for_igvn(m_phi);
      _gvn.set_type(m_phi, Type::MEMORY);
      mms.set_memory(m_phi);
    }
  }

  // Either or both of phi_map and ex_map might already be converted into phis.
  Node* ex_control = ex_map->control();
  // if there is special marking on ex_map also, we add multiple edges from src
  bool add_multiple = (ex_control->in(0) == hidden_merge_mark);
  // how wide was the destination phi_map, originally?
  uint orig_width = region->req();

  if (add_multiple) {
    add_n_reqs(region, ex_control);
    add_n_reqs(phi_map->i_o(), ex_map->i_o());
  } else {
    // ex_map has no merges, so we just add single edges everywhere
    add_one_req(region, ex_control);
    add_one_req(phi_map->i_o(), ex_map->i_o());
  }
  for (MergeMemStream mms(phi_mem, ex_mem); mms.next_non_empty2(); ) {
    if (mms.is_empty()) {
      // get a copy of the base memory, and patch some inputs into it
      const TypePtr* adr_type = mms.adr_type(C);
      Node* phi = mms.force_memory()->as_Phi()->slice_memory(adr_type);
      assert(phi->as_Phi()->region() == mms.base_memory()->in(0), "");
      mms.set_memory(phi);
      // Prepare to append interesting stuff onto the newly sliced phi:
      while (phi->req() > orig_width)  phi->del_req(phi->req()-1);
    }
    // Append stuff from ex_map:
    if (add_multiple) {
      add_n_reqs(mms.memory(), mms.memory2());
    } else {
      add_one_req(mms.memory(), mms.memory2());
    }
  }
  uint limit = ex_map->req();
  for (uint i = TypeFunc::Parms; i < limit; i++) {
    // Skip everything in the JVMS after tos.  (The ex_oop follows.)
    if (i == tos)  i = ex_jvms->monoff();
    Node* src = ex_map->in(i);
    Node* dst = phi_map->in(i);
    if (src != dst) {
      PhiNode* phi;
      if (dst->in(0) != region) {
        dst = phi = PhiNode::make(region, dst, _gvn.type(dst));
        record_for_igvn(phi);
        _gvn.set_type(phi, phi->type());
        phi_map->set_req(i, dst);
        // Prepare to append interesting stuff onto the new phi:
        while (dst->req() > orig_width)  dst->del_req(dst->req()-1);
      } else {
        assert(dst->is_Phi(), "nobody else uses a hidden region");
        phi = dst->as_Phi();
      }
      if (add_multiple && src->in(0) == ex_control) {
        // Both are phis.
        add_n_reqs(dst, src);
      } else {
        while (dst->req() < region->req())  add_one_req(dst, src);
      }
      const Type* srctype = _gvn.type(src);
      if (phi->type() != srctype) {
        const Type* dsttype = phi->type()->meet_speculative(srctype);
        if (phi->type() != dsttype) {
          phi->set_type(dsttype);
          _gvn.set_type(phi, dsttype);
        }
      }
    }
  }
  phi_map->merge_replaced_nodes_with(ex_map);
}

//--------------------------use_exception_state--------------------------------
Node* GraphKit::use_exception_state(SafePointNode* phi_map) {
  if (failing()) { stop(); return top(); }
  Node* region = phi_map->control();
  Node* hidden_merge_mark = root();
  assert(phi_map->jvms()->map() == phi_map, "sanity: 1-1 relation");
  Node* ex_oop = clear_saved_ex_oop(phi_map);
  if (region->in(0) == hidden_merge_mark) {
    // Special marking for internal ex-states.  Process the phis now.
    region->set_req(0, region);  // now it's an ordinary region
    set_jvms(phi_map->jvms());   // ...so now we can use it as a map
    // Note: Setting the jvms also sets the bci and sp.
    set_control(_gvn.transform(region));
    uint tos = jvms()->stkoff() + sp();
    for (uint i = 1; i < tos; i++) {
      Node* x = phi_map->in(i);
      if (x->in(0) == region) {
        assert(x->is_Phi(), "expected a special phi");
        phi_map->set_req(i, _gvn.transform(x));
      }
    }
    for (MergeMemStream mms(merged_memory()); mms.next_non_empty(); ) {
      Node* x = mms.memory();
      if (x->in(0) == region) {
        assert(x->is_Phi(), "nobody else uses a hidden region");
        mms.set_memory(_gvn.transform(x));
      }
    }
    if (ex_oop->in(0) == region) {
      assert(ex_oop->is_Phi(), "expected a special phi");
      ex_oop = _gvn.transform(ex_oop);
    }
  } else {
    set_jvms(phi_map->jvms());
  }

  assert(!is_hidden_merge(phi_map->control()), "hidden ex. states cleared");
  assert(!is_hidden_merge(phi_map->i_o()), "hidden ex. states cleared");
  return ex_oop;
}

//---------------------------------java_bc-------------------------------------
Bytecodes::Code GraphKit::java_bc() const {
  ciMethod* method = this->method();
  int       bci    = this->bci();
  if (method != NULL && bci != InvocationEntryBci)
    return method->java_code_at_bci(bci);
  else
    return Bytecodes::_illegal;
}

void GraphKit::uncommon_trap_if_should_post_on_exceptions(Deoptimization::DeoptReason reason,
                                                          bool must_throw) {
    // if the exception capability is set, then we will generate code
    // to check the JavaThread.should_post_on_exceptions flag to see
    // if we actually need to report exception events (for this
    // thread).  If we don't need to report exception events, we will
    // take the normal fast path provided by add_exception_events.  If
    // exception event reporting is enabled for this thread, we will
    // take the uncommon_trap in the BuildCutout below.

    // first must access the should_post_on_exceptions_flag in this thread's JavaThread
    Node* jthread = _gvn.transform(new ThreadLocalNode());
    Node* adr = basic_plus_adr(top(), jthread, in_bytes(JavaThread::should_post_on_exceptions_flag_offset()));
    Node* should_post_flag = make_load(control(), adr, TypeInt::INT, T_INT, Compile::AliasIdxRaw, MemNode::unordered);

    // Test the should_post_on_exceptions_flag vs. 0
    Node* chk = _gvn.transform( new CmpINode(should_post_flag, intcon(0)) );
    Node* tst = _gvn.transform( new BoolNode(chk, BoolTest::eq) );

    // Branch to slow_path if should_post_on_exceptions_flag was true
    { BuildCutout unless(this, tst, PROB_MAX);
      // Do not try anything fancy if we're notifying the VM on every throw.
      // Cf. case Bytecodes::_athrow in parse2.cpp.
      uncommon_trap(reason, Deoptimization::Action_none,
                    (ciKlass*)NULL, (char*)NULL, must_throw);
    }

}

//------------------------------builtin_throw----------------------------------
void GraphKit::builtin_throw(Deoptimization::DeoptReason reason, Node* arg) {
  bool must_throw = true;

  if (env()->jvmti_can_post_on_exceptions()) {
    // check if we must post exception events, take uncommon trap if so
    uncommon_trap_if_should_post_on_exceptions(reason, must_throw);
    // here if should_post_on_exceptions is false
    // continue on with the normal codegen
  }

  // If this particular condition has not yet happened at this
  // bytecode, then use the uncommon trap mechanism, and allow for
  // a future recompilation if several traps occur here.
  // If the throw is hot, try to use a more complicated inline mechanism
  // which keeps execution inside the compiled code.
  bool treat_throw_as_hot = false;
  ciMethodData* md = method()->method_data();

  if (ProfileTraps) {
    if (too_many_traps(reason)) {
      treat_throw_as_hot = true;
    }
    // (If there is no MDO at all, assume it is early in
    // execution, and that any deopts are part of the
    // startup transient, and don't need to be remembered.)

    // Also, if there is a local exception handler, treat all throws
    // as hot if there has been at least one in this method.
    if (C->trap_count(reason) != 0
        && method()->method_data()->trap_count(reason) != 0
        && has_ex_handler()) {
        treat_throw_as_hot = true;
    }
  }

  // If this throw happens frequently, an uncommon trap might cause
  // a performance pothole.  If there is a local exception handler,
  // and if this particular bytecode appears to be deoptimizing often,
  // let us handle the throw inline, with a preconstructed instance.
  // Note:   If the deopt count has blown up, the uncommon trap
  // runtime is going to flush this nmethod, not matter what.
  if (treat_throw_as_hot
      && (!StackTraceInThrowable || OmitStackTraceInFastThrow)) {
    // If the throw is local, we use a pre-existing instance and
    // punt on the backtrace.  This would lead to a missing backtrace
    // (a repeat of 4292742) if the backtrace object is ever asked
    // for its backtrace.
    // Fixing this remaining case of 4292742 requires some flavor of
    // escape analysis.  Leave that for the future.
    ciInstance* ex_obj = NULL;
    switch (reason) {
    case Deoptimization::Reason_null_check:
      ex_obj = env()->NullPointerException_instance();
      break;
    case Deoptimization::Reason_div0_check:
      ex_obj = env()->ArithmeticException_instance();
      break;
    case Deoptimization::Reason_range_check:
      ex_obj = env()->ArrayIndexOutOfBoundsException_instance();
      break;
    case Deoptimization::Reason_class_check:
      if (java_bc() == Bytecodes::_aastore) {
        ex_obj = env()->ArrayStoreException_instance();
      } else {
        ex_obj = env()->ClassCastException_instance();
      }
      break;
    default:
      break;
    }
    if (failing()) { stop(); return; }  // exception allocation might fail
    if (ex_obj != NULL) {
      // Cheat with a preallocated exception object.
      if (C->log() != NULL)
        C->log()->elem("hot_throw preallocated='1' reason='%s'",
                       Deoptimization::trap_reason_name(reason));
      const TypeInstPtr* ex_con  = TypeInstPtr::make(ex_obj);
      Node*              ex_node = _gvn.transform(ConNode::make(ex_con));

      ex_node = shenandoah_write_barrier(ex_node);

      // Clear the detail message of the preallocated exception object.
      // Weblogic sometimes mutates the detail message of exceptions
      // using reflection.
      int offset = java_lang_Throwable::get_detailMessage_offset();
      const TypePtr* adr_typ = ex_con->add_offset(offset);

      Node *adr = basic_plus_adr(ex_node, ex_node, offset);
      const TypeOopPtr* val_type = TypeOopPtr::make_from_klass(env()->String_klass());
      // Conservatively release stores of object references.
      Node *store = store_oop_to_object(control(), ex_node, adr, adr_typ, null(), val_type, T_OBJECT, MemNode::release);

      add_exception_state(make_exception_state(ex_node));
      return;
    }
  }

  // %%% Maybe add entry to OptoRuntime which directly throws the exc.?
  // It won't be much cheaper than bailing to the interp., since we'll
  // have to pass up all the debug-info, and the runtime will have to
  // create the stack trace.

  // Usual case:  Bail to interpreter.
  // Reserve the right to recompile if we haven't seen anything yet.

  ciMethod* m = Deoptimization::reason_is_speculate(reason) ? C->method() : NULL;
  Deoptimization::DeoptAction action = Deoptimization::Action_maybe_recompile;
  if (treat_throw_as_hot
      && (method()->method_data()->trap_recompiled_at(bci(), m)
          || C->too_many_traps(reason))) {
    // We cannot afford to take more traps here.  Suffer in the interpreter.
    if (C->log() != NULL)
      C->log()->elem("hot_throw preallocated='0' reason='%s' mcount='%d'",
                     Deoptimization::trap_reason_name(reason),
                     C->trap_count(reason));
    action = Deoptimization::Action_none;
  }

  // "must_throw" prunes the JVM state to include only the stack, if there
  // are no local exception handlers.  This should cut down on register
  // allocation time and code size, by drastically reducing the number
  // of in-edges on the call to the uncommon trap.

  uncommon_trap(reason, action, (ciKlass*)NULL, (char*)NULL, must_throw);
}


//----------------------------PreserveJVMState---------------------------------
PreserveJVMState::PreserveJVMState(GraphKit* kit, bool clone_map) {
  debug_only(kit->verify_map());
  _kit    = kit;
  _map    = kit->map();   // preserve the map
  _sp     = kit->sp();
  kit->set_map(clone_map ? kit->clone_map() : NULL);
#ifdef ASSERT
  _bci    = kit->bci();
  Parse* parser = kit->is_Parse();
  int block = (parser == NULL || parser->block() == NULL) ? -1 : parser->block()->rpo();
  _block  = block;
#endif
}
PreserveJVMState::~PreserveJVMState() {
  GraphKit* kit = _kit;
#ifdef ASSERT
  assert(kit->bci() == _bci, "bci must not shift");
  Parse* parser = kit->is_Parse();
  int block = (parser == NULL || parser->block() == NULL) ? -1 : parser->block()->rpo();
  assert(block == _block,    "block must not shift");
#endif
  kit->set_map(_map);
  kit->set_sp(_sp);
}


//-----------------------------BuildCutout-------------------------------------
BuildCutout::BuildCutout(GraphKit* kit, Node* p, float prob, float cnt)
  : PreserveJVMState(kit)
{
  assert(p->is_Con() || p->is_Bool(), "test must be a bool");
  SafePointNode* outer_map = _map;   // preserved map is caller's
  SafePointNode* inner_map = kit->map();
  IfNode* iff = kit->create_and_map_if(outer_map->control(), p, prob, cnt);
  outer_map->set_control(kit->gvn().transform( new IfTrueNode(iff) ));
  inner_map->set_control(kit->gvn().transform( new IfFalseNode(iff) ));
}
BuildCutout::~BuildCutout() {
  GraphKit* kit = _kit;
  assert(kit->stopped(), "cutout code must stop, throw, return, etc.");
}

//---------------------------PreserveReexecuteState----------------------------
PreserveReexecuteState::PreserveReexecuteState(GraphKit* kit) {
  assert(!kit->stopped(), "must call stopped() before");
  _kit    =    kit;
  _sp     =    kit->sp();
  _reexecute = kit->jvms()->_reexecute;
}
PreserveReexecuteState::~PreserveReexecuteState() {
  if (_kit->stopped()) return;
  _kit->jvms()->_reexecute = _reexecute;
  _kit->set_sp(_sp);
}

//------------------------------clone_map--------------------------------------
// Implementation of PreserveJVMState
//
// Only clone_map(...) here. If this function is only used in the
// PreserveJVMState class we may want to get rid of this extra
// function eventually and do it all there.

SafePointNode* GraphKit::clone_map() {
  if (map() == NULL)  return NULL;

  // Clone the memory edge first
  Node* mem = MergeMemNode::make(map()->memory());
  gvn().set_type_bottom(mem);

  SafePointNode *clonemap = (SafePointNode*)map()->clone();
  JVMState* jvms = this->jvms();
  JVMState* clonejvms = jvms->clone_shallow(C);
  clonemap->set_memory(mem);
  clonemap->set_jvms(clonejvms);
  clonejvms->set_map(clonemap);
  record_for_igvn(clonemap);
  gvn().set_type_bottom(clonemap);
  return clonemap;
}


//-----------------------------set_map_clone-----------------------------------
void GraphKit::set_map_clone(SafePointNode* m) {
  _map = m;
  _map = clone_map();
  _map->set_next_exception(NULL);
  debug_only(verify_map());
}


//----------------------------kill_dead_locals---------------------------------
// Detect any locals which are known to be dead, and force them to top.
void GraphKit::kill_dead_locals() {
  // Consult the liveness information for the locals.  If any
  // of them are unused, then they can be replaced by top().  This
  // should help register allocation time and cut down on the size
  // of the deoptimization information.

  // This call is made from many of the bytecode handling
  // subroutines called from the Big Switch in do_one_bytecode.
  // Every bytecode which might include a slow path is responsible
  // for killing its dead locals.  The more consistent we
  // are about killing deads, the fewer useless phis will be
  // constructed for them at various merge points.

  // bci can be -1 (InvocationEntryBci).  We return the entry
  // liveness for the method.

  if (method() == NULL || method()->code_size() == 0) {
    // We are building a graph for a call to a native method.
    // All locals are live.
    return;
  }

  ResourceMark rm;

  // Consult the liveness information for the locals.  If any
  // of them are unused, then they can be replaced by top().  This
  // should help register allocation time and cut down on the size
  // of the deoptimization information.
  MethodLivenessResult live_locals = method()->liveness_at_bci(bci());

  int len = (int)live_locals.size();
  assert(len <= jvms()->loc_size(), "too many live locals");
  for (int local = 0; local < len; local++) {
    if (!live_locals.at(local)) {
      set_local(local, top());
    }
  }
}

#ifdef ASSERT
//-------------------------dead_locals_are_killed------------------------------
// Return true if all dead locals are set to top in the map.
// Used to assert "clean" debug info at various points.
bool GraphKit::dead_locals_are_killed() {
  if (method() == NULL || method()->code_size() == 0) {
    // No locals need to be dead, so all is as it should be.
    return true;
  }

  // Make sure somebody called kill_dead_locals upstream.
  ResourceMark rm;
  for (JVMState* jvms = this->jvms(); jvms != NULL; jvms = jvms->caller()) {
    if (jvms->loc_size() == 0)  continue;  // no locals to consult
    SafePointNode* map = jvms->map();
    ciMethod* method = jvms->method();
    int       bci    = jvms->bci();
    if (jvms == this->jvms()) {
      bci = this->bci();  // it might not yet be synched
    }
    MethodLivenessResult live_locals = method->liveness_at_bci(bci);
    int len = (int)live_locals.size();
    if (!live_locals.is_valid() || len == 0)
      // This method is trivial, or is poisoned by a breakpoint.
      return true;
    assert(len == jvms->loc_size(), "live map consistent with locals map");
    for (int local = 0; local < len; local++) {
      if (!live_locals.at(local) && map->local(jvms, local) != top()) {
        if (PrintMiscellaneous && (Verbose || WizardMode)) {
          tty->print_cr("Zombie local %d: ", local);
          jvms->dump();
        }
        return false;
      }
    }
  }
  return true;
}

#endif //ASSERT

// Helper function for enforcing certain bytecodes to reexecute if
// deoptimization happens
static bool should_reexecute_implied_by_bytecode(JVMState *jvms, bool is_anewarray) {
  ciMethod* cur_method = jvms->method();
  int       cur_bci   = jvms->bci();
  if (cur_method != NULL && cur_bci != InvocationEntryBci) {
    Bytecodes::Code code = cur_method->java_code_at_bci(cur_bci);
    return Interpreter::bytecode_should_reexecute(code) ||
           (is_anewarray && code == Bytecodes::_multianewarray);
    // Reexecute _multianewarray bytecode which was replaced with
    // sequence of [a]newarray. See Parse::do_multianewarray().
    //
    // Note: interpreter should not have it set since this optimization
    // is limited by dimensions and guarded by flag so in some cases
    // multianewarray() runtime calls will be generated and
    // the bytecode should not be reexecutes (stack will not be reset).
  } else
    return false;
}

// Helper function for adding JVMState and debug information to node
void GraphKit::add_safepoint_edges(SafePointNode* call, bool must_throw) {
  // Add the safepoint edges to the call (or other safepoint).

  // Make sure dead locals are set to top.  This
  // should help register allocation time and cut down on the size
  // of the deoptimization information.
  assert(dead_locals_are_killed(), "garbage in debug info before safepoint");

  // Walk the inline list to fill in the correct set of JVMState's
  // Also fill in the associated edges for each JVMState.

  // If the bytecode needs to be reexecuted we need to put
  // the arguments back on the stack.
  const bool should_reexecute = jvms()->should_reexecute();
  JVMState* youngest_jvms = should_reexecute ? sync_jvms_for_reexecute() : sync_jvms();

  // NOTE: set_bci (called from sync_jvms) might reset the reexecute bit to
  // undefined if the bci is different.  This is normal for Parse but it
  // should not happen for LibraryCallKit because only one bci is processed.
  assert(!is_LibraryCallKit() || (jvms()->should_reexecute() == should_reexecute),
         "in LibraryCallKit the reexecute bit should not change");

  // If we are guaranteed to throw, we can prune everything but the
  // input to the current bytecode.
  bool can_prune_locals = false;
  uint stack_slots_not_pruned = 0;
  int inputs = 0, depth = 0;
  if (must_throw) {
    assert(method() == youngest_jvms->method(), "sanity");
    if (compute_stack_effects(inputs, depth)) {
      can_prune_locals = true;
      stack_slots_not_pruned = inputs;
    }
  }

  if (env()->should_retain_local_variables()) {
    // At any safepoint, this method can get breakpointed, which would
    // then require an immediate deoptimization.
    can_prune_locals = false;  // do not prune locals
    stack_slots_not_pruned = 0;
  }

  // do not scribble on the input jvms
  JVMState* out_jvms = youngest_jvms->clone_deep(C);
  call->set_jvms(out_jvms); // Start jvms list for call node

  // For a known set of bytecodes, the interpreter should reexecute them if
  // deoptimization happens. We set the reexecute state for them here
  if (out_jvms->is_reexecute_undefined() && //don't change if already specified
      should_reexecute_implied_by_bytecode(out_jvms, call->is_AllocateArray())) {
    out_jvms->set_should_reexecute(true); //NOTE: youngest_jvms not changed
  }

  // Presize the call:
  DEBUG_ONLY(uint non_debug_edges = call->req());
  call->add_req_batch(top(), youngest_jvms->debug_depth());
  assert(call->req() == non_debug_edges + youngest_jvms->debug_depth(), "");

  // Set up edges so that the call looks like this:
  //  Call [state:] ctl io mem fptr retadr
  //       [parms:] parm0 ... parmN
  //       [root:]  loc0 ... locN stk0 ... stkSP mon0 obj0 ... monN objN
  //    [...mid:]   loc0 ... locN stk0 ... stkSP mon0 obj0 ... monN objN [...]
  //       [young:] loc0 ... locN stk0 ... stkSP mon0 obj0 ... monN objN
  // Note that caller debug info precedes callee debug info.

  // Fill pointer walks backwards from "young:" to "root:" in the diagram above:
  uint debug_ptr = call->req();

  // Loop over the map input edges associated with jvms, add them
  // to the call node, & reset all offsets to match call node array.
  for (JVMState* in_jvms = youngest_jvms; in_jvms != NULL; ) {
    uint debug_end   = debug_ptr;
    uint debug_start = debug_ptr - in_jvms->debug_size();
    debug_ptr = debug_start;  // back up the ptr

    uint p = debug_start;  // walks forward in [debug_start, debug_end)
    uint j, k, l;
    SafePointNode* in_map = in_jvms->map();
    out_jvms->set_map(call);

    if (can_prune_locals) {
      assert(in_jvms->method() == out_jvms->method(), "sanity");
      // If the current throw can reach an exception handler in this JVMS,
      // then we must keep everything live that can reach that handler.
      // As a quick and dirty approximation, we look for any handlers at all.
      if (in_jvms->method()->has_exception_handlers()) {
        can_prune_locals = false;
      }
    }

    // Add the Locals
    k = in_jvms->locoff();
    l = in_jvms->loc_size();
    out_jvms->set_locoff(p);
    if (!can_prune_locals) {
      for (j = 0; j < l; j++)
        call->set_req(p++, in_map->in(k+j));
    } else {
      p += l;  // already set to top above by add_req_batch
    }

    // Add the Expression Stack
    k = in_jvms->stkoff();
    l = in_jvms->sp();
    out_jvms->set_stkoff(p);
    if (!can_prune_locals) {
      for (j = 0; j < l; j++)
        call->set_req(p++, in_map->in(k+j));
    } else if (can_prune_locals && stack_slots_not_pruned != 0) {
      // Divide stack into {S0,...,S1}, where S0 is set to top.
      uint s1 = stack_slots_not_pruned;
      stack_slots_not_pruned = 0;  // for next iteration
      if (s1 > l)  s1 = l;
      uint s0 = l - s1;
      p += s0;  // skip the tops preinstalled by add_req_batch
      for (j = s0; j < l; j++)
        call->set_req(p++, in_map->in(k+j));
    } else {
      p += l;  // already set to top above by add_req_batch
    }

    // Add the Monitors
    k = in_jvms->monoff();
    l = in_jvms->mon_size();
    out_jvms->set_monoff(p);
    for (j = 0; j < l; j++)
      call->set_req(p++, in_map->in(k+j));

    // Copy any scalar object fields.
    k = in_jvms->scloff();
    l = in_jvms->scl_size();
    out_jvms->set_scloff(p);
    for (j = 0; j < l; j++)
      call->set_req(p++, in_map->in(k+j));

    // Finish the new jvms.
    out_jvms->set_endoff(p);

    assert(out_jvms->endoff()     == debug_end,             "fill ptr must match");
    assert(out_jvms->depth()      == in_jvms->depth(),      "depth must match");
    assert(out_jvms->loc_size()   == in_jvms->loc_size(),   "size must match");
    assert(out_jvms->mon_size()   == in_jvms->mon_size(),   "size must match");
    assert(out_jvms->scl_size()   == in_jvms->scl_size(),   "size must match");
    assert(out_jvms->debug_size() == in_jvms->debug_size(), "size must match");

    // Update the two tail pointers in parallel.
    out_jvms = out_jvms->caller();
    in_jvms  = in_jvms->caller();
  }

  assert(debug_ptr == non_debug_edges, "debug info must fit exactly");

  // Test the correctness of JVMState::debug_xxx accessors:
  assert(call->jvms()->debug_start() == non_debug_edges, "");
  assert(call->jvms()->debug_end()   == call->req(), "");
  assert(call->jvms()->debug_depth() == call->req() - non_debug_edges, "");
}

bool GraphKit::compute_stack_effects(int& inputs, int& depth) {
  Bytecodes::Code code = java_bc();
  if (code == Bytecodes::_wide) {
    code = method()->java_code_at_bci(bci() + 1);
  }

  BasicType rtype = T_ILLEGAL;
  int       rsize = 0;

  if (code != Bytecodes::_illegal) {
    depth = Bytecodes::depth(code); // checkcast=0, athrow=-1
    rtype = Bytecodes::result_type(code); // checkcast=P, athrow=V
    if (rtype < T_CONFLICT)
      rsize = type2size[rtype];
  }

  switch (code) {
  case Bytecodes::_illegal:
    return false;

  case Bytecodes::_ldc:
  case Bytecodes::_ldc_w:
  case Bytecodes::_ldc2_w:
    inputs = 0;
    break;

  case Bytecodes::_dup:         inputs = 1;  break;
  case Bytecodes::_dup_x1:      inputs = 2;  break;
  case Bytecodes::_dup_x2:      inputs = 3;  break;
  case Bytecodes::_dup2:        inputs = 2;  break;
  case Bytecodes::_dup2_x1:     inputs = 3;  break;
  case Bytecodes::_dup2_x2:     inputs = 4;  break;
  case Bytecodes::_swap:        inputs = 2;  break;
  case Bytecodes::_arraylength: inputs = 1;  break;

  case Bytecodes::_getstatic:
  case Bytecodes::_putstatic:
  case Bytecodes::_getfield:
  case Bytecodes::_putfield:
    {
      bool ignored_will_link;
      ciField* field = method()->get_field_at_bci(bci(), ignored_will_link);
      int      size  = field->type()->size();
      bool is_get = (depth >= 0), is_static = (depth & 1);
      inputs = (is_static ? 0 : 1);
      if (is_get) {
        depth = size - inputs;
      } else {
        inputs += size;        // putxxx pops the value from the stack
        depth = - inputs;
      }
    }
    break;

  case Bytecodes::_invokevirtual:
  case Bytecodes::_invokespecial:
  case Bytecodes::_invokestatic:
  case Bytecodes::_invokedynamic:
  case Bytecodes::_invokeinterface:
    {
      bool ignored_will_link;
      ciSignature* declared_signature = NULL;
      ciMethod* ignored_callee = method()->get_method_at_bci(bci(), ignored_will_link, &declared_signature);
      assert(declared_signature != NULL, "cannot be null");
      inputs   = declared_signature->arg_size_for_bc(code);
      int size = declared_signature->return_type()->size();
      depth = size - inputs;
    }
    break;

  case Bytecodes::_multianewarray:
    {
      ciBytecodeStream iter(method());
      iter.reset_to_bci(bci());
      iter.next();
      inputs = iter.get_dimensions();
      assert(rsize == 1, "");
      depth = rsize - inputs;
    }
    break;

  case Bytecodes::_ireturn:
  case Bytecodes::_lreturn:
  case Bytecodes::_freturn:
  case Bytecodes::_dreturn:
  case Bytecodes::_areturn:
    assert(rsize == -depth, "");
    inputs = rsize;
    break;

  case Bytecodes::_jsr:
  case Bytecodes::_jsr_w:
    inputs = 0;
    depth  = 1;                  // S.B. depth=1, not zero
    break;

  default:
    // bytecode produces a typed result
    inputs = rsize - depth;
    assert(inputs >= 0, "");
    break;
  }

#ifdef ASSERT
  // spot check
  int outputs = depth + inputs;
  assert(outputs >= 0, "sanity");
  switch (code) {
  case Bytecodes::_checkcast: assert(inputs == 1 && outputs == 1, ""); break;
  case Bytecodes::_athrow:    assert(inputs == 1 && outputs == 0, ""); break;
  case Bytecodes::_aload_0:   assert(inputs == 0 && outputs == 1, ""); break;
  case Bytecodes::_return:    assert(inputs == 0 && outputs == 0, ""); break;
  case Bytecodes::_drem:      assert(inputs == 4 && outputs == 2, ""); break;
  default:                    break;
  }
#endif //ASSERT

  return true;
}



//------------------------------basic_plus_adr---------------------------------
Node* GraphKit::basic_plus_adr(Node* base, Node* ptr, Node* offset) {
  // short-circuit a common case
  if (offset == intcon(0))  return ptr;
  return _gvn.transform( new AddPNode(base, ptr, offset) );
}

Node* GraphKit::ConvI2L(Node* offset) {
  // short-circuit a common case
  jint offset_con = find_int_con(offset, Type::OffsetBot);
  if (offset_con != Type::OffsetBot) {
    return longcon((jlong) offset_con);
  }
  return _gvn.transform( new ConvI2LNode(offset));
}

Node* GraphKit::ConvI2UL(Node* offset) {
  juint offset_con = (juint) find_int_con(offset, Type::OffsetBot);
  if (offset_con != (juint) Type::OffsetBot) {
    return longcon((julong) offset_con);
  }
  Node* conv = _gvn.transform( new ConvI2LNode(offset));
  Node* mask = _gvn.transform(ConLNode::make((julong) max_juint));
  return _gvn.transform( new AndLNode(conv, mask) );
}

Node* GraphKit::ConvL2I(Node* offset) {
  // short-circuit a common case
  jlong offset_con = find_long_con(offset, (jlong)Type::OffsetBot);
  if (offset_con != (jlong)Type::OffsetBot) {
    return intcon((int) offset_con);
  }
  return _gvn.transform( new ConvL2INode(offset));
}

//-------------------------load_object_klass-----------------------------------
Node* GraphKit::load_object_klass(Node* obj) {
  // Special-case a fresh allocation to avoid building nodes:
  Node* akls = AllocateNode::Ideal_klass(obj, &_gvn);
  if (akls != NULL)  return akls;
  Node* k_adr = basic_plus_adr(obj, oopDesc::klass_offset_in_bytes());
  return _gvn.transform(LoadKlassNode::make(_gvn, NULL, immutable_memory(), k_adr, TypeInstPtr::KLASS));
}

//-------------------------load_array_length-----------------------------------
Node* GraphKit::load_array_length(Node* array) {
  // Special-case a fresh allocation to avoid building nodes:
  AllocateArrayNode* alloc = AllocateArrayNode::Ideal_array_allocation(array, &_gvn);
  Node *alen;
  if (alloc == NULL) {
    Node *r_adr = basic_plus_adr(array, arrayOopDesc::length_offset_in_bytes());
    alen = _gvn.transform( new LoadRangeNode(0, immutable_memory(), r_adr, TypeInt::POS));
  } else {
    alen = alloc->Ideal_length();
    Node* ccast = alloc->make_ideal_length(_gvn.type(array)->is_oopptr(), &_gvn);
    if (ccast != alen) {
      alen = _gvn.transform(ccast);
    }
  }
  return alen;
}

//------------------------------do_null_check----------------------------------
// Helper function to do a NULL pointer check.  Returned value is
// the incoming address with NULL casted away.  You are allowed to use the
// not-null value only if you are control dependent on the test.
#ifndef PRODUCT
extern int explicit_null_checks_inserted,
           explicit_null_checks_elided;
#endif
Node* GraphKit::null_check_common(Node* value, BasicType type,
                                  // optional arguments for variations:
                                  bool assert_null,
                                  Node* *null_control,
                                  bool speculative) {
  assert(!assert_null || null_control == NULL, "not both at once");
  if (stopped())  return top();
  NOT_PRODUCT(explicit_null_checks_inserted++);

  // Construct NULL check
  Node *chk = NULL;
  switch(type) {
    case T_LONG   : chk = new CmpLNode(value, _gvn.zerocon(T_LONG)); break;
    case T_INT    : chk = new CmpINode(value, _gvn.intcon(0)); break;
    case T_ARRAY  : // fall through
      type = T_OBJECT;  // simplify further tests
    case T_OBJECT : {
      const Type *t = _gvn.type( value );

      const TypeOopPtr* tp = t->isa_oopptr();
      if (tp != NULL && tp->klass() != NULL && !tp->klass()->is_loaded()
          // Only for do_null_check, not any of its siblings:
          && !assert_null && null_control == NULL) {
        // Usually, any field access or invocation on an unloaded oop type
        // will simply fail to link, since the statically linked class is
        // likely also to be unloaded.  However, in -Xcomp mode, sometimes
        // the static class is loaded but the sharper oop type is not.
        // Rather than checking for this obscure case in lots of places,
        // we simply observe that a null check on an unloaded class
        // will always be followed by a nonsense operation, so we
        // can just issue the uncommon trap here.
        // Our access to the unloaded class will only be correct
        // after it has been loaded and initialized, which requires
        // a trip through the interpreter.
#ifndef PRODUCT
        if (WizardMode) { tty->print("Null check of unloaded "); tp->klass()->print(); tty->cr(); }
#endif
        uncommon_trap(Deoptimization::Reason_unloaded,
                      Deoptimization::Action_reinterpret,
                      tp->klass(), "!loaded");
        return top();
      }

      if (assert_null) {
        // See if the type is contained in NULL_PTR.
        // If so, then the value is already null.
        if (t->higher_equal(TypePtr::NULL_PTR)) {
          NOT_PRODUCT(explicit_null_checks_elided++);
          return value;           // Elided null assert quickly!
        }
      } else {
        // See if mixing in the NULL pointer changes type.
        // If so, then the NULL pointer was not allowed in the original
        // type.  In other words, "value" was not-null.
        if (t->meet(TypePtr::NULL_PTR) != t->remove_speculative()) {
          // same as: if (!TypePtr::NULL_PTR->higher_equal(t)) ...
          NOT_PRODUCT(explicit_null_checks_elided++);
          return value;           // Elided null check quickly!
        }
      }
      chk = new CmpPNode( value, null() );
      break;
    }

    default:
      fatal("unexpected type: %s", type2name(type));
  }
  assert(chk != NULL, "sanity check");
  chk = _gvn.transform(chk);

  BoolTest::mask btest = assert_null ? BoolTest::eq : BoolTest::ne;
  BoolNode *btst = new BoolNode( chk, btest);
  Node   *tst = _gvn.transform( btst );

  //-----------
  // if peephole optimizations occurred, a prior test existed.
  // If a prior test existed, maybe it dominates as we can avoid this test.
  if (tst != btst && type == T_OBJECT) {
    // At this point we want to scan up the CFG to see if we can
    // find an identical test (and so avoid this test altogether).
    Node *cfg = control();
    int depth = 0;
    while( depth < 16 ) {       // Limit search depth for speed
      if( cfg->Opcode() == Op_IfTrue &&
          cfg->in(0)->in(1) == tst ) {
        // Found prior test.  Use "cast_not_null" to construct an identical
        // CastPP (and hence hash to) as already exists for the prior test.
        // Return that casted value.
        if (assert_null) {
          replace_in_map(value, null());
          return null();  // do not issue the redundant test
        }
        Node *oldcontrol = control();
        set_control(cfg);
        Node *res = cast_not_null(value);
        set_control(oldcontrol);
        NOT_PRODUCT(explicit_null_checks_elided++);
        return res;
      }
      cfg = IfNode::up_one_dom(cfg, /*linear_only=*/ true);
      if (cfg == NULL)  break;  // Quit at region nodes
      depth++;
    }
  }

  //-----------
  // Branch to failure if null
  float ok_prob = PROB_MAX;  // a priori estimate:  nulls never happen
  Deoptimization::DeoptReason reason;
  if (assert_null) {
    reason = Deoptimization::reason_null_assert(speculative);
  } else if (type == T_OBJECT) {
    reason = Deoptimization::reason_null_check(speculative);
  } else {
    reason = Deoptimization::Reason_div0_check;
  }
  // %%% Since Reason_unhandled is not recorded on a per-bytecode basis,
  // ciMethodData::has_trap_at will return a conservative -1 if any
  // must-be-null assertion has failed.  This could cause performance
  // problems for a method after its first do_null_assert failure.
  // Consider using 'Reason_class_check' instead?

  // To cause an implicit null check, we set the not-null probability
  // to the maximum (PROB_MAX).  For an explicit check the probability
  // is set to a smaller value.
  if (null_control != NULL || too_many_traps(reason)) {
    // probability is less likely
    ok_prob =  PROB_LIKELY_MAG(3);
  } else if (!assert_null &&
             (ImplicitNullCheckThreshold > 0) &&
             method() != NULL &&
             (method()->method_data()->trap_count(reason)
              >= (uint)ImplicitNullCheckThreshold)) {
    ok_prob =  PROB_LIKELY_MAG(3);
  }

  if (null_control != NULL) {
    IfNode* iff = create_and_map_if(control(), tst, ok_prob, COUNT_UNKNOWN);
    Node* null_true = _gvn.transform( new IfFalseNode(iff));
    set_control(      _gvn.transform( new IfTrueNode(iff)));
#ifndef PRODUCT
    if (null_true == top()) {
      explicit_null_checks_elided++;
    }
#endif
    (*null_control) = null_true;
  } else {
    BuildCutout unless(this, tst, ok_prob);
    // Check for optimizer eliding test at parse time
    if (stopped()) {
      // Failure not possible; do not bother making uncommon trap.
      NOT_PRODUCT(explicit_null_checks_elided++);
    } else if (assert_null) {
      uncommon_trap(reason,
                    Deoptimization::Action_make_not_entrant,
                    NULL, "assert_null");
    } else {
      replace_in_map(value, zerocon(type));
      builtin_throw(reason);
    }
  }

  // Must throw exception, fall-thru not possible?
  if (stopped()) {
    return top();               // No result
  }

  if (assert_null) {
    // Cast obj to null on this path.
    replace_in_map(value, zerocon(type));
    return zerocon(type);
  }

  // Cast obj to not-null on this path, if there is no null_control.
  // (If there is a null_control, a non-null value may come back to haunt us.)
  if (type == T_OBJECT) {
    Node* cast = cast_not_null(value, false);
    if (null_control == NULL || (*null_control) == top())
      replace_in_map(value, cast);
    value = cast;
  }

  return value;
}


//------------------------------cast_not_null----------------------------------
// Cast obj to not-null on this path
Node* GraphKit::cast_not_null(Node* obj, bool do_replace_in_map) {
  const Type *t = _gvn.type(obj);
  const Type *t_not_null = t->join_speculative(TypePtr::NOTNULL);
  // Object is already not-null?
  if( t == t_not_null ) return obj;

  Node *cast = new CastPPNode(obj,t_not_null);
  cast->init_req(0, control());
  cast = _gvn.transform( cast );

  // Scan for instances of 'obj' in the current JVM mapping.
  // These instances are known to be not-null after the test.
  if (do_replace_in_map)
    replace_in_map(obj, cast);

  return cast;                  // Return casted value
}

// Sometimes in intrinsics, we implicitly know an object is not null
// (there's no actual null check) so we can cast it to not null. In
// the course of optimizations, the input to the cast can become null.
// In that case that data path will die and we need the control path
// to become dead as well to keep the graph consistent. So we have to
// add a check for null for which one branch can't be taken. It uses
// an Opaque4 node that will cause the check to be removed after loop
// opts so the test goes away and the compiled code doesn't execute a
// useless check.
Node* GraphKit::must_be_not_null(Node* value, bool do_replace_in_map) {
  Node* chk = _gvn.transform(new CmpPNode(value, null()));
  Node *tst = _gvn.transform(new BoolNode(chk, BoolTest::ne));
  Node* opaq = _gvn.transform(new Opaque4Node(C, tst, intcon(1)));
  IfNode *iff = new IfNode(control(), opaq, PROB_MAX, COUNT_UNKNOWN);
  _gvn.set_type(iff, iff->Value(&_gvn));
  Node *if_f = _gvn.transform(new IfFalseNode(iff));
  Node *frame = _gvn.transform(new ParmNode(C->start(), TypeFunc::FramePtr));
  Node *halt = _gvn.transform(new HaltNode(if_f, frame));
  C->root()->add_req(halt);
  Node *if_t = _gvn.transform(new IfTrueNode(iff));
  set_control(if_t);
  return cast_not_null(value, do_replace_in_map);
}


//--------------------------replace_in_map-------------------------------------
void GraphKit::replace_in_map(Node* old, Node* neww) {
  if (old == neww) {
    return;
  }

  map()->replace_edge(old, neww);

  // Note: This operation potentially replaces any edge
  // on the map.  This includes locals, stack, and monitors
  // of the current (innermost) JVM state.

  // don't let inconsistent types from profiling escape this
  // method

  const Type* told = _gvn.type(old);
  const Type* tnew = _gvn.type(neww);

  if (!tnew->higher_equal(told)) {
    return;
  }

  map()->record_replaced_node(old, neww);
}


//=============================================================================
//--------------------------------memory---------------------------------------
Node* GraphKit::memory(uint alias_idx) {
  MergeMemNode* mem = merged_memory();
  Node* p = mem->memory_at(alias_idx);
  _gvn.set_type(p, Type::MEMORY);  // must be mapped
  return p;
}

//-----------------------------reset_memory------------------------------------
Node* GraphKit::reset_memory() {
  Node* mem = map()->memory();
  // do not use this node for any more parsing!
  debug_only( map()->set_memory((Node*)NULL) );
  return _gvn.transform( mem );
}

//------------------------------set_all_memory---------------------------------
void GraphKit::set_all_memory(Node* newmem) {
  Node* mergemem = MergeMemNode::make(newmem);
  gvn().set_type_bottom(mergemem);
  map()->set_memory(mergemem);
}

//------------------------------set_all_memory_call----------------------------
void GraphKit::set_all_memory_call(Node* call, bool separate_io_proj) {
  Node* newmem = _gvn.transform( new ProjNode(call, TypeFunc::Memory, separate_io_proj) );
  set_all_memory(newmem);
}

//=============================================================================
//
// parser factory methods for MemNodes
//
// These are layered on top of the factory methods in LoadNode and StoreNode,
// and integrate with the parser's memory state and _gvn engine.
//

// factory methods in "int adr_idx"
Node* GraphKit::make_load(Node* ctl, Node* adr, const Type* t, BasicType bt,
                          int adr_idx,
                          MemNode::MemOrd mo,
                          LoadNode::ControlDependency control_dependency,
                          bool require_atomic_access,
                          bool unaligned,
                          bool mismatched) {
  assert(adr_idx != Compile::AliasIdxTop, "use other make_load factory" );
  const TypePtr* adr_type = NULL; // debug-mode-only argument
  debug_only(adr_type = C->get_adr_type(adr_idx));
  Node* mem = memory(adr_idx);
  Node* ld;
  if (require_atomic_access && bt == T_LONG) {
    ld = LoadLNode::make_atomic(ctl, mem, adr, adr_type, t, mo, control_dependency, unaligned, mismatched);
  } else if (require_atomic_access && bt == T_DOUBLE) {
    ld = LoadDNode::make_atomic(ctl, mem, adr, adr_type, t, mo, control_dependency, unaligned, mismatched);
  } else {
    ld = LoadNode::make(_gvn, ctl, mem, adr, adr_type, t, bt, mo, control_dependency, unaligned, mismatched);
  }
  ld = _gvn.transform(ld);
  if (((bt == T_OBJECT) && C->do_escape_analysis()) || C->eliminate_boxing()) {
    // Improve graph before escape analysis and boxing elimination.
    record_for_igvn(ld);
  }
  return ld;
}

Node* GraphKit::store_to_memory(Node* ctl, Node* adr, Node *val, BasicType bt,
                                int adr_idx,
                                MemNode::MemOrd mo,
                                bool require_atomic_access,
                                bool unaligned,
                                bool mismatched) {
  assert(adr_idx != Compile::AliasIdxTop, "use other store_to_memory factory" );
  const TypePtr* adr_type = NULL;
  debug_only(adr_type = C->get_adr_type(adr_idx));
  Node *mem = memory(adr_idx);
  Node* st;
  if (require_atomic_access && bt == T_LONG) {
    st = StoreLNode::make_atomic(ctl, mem, adr, adr_type, val, mo);
  } else if (require_atomic_access && bt == T_DOUBLE) {
    st = StoreDNode::make_atomic(ctl, mem, adr, adr_type, val, mo);
  } else {
    st = StoreNode::make(_gvn, ctl, mem, adr, adr_type, val, bt, mo);
  }
  if (unaligned) {
    st->as_Store()->set_unaligned_access();
  }
  if (mismatched) {
    st->as_Store()->set_mismatched_access();
  }
  st = _gvn.transform(st);
  set_memory(st, adr_idx);
  // Back-to-back stores can only remove intermediate store with DU info
  // so push on worklist for optimizer.
  if (mem->req() > MemNode::Address && adr == mem->in(MemNode::Address))
    record_for_igvn(st);

  return st;
}


void GraphKit::pre_barrier(bool do_load,
                           Node* ctl,
                           Node* obj,
                           Node* adr,
                           uint  adr_idx,
                           Node* val,
                           const TypeOopPtr* val_type,
                           Node* pre_val,
                           BasicType bt) {

  BarrierSet* bs = Universe::heap()->barrier_set();
  set_control(ctl);
  switch (bs->kind()) {
    case BarrierSet::G1SATBCTLogging:
      g1_write_barrier_pre(do_load, obj, adr, adr_idx, val, val_type, pre_val, bt);
      break;
<<<<<<< HEAD
    case BarrierSet::Shenandoah:
      shenandoah_write_barrier_pre(do_load, obj, adr, adr_idx, val, val_type, pre_val, bt);
      break;
    case BarrierSet::CardTableForRS:
    case BarrierSet::CardTableExtension:
    case BarrierSet::ModRef:
=======

    case BarrierSet::CardTableModRef:
>>>>>>> e9709f82
      break;

    default      :
      ShouldNotReachHere();

  }
}

bool GraphKit::can_move_pre_barrier() const {
  BarrierSet* bs = Universe::heap()->barrier_set();
  switch (bs->kind()) {
    case BarrierSet::G1SATBCTLogging:
    case BarrierSet::Shenandoah:
      return true; // Can move it if no safepoint

    case BarrierSet::CardTableModRef:
      return true; // There is no pre-barrier

    default      :
      ShouldNotReachHere();
  }
  return false;
}

void GraphKit::post_barrier(Node* ctl,
                            Node* store,
                            Node* obj,
                            Node* adr,
                            uint  adr_idx,
                            Node* val,
                            BasicType bt,
                            bool use_precise) {
  BarrierSet* bs = Universe::heap()->barrier_set();
  set_control(ctl);
  switch (bs->kind()) {
    case BarrierSet::G1SATBCTLogging:
      g1_write_barrier_post(store, obj, adr, adr_idx, val, bt, use_precise);
      break;

    case BarrierSet::CardTableModRef:
      write_barrier_post(store, obj, adr, adr_idx, val, use_precise);
      break;

<<<<<<< HEAD
    case BarrierSet::ModRef:
    case BarrierSet::Shenandoah:
      break;

=======
>>>>>>> e9709f82
    default      :
      ShouldNotReachHere();

  }
}

void GraphKit::keep_alive_barrier(Node* ctl, Node* obj) {
  BarrierSet* bs = Universe::heap()->barrier_set();
  switch (bs->kind()) {
    case BarrierSet::G1SATBCTLogging:
      pre_barrier(false /* do_load */,
                  ctl,
                  NULL /* obj */,
                  NULL /* adr */,
                  max_juint /* alias_idx */,
                  NULL /* val */,
                  NULL /* val_type */,
                  obj /* pre_val */,
                  T_OBJECT);
      break;
    case BarrierSet::Shenandoah:
      if (ShenandoahKeepAliveBarrier) {
        pre_barrier(false /* do_load */,
                    ctl,
                    NULL /* obj */,
                    NULL /* adr */,
                    max_juint /* alias_idx */,
                    NULL /* val */,
                    NULL /* val_type */,
                    obj /* pre_val */,
                    T_OBJECT);
      }
      break;
    case BarrierSet::CardTableForRS:
    case BarrierSet::CardTableExtension:
    case BarrierSet::ModRef:
      break;
    default      :
      ShouldNotReachHere();

  }
}

Node* GraphKit::store_oop(Node* ctl,
                          Node* obj,
                          Node* adr,
                          const TypePtr* adr_type,
                          Node* val,
                          const TypeOopPtr* val_type,
                          BasicType bt,
                          bool use_precise,
                          MemNode::MemOrd mo,
                          bool mismatched) {
  // Transformation of a value which could be NULL pointer (CastPP #NULL)
  // could be delayed during Parse (for example, in adjust_map_after_if()).
  // Execute transformation here to avoid barrier generation in such case.
  if (_gvn.type(val) == TypePtr::NULL_PTR)
    val = _gvn.makecon(TypePtr::NULL_PTR);

  set_control(ctl);
  if (stopped()) return top(); // Dead path ?

  assert(bt == T_OBJECT, "sanity");
  assert(val != NULL, "not dead path");
  uint adr_idx = C->get_alias_index(adr_type);
  assert(adr_idx != Compile::AliasIdxTop, "use other store_to_memory factory" );

  val = shenandoah_storeval_barrier(val);

  pre_barrier(true /* do_load */,
              control(), obj, adr, adr_idx, val, val_type,
              NULL /* pre_val */,
              bt);

  Node* store = store_to_memory(control(), adr, val, bt, adr_idx, mo, mismatched);
  post_barrier(control(), store, obj, adr, adr_idx, val, bt, use_precise);
  return store;
}

// Could be an array or object we don't know at compile time (unsafe ref.)
Node* GraphKit::store_oop_to_unknown(Node* ctl,
                             Node* obj,   // containing obj
                             Node* adr,  // actual adress to store val at
                             const TypePtr* adr_type,
                             Node* val,
                             BasicType bt,
                             MemNode::MemOrd mo,
                             bool mismatched) {
  Compile::AliasType* at = C->alias_type(adr_type);
  const TypeOopPtr* val_type = NULL;
  if (adr_type->isa_instptr()) {
    if (at->field() != NULL) {
      // known field.  This code is a copy of the do_put_xxx logic.
      ciField* field = at->field();
      if (!field->type()->is_loaded()) {
        val_type = TypeInstPtr::BOTTOM;
      } else {
        val_type = TypeOopPtr::make_from_klass(field->type()->as_klass());
      }
    }
  } else if (adr_type->isa_aryptr()) {
    val_type = adr_type->is_aryptr()->elem()->make_oopptr();
  }
  if (val_type == NULL) {
    val_type = TypeInstPtr::BOTTOM;
  }
  return store_oop(ctl, obj, adr, adr_type, val, val_type, bt, true, mo, mismatched);
}


//-------------------------array_element_address-------------------------
Node* GraphKit::array_element_address(Node* ary, Node* idx, BasicType elembt,
                                      const TypeInt* sizetype, Node* ctrl) {
  uint shift  = exact_log2(type2aelembytes(elembt));
  uint header = arrayOopDesc::base_offset_in_bytes(elembt);

  // short-circuit a common case (saves lots of confusing waste motion)
  jint idx_con = find_int_con(idx, -1);
  if (idx_con >= 0) {
    intptr_t offset = header + ((intptr_t)idx_con << shift);
    return basic_plus_adr(ary, offset);
  }

  // must be correct type for alignment purposes
  Node* base  = basic_plus_adr(ary, header);
  idx = Compile::conv_I2X_index(&_gvn, idx, sizetype, ctrl);
  Node* scale = _gvn.transform( new LShiftXNode(idx, intcon(shift)) );
  return basic_plus_adr(ary, base, scale);
}

//-------------------------load_array_element-------------------------
Node* GraphKit::load_array_element(Node* ctl, Node* ary, Node* idx, const TypeAryPtr* arytype) {
  const Type* elemtype = arytype->elem();
  BasicType elembt = elemtype->array_element_basic_type();
  Node* adr = array_element_address(ary, idx, elembt, arytype->size());
  if (elembt == T_NARROWOOP) {
    elembt = T_OBJECT; // To satisfy switch in LoadNode::make()
  }
  Node* ld = make_load(ctl, adr, elemtype, elembt, arytype, MemNode::unordered);
  return ld;
}

//-------------------------set_arguments_for_java_call-------------------------
// Arguments (pre-popped from the stack) are taken from the JVMS.
void GraphKit::set_arguments_for_java_call(CallJavaNode* call) {
  // Add the call arguments:
  uint nargs = call->method()->arg_size();
  for (uint i = 0; i < nargs; i++) {
    Node* arg = argument(i);
    call->init_req(i + TypeFunc::Parms, arg);
  }
}

//---------------------------set_edges_for_java_call---------------------------
// Connect a newly created call into the current JVMS.
// A return value node (if any) is returned from set_edges_for_java_call.
void GraphKit::set_edges_for_java_call(CallJavaNode* call, bool must_throw, bool separate_io_proj) {

  // Add the predefined inputs:
  call->init_req( TypeFunc::Control, control() );
  call->init_req( TypeFunc::I_O    , i_o() );
  call->init_req( TypeFunc::Memory , reset_memory() );
  call->init_req( TypeFunc::FramePtr, frameptr() );
  call->init_req( TypeFunc::ReturnAdr, top() );

  add_safepoint_edges(call, must_throw);

  Node* xcall = _gvn.transform(call);

  if (xcall == top()) {
    set_control(top());
    return;
  }
  assert(xcall == call, "call identity is stable");

  // Re-use the current map to produce the result.

  set_control(_gvn.transform(new ProjNode(call, TypeFunc::Control)));
  set_i_o(    _gvn.transform(new ProjNode(call, TypeFunc::I_O    , separate_io_proj)));
  set_all_memory_call(xcall, separate_io_proj);

  //return xcall;   // no need, caller already has it
}

Node* GraphKit::set_results_for_java_call(CallJavaNode* call, bool separate_io_proj) {
  if (stopped())  return top();  // maybe the call folded up?

  // Capture the return value, if any.
  Node* ret;
  if (call->method() == NULL ||
      call->method()->return_type()->basic_type() == T_VOID)
        ret = top();
  else  ret = _gvn.transform(new ProjNode(call, TypeFunc::Parms));

  // Note:  Since any out-of-line call can produce an exception,
  // we always insert an I_O projection from the call into the result.

  make_slow_call_ex(call, env()->Throwable_klass(), separate_io_proj);

  if (separate_io_proj) {
    // The caller requested separate projections be used by the fall
    // through and exceptional paths, so replace the projections for
    // the fall through path.
    set_i_o(_gvn.transform( new ProjNode(call, TypeFunc::I_O) ));
    set_all_memory(_gvn.transform( new ProjNode(call, TypeFunc::Memory) ));
  }
  return ret;
}

//--------------------set_predefined_input_for_runtime_call--------------------
// Reading and setting the memory state is way conservative here.
// The real problem is that I am not doing real Type analysis on memory,
// so I cannot distinguish card mark stores from other stores.  Across a GC
// point the Store Barrier and the card mark memory has to agree.  I cannot
// have a card mark store and its barrier split across the GC point from
// either above or below.  Here I get that to happen by reading ALL of memory.
// A better answer would be to separate out card marks from other memory.
// For now, return the input memory state, so that it can be reused
// after the call, if this call has restricted memory effects.
Node* GraphKit::set_predefined_input_for_runtime_call(SafePointNode* call) {
  // Set fixed predefined input arguments
  Node* memory = reset_memory();
  call->init_req( TypeFunc::Control,   control()  );
  call->init_req( TypeFunc::I_O,       top()      ); // does no i/o
  call->init_req( TypeFunc::Memory,    memory     ); // may gc ptrs
  call->init_req( TypeFunc::FramePtr,  frameptr() );
  call->init_req( TypeFunc::ReturnAdr, top()      );
  return memory;
}

//-------------------set_predefined_output_for_runtime_call--------------------
// Set control and memory (not i_o) from the call.
// If keep_mem is not NULL, use it for the output state,
// except for the RawPtr output of the call, if hook_mem is TypeRawPtr::BOTTOM.
// If hook_mem is NULL, this call produces no memory effects at all.
// If hook_mem is a Java-visible memory slice (such as arraycopy operands),
// then only that memory slice is taken from the call.
// In the last case, we must put an appropriate memory barrier before
// the call, so as to create the correct anti-dependencies on loads
// preceding the call.
void GraphKit::set_predefined_output_for_runtime_call(Node* call,
                                                      Node* keep_mem,
                                                      const TypePtr* hook_mem) {
  // no i/o
  set_control(_gvn.transform( new ProjNode(call,TypeFunc::Control) ));
  if (keep_mem) {
    // First clone the existing memory state
    set_all_memory(keep_mem);
    if (hook_mem != NULL) {
      // Make memory for the call
      Node* mem = _gvn.transform( new ProjNode(call, TypeFunc::Memory) );
      // Set the RawPtr memory state only.  This covers all the heap top/GC stuff
      // We also use hook_mem to extract specific effects from arraycopy stubs.
      set_memory(mem, hook_mem);
    }
    // ...else the call has NO memory effects.

    // Make sure the call advertises its memory effects precisely.
    // This lets us build accurate anti-dependences in gcm.cpp.
    assert(C->alias_type(call->adr_type()) == C->alias_type(hook_mem),
           "call node must be constructed correctly");
  } else {
    assert(hook_mem == NULL, "");
    // This is not a "slow path" call; all memory comes from the call.
    set_all_memory_call(call);
  }
}


// Replace the call with the current state of the kit.
void GraphKit::replace_call(CallNode* call, Node* result, bool do_replaced_nodes) {
  JVMState* ejvms = NULL;
  if (has_exceptions()) {
    ejvms = transfer_exceptions_into_jvms();
  }

  ReplacedNodes replaced_nodes = map()->replaced_nodes();
  ReplacedNodes replaced_nodes_exception;
  Node* ex_ctl = top();

  SafePointNode* final_state = stop();

  // Find all the needed outputs of this call
  CallProjections callprojs;
  call->extract_projections(&callprojs, true);

  Node* init_mem = call->in(TypeFunc::Memory);
  Node* final_mem = final_state->in(TypeFunc::Memory);
  Node* final_ctl = final_state->in(TypeFunc::Control);
  Node* final_io = final_state->in(TypeFunc::I_O);

  // Replace all the old call edges with the edges from the inlining result
  if (callprojs.fallthrough_catchproj != NULL) {
    C->gvn_replace_by(callprojs.fallthrough_catchproj, final_ctl);
  }
  if (callprojs.fallthrough_memproj != NULL) {
    if (final_mem->is_MergeMem()) {
      // Parser's exits MergeMem was not transformed but may be optimized
      final_mem = _gvn.transform(final_mem);
    }
    C->gvn_replace_by(callprojs.fallthrough_memproj,   final_mem);
  }
  if (callprojs.fallthrough_ioproj != NULL) {
    C->gvn_replace_by(callprojs.fallthrough_ioproj,    final_io);
  }

  // Replace the result with the new result if it exists and is used
  if (callprojs.resproj != NULL && result != NULL) {
    C->gvn_replace_by(callprojs.resproj, result);
  }

  if (ejvms == NULL) {
    // No exception edges to simply kill off those paths
    if (callprojs.catchall_catchproj != NULL) {
      C->gvn_replace_by(callprojs.catchall_catchproj, C->top());
    }
    if (callprojs.catchall_memproj != NULL) {
      C->gvn_replace_by(callprojs.catchall_memproj,   C->top());
    }
    if (callprojs.catchall_ioproj != NULL) {
      C->gvn_replace_by(callprojs.catchall_ioproj,    C->top());
    }
    // Replace the old exception object with top
    if (callprojs.exobj != NULL) {
      C->gvn_replace_by(callprojs.exobj, C->top());
    }
  } else {
    GraphKit ekit(ejvms);

    // Load my combined exception state into the kit, with all phis transformed:
    SafePointNode* ex_map = ekit.combine_and_pop_all_exception_states();
    replaced_nodes_exception = ex_map->replaced_nodes();

    Node* ex_oop = ekit.use_exception_state(ex_map);

    if (callprojs.catchall_catchproj != NULL) {
      C->gvn_replace_by(callprojs.catchall_catchproj, ekit.control());
      ex_ctl = ekit.control();
    }
    if (callprojs.catchall_memproj != NULL) {
      C->gvn_replace_by(callprojs.catchall_memproj,   ekit.reset_memory());
    }
    if (callprojs.catchall_ioproj != NULL) {
      C->gvn_replace_by(callprojs.catchall_ioproj,    ekit.i_o());
    }

    // Replace the old exception object with the newly created one
    if (callprojs.exobj != NULL) {
      C->gvn_replace_by(callprojs.exobj, ex_oop);
    }
  }

  // Disconnect the call from the graph
  call->disconnect_inputs(NULL, C);
  C->gvn_replace_by(call, C->top());

  // Clean up any MergeMems that feed other MergeMems since the
  // optimizer doesn't like that.
  if (final_mem->is_MergeMem()) {
    Node_List wl;
    for (SimpleDUIterator i(final_mem); i.has_next(); i.next()) {
      Node* m = i.get();
      if (m->is_MergeMem() && !wl.contains(m)) {
        wl.push(m);
      }
    }
    while (wl.size()  > 0) {
      _gvn.transform(wl.pop());
    }
  }

  if (callprojs.fallthrough_catchproj != NULL && !final_ctl->is_top() && do_replaced_nodes) {
    replaced_nodes.apply(C, final_ctl);
  }
  if (!ex_ctl->is_top() && do_replaced_nodes) {
    replaced_nodes_exception.apply(C, ex_ctl);
  }
}


//------------------------------increment_counter------------------------------
// for statistics: increment a VM counter by 1

void GraphKit::increment_counter(address counter_addr) {
  Node* adr1 = makecon(TypeRawPtr::make(counter_addr));
  increment_counter(adr1);
}

void GraphKit::increment_counter(Node* counter_addr) {
  int adr_type = Compile::AliasIdxRaw;
  Node* ctrl = control();
  Node* cnt  = make_load(ctrl, counter_addr, TypeInt::INT, T_INT, adr_type, MemNode::unordered);
  Node* incr = _gvn.transform(new AddINode(cnt, _gvn.intcon(1)));
  store_to_memory(ctrl, counter_addr, incr, T_INT, adr_type, MemNode::unordered);
}


//------------------------------uncommon_trap----------------------------------
// Bail out to the interpreter in mid-method.  Implemented by calling the
// uncommon_trap blob.  This helper function inserts a runtime call with the
// right debug info.
void GraphKit::uncommon_trap(int trap_request,
                             ciKlass* klass, const char* comment,
                             bool must_throw,
                             bool keep_exact_action) {
  if (failing())  stop();
  if (stopped())  return; // trap reachable?

  // Note:  If ProfileTraps is true, and if a deopt. actually
  // occurs here, the runtime will make sure an MDO exists.  There is
  // no need to call method()->ensure_method_data() at this point.

  // Set the stack pointer to the right value for reexecution:
  set_sp(reexecute_sp());

#ifdef ASSERT
  if (!must_throw) {
    // Make sure the stack has at least enough depth to execute
    // the current bytecode.
    int inputs, ignored_depth;
    if (compute_stack_effects(inputs, ignored_depth)) {
      assert(sp() >= inputs, "must have enough JVMS stack to execute %s: sp=%d, inputs=%d",
             Bytecodes::name(java_bc()), sp(), inputs);
    }
  }
#endif

  Deoptimization::DeoptReason reason = Deoptimization::trap_request_reason(trap_request);
  Deoptimization::DeoptAction action = Deoptimization::trap_request_action(trap_request);

  switch (action) {
  case Deoptimization::Action_maybe_recompile:
  case Deoptimization::Action_reinterpret:
    // Temporary fix for 6529811 to allow virtual calls to be sure they
    // get the chance to go from mono->bi->mega
    if (!keep_exact_action &&
        Deoptimization::trap_request_index(trap_request) < 0 &&
        too_many_recompiles(reason)) {
      // This BCI is causing too many recompilations.
      if (C->log() != NULL) {
        C->log()->elem("observe that='trap_action_change' reason='%s' from='%s' to='none'",
                Deoptimization::trap_reason_name(reason),
                Deoptimization::trap_action_name(action));
      }
      action = Deoptimization::Action_none;
      trap_request = Deoptimization::make_trap_request(reason, action);
    } else {
      C->set_trap_can_recompile(true);
    }
    break;
  case Deoptimization::Action_make_not_entrant:
    C->set_trap_can_recompile(true);
    break;
  case Deoptimization::Action_none:
  case Deoptimization::Action_make_not_compilable:
    break;
  default:
#ifdef ASSERT
    fatal("unknown action %d: %s", action, Deoptimization::trap_action_name(action));
#endif
    break;
  }

  if (TraceOptoParse) {
    char buf[100];
    tty->print_cr("Uncommon trap %s at bci:%d",
                  Deoptimization::format_trap_request(buf, sizeof(buf),
                                                      trap_request), bci());
  }

  CompileLog* log = C->log();
  if (log != NULL) {
    int kid = (klass == NULL)? -1: log->identify(klass);
    log->begin_elem("uncommon_trap bci='%d'", bci());
    char buf[100];
    log->print(" %s", Deoptimization::format_trap_request(buf, sizeof(buf),
                                                          trap_request));
    if (kid >= 0)         log->print(" klass='%d'", kid);
    if (comment != NULL)  log->print(" comment='%s'", comment);
    log->end_elem();
  }

  // Make sure any guarding test views this path as very unlikely
  Node *i0 = control()->in(0);
  if (i0 != NULL && i0->is_If()) {        // Found a guarding if test?
    IfNode *iff = i0->as_If();
    float f = iff->_prob;   // Get prob
    if (control()->Opcode() == Op_IfTrue) {
      if (f > PROB_UNLIKELY_MAG(4))
        iff->_prob = PROB_MIN;
    } else {
      if (f < PROB_LIKELY_MAG(4))
        iff->_prob = PROB_MAX;
    }
  }

  // Clear out dead values from the debug info.
  kill_dead_locals();

  // Now insert the uncommon trap subroutine call
  address call_addr = SharedRuntime::uncommon_trap_blob()->entry_point();
  const TypePtr* no_memory_effects = NULL;
  // Pass the index of the class to be loaded
  Node* call = make_runtime_call(RC_NO_LEAF | RC_UNCOMMON |
                                 (must_throw ? RC_MUST_THROW : 0),
                                 OptoRuntime::uncommon_trap_Type(),
                                 call_addr, "uncommon_trap", no_memory_effects,
                                 intcon(trap_request));
  assert(call->as_CallStaticJava()->uncommon_trap_request() == trap_request,
         "must extract request correctly from the graph");
  assert(trap_request != 0, "zero value reserved by uncommon_trap_request");

  call->set_req(TypeFunc::ReturnAdr, returnadr());
  // The debug info is the only real input to this call.

  // Halt-and-catch fire here.  The above call should never return!
  HaltNode* halt = new HaltNode(control(), frameptr());
  _gvn.set_type_bottom(halt);
  root()->add_req(halt);

  stop_and_kill_map();
}


//--------------------------just_allocated_object------------------------------
// Report the object that was just allocated.
// It must be the case that there are no intervening safepoints.
// We use this to determine if an object is so "fresh" that
// it does not require card marks.
Node* GraphKit::just_allocated_object(Node* current_control) {
  if (C->recent_alloc_ctl() == current_control)
    return C->recent_alloc_obj();
  return NULL;
}


void GraphKit::round_double_arguments(ciMethod* dest_method) {
  // (Note:  TypeFunc::make has a cache that makes this fast.)
  const TypeFunc* tf    = TypeFunc::make(dest_method);
  int             nargs = tf->domain()->cnt() - TypeFunc::Parms;
  for (int j = 0; j < nargs; j++) {
    const Type *targ = tf->domain()->field_at(j + TypeFunc::Parms);
    if( targ->basic_type() == T_DOUBLE ) {
      // If any parameters are doubles, they must be rounded before
      // the call, dstore_rounding does gvn.transform
      Node *arg = argument(j);
      arg = dstore_rounding(arg);
      set_argument(j, arg);
    }
  }
}

/**
 * Record profiling data exact_kls for Node n with the type system so
 * that it can propagate it (speculation)
 *
 * @param n          node that the type applies to
 * @param exact_kls  type from profiling
 * @param maybe_null did profiling see null?
 *
 * @return           node with improved type
 */
Node* GraphKit::record_profile_for_speculation(Node* n, ciKlass* exact_kls, ProfilePtrKind ptr_kind) {
  const Type* current_type = _gvn.type(n);
  assert(UseTypeSpeculation, "type speculation must be on");

  const TypePtr* speculative = current_type->speculative();

  // Should the klass from the profile be recorded in the speculative type?
  if (current_type->would_improve_type(exact_kls, jvms()->depth())) {
    const TypeKlassPtr* tklass = TypeKlassPtr::make(exact_kls);
    const TypeOopPtr* xtype = tklass->as_instance_type();
    assert(xtype->klass_is_exact(), "Should be exact");
    // Any reason to believe n is not null (from this profiling or a previous one)?
    assert(ptr_kind != ProfileAlwaysNull, "impossible here");
    const TypePtr* ptr = (ptr_kind == ProfileMaybeNull && current_type->speculative_maybe_null()) ? TypePtr::BOTTOM : TypePtr::NOTNULL;
    // record the new speculative type's depth
    speculative = xtype->cast_to_ptr_type(ptr->ptr())->is_ptr();
    speculative = speculative->with_inline_depth(jvms()->depth());
  } else if (current_type->would_improve_ptr(ptr_kind)) {
    // Profiling report that null was never seen so we can change the
    // speculative type to non null ptr.
    if (ptr_kind == ProfileAlwaysNull) {
      speculative = TypePtr::NULL_PTR;
    } else {
      assert(ptr_kind == ProfileNeverNull, "nothing else is an improvement");
      const TypePtr* ptr = TypePtr::NOTNULL;
      if (speculative != NULL) {
        speculative = speculative->cast_to_ptr_type(ptr->ptr())->is_ptr();
      } else {
        speculative = ptr;
      }
    }
  }

  if (speculative != current_type->speculative()) {
    // Build a type with a speculative type (what we think we know
    // about the type but will need a guard when we use it)
    const TypeOopPtr* spec_type = TypeOopPtr::make(TypePtr::BotPTR, Type::OffsetBot, TypeOopPtr::InstanceBot, speculative);
    // We're changing the type, we need a new CheckCast node to carry
    // the new type. The new type depends on the control: what
    // profiling tells us is only valid from here as far as we can
    // tell.
    Node* cast = new CheckCastPPNode(control(), n, current_type->remove_speculative()->join_speculative(spec_type));
    cast = _gvn.transform(cast);
    replace_in_map(n, cast);
    n = cast;
  }

  return n;
}

/**
 * Record profiling data from receiver profiling at an invoke with the
 * type system so that it can propagate it (speculation)
 *
 * @param n  receiver node
 *
 * @return   node with improved type
 */
Node* GraphKit::record_profiled_receiver_for_speculation(Node* n) {
  if (!UseTypeSpeculation) {
    return n;
  }
  ciKlass* exact_kls = profile_has_unique_klass();
  ProfilePtrKind ptr_kind = ProfileMaybeNull;
  if ((java_bc() == Bytecodes::_checkcast ||
       java_bc() == Bytecodes::_instanceof ||
       java_bc() == Bytecodes::_aastore) &&
      method()->method_data()->is_mature()) {
    ciProfileData* data = method()->method_data()->bci_to_data(bci());
    if (data != NULL) {
      if (!data->as_BitData()->null_seen()) {
        ptr_kind = ProfileNeverNull;
      } else {
        assert(data->is_ReceiverTypeData(), "bad profile data type");
        ciReceiverTypeData* call = (ciReceiverTypeData*)data->as_ReceiverTypeData();
        uint i = 0;
        for (; i < call->row_limit(); i++) {
          ciKlass* receiver = call->receiver(i);
          if (receiver != NULL) {
            break;
          }
        }
        ptr_kind = (i == call->row_limit()) ? ProfileAlwaysNull : ProfileMaybeNull;
      }
    }
  }
  return record_profile_for_speculation(n, exact_kls, ptr_kind);
}

/**
 * Record profiling data from argument profiling at an invoke with the
 * type system so that it can propagate it (speculation)
 *
 * @param dest_method  target method for the call
 * @param bc           what invoke bytecode is this?
 */
void GraphKit::record_profiled_arguments_for_speculation(ciMethod* dest_method, Bytecodes::Code bc) {
  if (!UseTypeSpeculation) {
    return;
  }
  const TypeFunc* tf    = TypeFunc::make(dest_method);
  int             nargs = tf->domain()->cnt() - TypeFunc::Parms;
  int skip = Bytecodes::has_receiver(bc) ? 1 : 0;
  for (int j = skip, i = 0; j < nargs && i < TypeProfileArgsLimit; j++) {
    const Type *targ = tf->domain()->field_at(j + TypeFunc::Parms);
    if (targ->basic_type() == T_OBJECT || targ->basic_type() == T_ARRAY) {
      ProfilePtrKind ptr_kind = ProfileMaybeNull;
      ciKlass* better_type = NULL;
      if (method()->argument_profiled_type(bci(), i, better_type, ptr_kind)) {
        record_profile_for_speculation(argument(j), better_type, ptr_kind);
      }
      i++;
    }
  }
}

/**
 * Record profiling data from parameter profiling at an invoke with
 * the type system so that it can propagate it (speculation)
 */
void GraphKit::record_profiled_parameters_for_speculation() {
  if (!UseTypeSpeculation) {
    return;
  }
  for (int i = 0, j = 0; i < method()->arg_size() ; i++) {
    if (_gvn.type(local(i))->isa_oopptr()) {
      ProfilePtrKind ptr_kind = ProfileMaybeNull;
      ciKlass* better_type = NULL;
      if (method()->parameter_profiled_type(j, better_type, ptr_kind)) {
        record_profile_for_speculation(local(i), better_type, ptr_kind);
      }
      j++;
    }
  }
}

/**
 * Record profiling data from return value profiling at an invoke with
 * the type system so that it can propagate it (speculation)
 */
void GraphKit::record_profiled_return_for_speculation() {
  if (!UseTypeSpeculation) {
    return;
  }
  ProfilePtrKind ptr_kind = ProfileMaybeNull;
  ciKlass* better_type = NULL;
  if (method()->return_profiled_type(bci(), better_type, ptr_kind)) {
    // If profiling reports a single type for the return value,
    // feed it to the type system so it can propagate it as a
    // speculative type
    record_profile_for_speculation(stack(sp()-1), better_type, ptr_kind);
  }
}

void GraphKit::round_double_result(ciMethod* dest_method) {
  // A non-strict method may return a double value which has an extended
  // exponent, but this must not be visible in a caller which is 'strict'
  // If a strict caller invokes a non-strict callee, round a double result

  BasicType result_type = dest_method->return_type()->basic_type();
  assert( method() != NULL, "must have caller context");
  if( result_type == T_DOUBLE && method()->is_strict() && !dest_method->is_strict() ) {
    // Destination method's return value is on top of stack
    // dstore_rounding() does gvn.transform
    Node *result = pop_pair();
    result = dstore_rounding(result);
    push_pair(result);
  }
}

// rounding for strict float precision conformance
Node* GraphKit::precision_rounding(Node* n) {
  return UseStrictFP && _method->flags().is_strict()
    && UseSSE == 0 && Matcher::strict_fp_requires_explicit_rounding
    ? _gvn.transform( new RoundFloatNode(0, n) )
    : n;
}

// rounding for strict double precision conformance
Node* GraphKit::dprecision_rounding(Node *n) {
  return UseStrictFP && _method->flags().is_strict()
    && UseSSE <= 1 && Matcher::strict_fp_requires_explicit_rounding
    ? _gvn.transform( new RoundDoubleNode(0, n) )
    : n;
}

// rounding for non-strict double stores
Node* GraphKit::dstore_rounding(Node* n) {
  return Matcher::strict_fp_requires_explicit_rounding
    && UseSSE <= 1
    ? _gvn.transform( new RoundDoubleNode(0, n) )
    : n;
}

//=============================================================================
// Generate a fast path/slow path idiom.  Graph looks like:
// [foo] indicates that 'foo' is a parameter
//
//              [in]     NULL
//                 \    /
//                  CmpP
//                  Bool ne
//                   If
//                  /  \
//              True    False-<2>
//              / |
//             /  cast_not_null
//           Load  |    |   ^
//        [fast_test]   |   |
// gvn to   opt_test    |   |
//          /    \      |  <1>
//      True     False  |
//        |         \\  |
//   [slow_call]     \[fast_result]
//    Ctl   Val       \      \
//     |               \      \
//    Catch       <1>   \      \
//   /    \        ^     \      \
//  Ex    No_Ex    |      \      \
//  |       \   \  |       \ <2>  \
//  ...      \  [slow_res] |  |    \   [null_result]
//            \         \--+--+---  |  |
//             \           | /    \ | /
//              --------Region     Phi
//
//=============================================================================
// Code is structured as a series of driver functions all called 'do_XXX' that
// call a set of helper functions.  Helper functions first, then drivers.

//------------------------------null_check_oop---------------------------------
// Null check oop.  Set null-path control into Region in slot 3.
// Make a cast-not-nullness use the other not-null control.  Return cast.
Node* GraphKit::null_check_oop(Node* value, Node* *null_control,
                               bool never_see_null,
                               bool safe_for_replace,
                               bool speculative) {
  // Initial NULL check taken path
  (*null_control) = top();
  Node* cast = null_check_common(value, T_OBJECT, false, null_control, speculative);

  // Generate uncommon_trap:
  if (never_see_null && (*null_control) != top()) {
    // If we see an unexpected null at a check-cast we record it and force a
    // recompile; the offending check-cast will be compiled to handle NULLs.
    // If we see more than one offending BCI, then all checkcasts in the
    // method will be compiled to handle NULLs.
    PreserveJVMState pjvms(this);
    set_control(*null_control);
    replace_in_map(value, null());
    Deoptimization::DeoptReason reason = Deoptimization::reason_null_check(speculative);
    uncommon_trap(reason,
                  Deoptimization::Action_make_not_entrant);
    (*null_control) = top();    // NULL path is dead
  }
  if ((*null_control) == top() && safe_for_replace) {
    replace_in_map(value, cast);
  }

  // Cast away null-ness on the result
  return cast;
}

//------------------------------opt_iff----------------------------------------
// Optimize the fast-check IfNode.  Set the fast-path region slot 2.
// Return slow-path control.
Node* GraphKit::opt_iff(Node* region, Node* iff) {
  IfNode *opt_iff = _gvn.transform(iff)->as_If();

  // Fast path taken; set region slot 2
  Node *fast_taken = _gvn.transform( new IfFalseNode(opt_iff) );
  region->init_req(2,fast_taken); // Capture fast-control

  // Fast path not-taken, i.e. slow path
  Node *slow_taken = _gvn.transform( new IfTrueNode(opt_iff) );
  return slow_taken;
}

//-----------------------------make_runtime_call-------------------------------
Node* GraphKit::make_runtime_call(int flags,
                                  const TypeFunc* call_type, address call_addr,
                                  const char* call_name,
                                  const TypePtr* adr_type,
                                  // The following parms are all optional.
                                  // The first NULL ends the list.
                                  Node* parm0, Node* parm1,
                                  Node* parm2, Node* parm3,
                                  Node* parm4, Node* parm5,
                                  Node* parm6, Node* parm7) {
  // Slow-path call
  bool is_leaf = !(flags & RC_NO_LEAF);
  bool has_io  = (!is_leaf && !(flags & RC_NO_IO));
  if (call_name == NULL) {
    assert(!is_leaf, "must supply name for leaf");
    call_name = OptoRuntime::stub_name(call_addr);
  }
  CallNode* call;
  if (!is_leaf) {
    call = new CallStaticJavaNode(call_type, call_addr, call_name,
                                           bci(), adr_type);
  } else if (flags & RC_NO_FP) {
    call = new CallLeafNoFPNode(call_type, call_addr, call_name, adr_type);
  } else {
    call = new CallLeafNode(call_type, call_addr, call_name, adr_type);
  }

  // The following is similar to set_edges_for_java_call,
  // except that the memory effects of the call are restricted to AliasIdxRaw.

  // Slow path call has no side-effects, uses few values
  bool wide_in  = !(flags & RC_NARROW_MEM);
  bool wide_out = (C->get_alias_index(adr_type) == Compile::AliasIdxBot);

  Node* prev_mem = NULL;
  if (wide_in) {
    prev_mem = set_predefined_input_for_runtime_call(call);
  } else {
    assert(!wide_out, "narrow in => narrow out");
    Node* narrow_mem = memory(adr_type);
    prev_mem = reset_memory();
    map()->set_memory(narrow_mem);
    set_predefined_input_for_runtime_call(call);
  }

  // Hook each parm in order.  Stop looking at the first NULL.
  if (parm0 != NULL) { call->init_req(TypeFunc::Parms+0, parm0);
  if (parm1 != NULL) { call->init_req(TypeFunc::Parms+1, parm1);
  if (parm2 != NULL) { call->init_req(TypeFunc::Parms+2, parm2);
  if (parm3 != NULL) { call->init_req(TypeFunc::Parms+3, parm3);
  if (parm4 != NULL) { call->init_req(TypeFunc::Parms+4, parm4);
  if (parm5 != NULL) { call->init_req(TypeFunc::Parms+5, parm5);
  if (parm6 != NULL) { call->init_req(TypeFunc::Parms+6, parm6);
  if (parm7 != NULL) { call->init_req(TypeFunc::Parms+7, parm7);
    /* close each nested if ===> */  } } } } } } } }
  assert(call->in(call->req()-1) != NULL, "must initialize all parms");

  if (!is_leaf) {
    // Non-leaves can block and take safepoints:
    add_safepoint_edges(call, ((flags & RC_MUST_THROW) != 0));
  }
  // Non-leaves can throw exceptions:
  if (has_io) {
    call->set_req(TypeFunc::I_O, i_o());
  }

  if (flags & RC_UNCOMMON) {
    // Set the count to a tiny probability.  Cf. Estimate_Block_Frequency.
    // (An "if" probability corresponds roughly to an unconditional count.
    // Sort of.)
    call->set_cnt(PROB_UNLIKELY_MAG(4));
  }

  Node* c = _gvn.transform(call);
  assert(c == call, "cannot disappear");

  if (wide_out) {
    // Slow path call has full side-effects.
    set_predefined_output_for_runtime_call(call);
  } else {
    // Slow path call has few side-effects, and/or sets few values.
    set_predefined_output_for_runtime_call(call, prev_mem, adr_type);
  }

  if (has_io) {
    set_i_o(_gvn.transform(new ProjNode(call, TypeFunc::I_O)));
  }
  return call;

}

//------------------------------merge_memory-----------------------------------
// Merge memory from one path into the current memory state.
void GraphKit::merge_memory(Node* new_mem, Node* region, int new_path) {
  for (MergeMemStream mms(merged_memory(), new_mem->as_MergeMem()); mms.next_non_empty2(); ) {
    Node* old_slice = mms.force_memory();
    Node* new_slice = mms.memory2();
    if (old_slice != new_slice) {
      PhiNode* phi;
      if (old_slice->is_Phi() && old_slice->as_Phi()->region() == region) {
        if (mms.is_empty()) {
          // clone base memory Phi's inputs for this memory slice
          assert(old_slice == mms.base_memory(), "sanity");
          phi = PhiNode::make(region, NULL, Type::MEMORY, mms.adr_type(C));
          _gvn.set_type(phi, Type::MEMORY);
          for (uint i = 1; i < phi->req(); i++) {
            phi->init_req(i, old_slice->in(i));
          }
        } else {
          phi = old_slice->as_Phi(); // Phi was generated already
        }
      } else {
        phi = PhiNode::make(region, old_slice, Type::MEMORY, mms.adr_type(C));
        _gvn.set_type(phi, Type::MEMORY);
      }
      phi->set_req(new_path, new_slice);
      mms.set_memory(phi);
    }
  }
}

//------------------------------make_slow_call_ex------------------------------
// Make the exception handler hookups for the slow call
void GraphKit::make_slow_call_ex(Node* call, ciInstanceKlass* ex_klass, bool separate_io_proj, bool deoptimize) {
  if (stopped())  return;

  // Make a catch node with just two handlers:  fall-through and catch-all
  Node* i_o  = _gvn.transform( new ProjNode(call, TypeFunc::I_O, separate_io_proj) );
  Node* catc = _gvn.transform( new CatchNode(control(), i_o, 2) );
  Node* norm = _gvn.transform( new CatchProjNode(catc, CatchProjNode::fall_through_index, CatchProjNode::no_handler_bci) );
  Node* excp = _gvn.transform( new CatchProjNode(catc, CatchProjNode::catch_all_index,    CatchProjNode::no_handler_bci) );

  { PreserveJVMState pjvms(this);
    set_control(excp);
    set_i_o(i_o);

    if (excp != top()) {
      if (deoptimize) {
        // Deoptimize if an exception is caught. Don't construct exception state in this case.
        uncommon_trap(Deoptimization::Reason_unhandled,
                      Deoptimization::Action_none);
      } else {
        // Create an exception state also.
        // Use an exact type if the caller has specified a specific exception.
        const Type* ex_type = TypeOopPtr::make_from_klass_unique(ex_klass)->cast_to_ptr_type(TypePtr::NotNull);
        Node*       ex_oop  = new CreateExNode(ex_type, control(), i_o);
        add_exception_state(make_exception_state(_gvn.transform(ex_oop)));
      }
    }
  }

  // Get the no-exception control from the CatchNode.
  set_control(norm);
}

static IfNode* gen_subtype_check_compare(Node* ctrl, Node* in1, Node* in2, BoolTest::mask test, float p, PhaseGVN* gvn, BasicType bt) {
  Node* cmp = NULL;
  switch(bt) {
  case T_INT: cmp = new CmpINode(in1, in2); break;
  case T_ADDRESS: cmp = new CmpPNode(in1, in2); break;
  default: fatal("unexpected comparison type %s", type2name(bt));
  }
  gvn->transform(cmp);
  Node* bol = gvn->transform(new BoolNode(cmp, test));
  IfNode* iff = new IfNode(ctrl, bol, p, COUNT_UNKNOWN);
  gvn->transform(iff);
  if (!bol->is_Con()) gvn->record_for_igvn(iff);
  return iff;
}


//-------------------------------gen_subtype_check-----------------------------
// Generate a subtyping check.  Takes as input the subtype and supertype.
// Returns 2 values: sets the default control() to the true path and returns
// the false path.  Only reads invariant memory; sets no (visible) memory.
// The PartialSubtypeCheckNode sets the hidden 1-word cache in the encoding
// but that's not exposed to the optimizer.  This call also doesn't take in an
// Object; if you wish to check an Object you need to load the Object's class
// prior to coming here.
Node* Phase::gen_subtype_check(Node* subklass, Node* superklass, Node** ctrl, MergeMemNode* mem, PhaseGVN* gvn) {
  Compile* C = gvn->C;

  if ((*ctrl)->is_top()) {
    return C->top();
  }

  // Fast check for identical types, perhaps identical constants.
  // The types can even be identical non-constants, in cases
  // involving Array.newInstance, Object.clone, etc.
  if (subklass == superklass)
    return C->top();             // false path is dead; no test needed.

  if (gvn->type(superklass)->singleton()) {
    ciKlass* superk = gvn->type(superklass)->is_klassptr()->klass();
    ciKlass* subk   = gvn->type(subklass)->is_klassptr()->klass();

    // In the common case of an exact superklass, try to fold up the
    // test before generating code.  You may ask, why not just generate
    // the code and then let it fold up?  The answer is that the generated
    // code will necessarily include null checks, which do not always
    // completely fold away.  If they are also needless, then they turn
    // into a performance loss.  Example:
    //    Foo[] fa = blah(); Foo x = fa[0]; fa[1] = x;
    // Here, the type of 'fa' is often exact, so the store check
    // of fa[1]=x will fold up, without testing the nullness of x.
    switch (C->static_subtype_check(superk, subk)) {
    case Compile::SSC_always_false:
      {
        Node* always_fail = *ctrl;
        *ctrl = gvn->C->top();
        return always_fail;
      }
    case Compile::SSC_always_true:
      return C->top();
    case Compile::SSC_easy_test:
      {
        // Just do a direct pointer compare and be done.
        IfNode* iff = gen_subtype_check_compare(*ctrl, subklass, superklass, BoolTest::eq, PROB_STATIC_FREQUENT, gvn, T_ADDRESS);
        *ctrl = gvn->transform(new IfTrueNode(iff));
        return gvn->transform(new IfFalseNode(iff));
      }
    case Compile::SSC_full_test:
      break;
    default:
      ShouldNotReachHere();
    }
  }

  // %%% Possible further optimization:  Even if the superklass is not exact,
  // if the subklass is the unique subtype of the superklass, the check
  // will always succeed.  We could leave a dependency behind to ensure this.

  // First load the super-klass's check-offset
  Node *p1 = gvn->transform(new AddPNode(superklass, superklass, gvn->MakeConX(in_bytes(Klass::super_check_offset_offset()))));
  Node* m = mem->memory_at(C->get_alias_index(gvn->type(p1)->is_ptr()));
  Node *chk_off = gvn->transform(new LoadINode(NULL, m, p1, gvn->type(p1)->is_ptr(), TypeInt::INT, MemNode::unordered));
  int cacheoff_con = in_bytes(Klass::secondary_super_cache_offset());
  bool might_be_cache = (gvn->find_int_con(chk_off, cacheoff_con) == cacheoff_con);

  // Load from the sub-klass's super-class display list, or a 1-word cache of
  // the secondary superclass list, or a failing value with a sentinel offset
  // if the super-klass is an interface or exceptionally deep in the Java
  // hierarchy and we have to scan the secondary superclass list the hard way.
  // Worst-case type is a little odd: NULL is allowed as a result (usually
  // klass loads can never produce a NULL).
  Node *chk_off_X = chk_off;
#ifdef _LP64
  chk_off_X = gvn->transform(new ConvI2LNode(chk_off_X));
#endif
  Node *p2 = gvn->transform(new AddPNode(subklass,subklass,chk_off_X));
  // For some types like interfaces the following loadKlass is from a 1-word
  // cache which is mutable so can't use immutable memory.  Other
  // types load from the super-class display table which is immutable.
  m = mem->memory_at(C->get_alias_index(gvn->type(p2)->is_ptr()));
  Node *kmem = might_be_cache ? m : C->immutable_memory();
  Node *nkls = gvn->transform(LoadKlassNode::make(*gvn, NULL, kmem, p2, gvn->type(p2)->is_ptr(), TypeKlassPtr::OBJECT_OR_NULL));

  // Compile speed common case: ARE a subtype and we canNOT fail
  if( superklass == nkls )
    return C->top();             // false path is dead; no test needed.

  // See if we get an immediate positive hit.  Happens roughly 83% of the
  // time.  Test to see if the value loaded just previously from the subklass
  // is exactly the superklass.
  IfNode *iff1 = gen_subtype_check_compare(*ctrl, superklass, nkls, BoolTest::eq, PROB_LIKELY(0.83f), gvn, T_ADDRESS);
  Node *iftrue1 = gvn->transform( new IfTrueNode (iff1));
  *ctrl = gvn->transform(new IfFalseNode(iff1));

  // Compile speed common case: Check for being deterministic right now.  If
  // chk_off is a constant and not equal to cacheoff then we are NOT a
  // subklass.  In this case we need exactly the 1 test above and we can
  // return those results immediately.
  if (!might_be_cache) {
    Node* not_subtype_ctrl = *ctrl;
    *ctrl = iftrue1; // We need exactly the 1 test above
    return not_subtype_ctrl;
  }

  // Gather the various success & failures here
  RegionNode *r_ok_subtype = new RegionNode(4);
  gvn->record_for_igvn(r_ok_subtype);
  RegionNode *r_not_subtype = new RegionNode(3);
  gvn->record_for_igvn(r_not_subtype);

  r_ok_subtype->init_req(1, iftrue1);

  // Check for immediate negative hit.  Happens roughly 11% of the time (which
  // is roughly 63% of the remaining cases).  Test to see if the loaded
  // check-offset points into the subklass display list or the 1-element
  // cache.  If it points to the display (and NOT the cache) and the display
  // missed then it's not a subtype.
  Node *cacheoff = gvn->intcon(cacheoff_con);
  IfNode *iff2 = gen_subtype_check_compare(*ctrl, chk_off, cacheoff, BoolTest::ne, PROB_LIKELY(0.63f), gvn, T_INT);
  r_not_subtype->init_req(1, gvn->transform(new IfTrueNode (iff2)));
  *ctrl = gvn->transform(new IfFalseNode(iff2));

  // Check for self.  Very rare to get here, but it is taken 1/3 the time.
  // No performance impact (too rare) but allows sharing of secondary arrays
  // which has some footprint reduction.
  IfNode *iff3 = gen_subtype_check_compare(*ctrl, subklass, superklass, BoolTest::eq, PROB_LIKELY(0.36f), gvn, T_ADDRESS);
  r_ok_subtype->init_req(2, gvn->transform(new IfTrueNode(iff3)));
  *ctrl = gvn->transform(new IfFalseNode(iff3));

  // -- Roads not taken here: --
  // We could also have chosen to perform the self-check at the beginning
  // of this code sequence, as the assembler does.  This would not pay off
  // the same way, since the optimizer, unlike the assembler, can perform
  // static type analysis to fold away many successful self-checks.
  // Non-foldable self checks work better here in second position, because
  // the initial primary superclass check subsumes a self-check for most
  // types.  An exception would be a secondary type like array-of-interface,
  // which does not appear in its own primary supertype display.
  // Finally, we could have chosen to move the self-check into the
  // PartialSubtypeCheckNode, and from there out-of-line in a platform
  // dependent manner.  But it is worthwhile to have the check here,
  // where it can be perhaps be optimized.  The cost in code space is
  // small (register compare, branch).

  // Now do a linear scan of the secondary super-klass array.  Again, no real
  // performance impact (too rare) but it's gotta be done.
  // Since the code is rarely used, there is no penalty for moving it
  // out of line, and it can only improve I-cache density.
  // The decision to inline or out-of-line this final check is platform
  // dependent, and is found in the AD file definition of PartialSubtypeCheck.
  Node* psc = gvn->transform(
    new PartialSubtypeCheckNode(*ctrl, subklass, superklass));

  IfNode *iff4 = gen_subtype_check_compare(*ctrl, psc, gvn->zerocon(T_OBJECT), BoolTest::ne, PROB_FAIR, gvn, T_ADDRESS);
  r_not_subtype->init_req(2, gvn->transform(new IfTrueNode (iff4)));
  r_ok_subtype ->init_req(3, gvn->transform(new IfFalseNode(iff4)));

  // Return false path; set default control to true path.
  *ctrl = gvn->transform(r_ok_subtype);
  return gvn->transform(r_not_subtype);
}

// Profile-driven exact type check:
Node* GraphKit::type_check_receiver(Node* receiver, ciKlass* klass,
                                    float prob,
                                    Node* *casted_receiver) {
  const TypeKlassPtr* tklass = TypeKlassPtr::make(klass);
  Node* recv_klass = load_object_klass(receiver);
  Node* want_klass = makecon(tklass);
  Node* cmp = _gvn.transform( new CmpPNode(recv_klass, want_klass) );
  Node* bol = _gvn.transform( new BoolNode(cmp, BoolTest::eq) );
  IfNode* iff = create_and_xform_if(control(), bol, prob, COUNT_UNKNOWN);
  set_control( _gvn.transform( new IfTrueNode (iff) ));
  Node* fail = _gvn.transform( new IfFalseNode(iff) );

  const TypeOopPtr* recv_xtype = tklass->as_instance_type();
  assert(recv_xtype->klass_is_exact(), "");

  // Subsume downstream occurrences of receiver with a cast to
  // recv_xtype, since now we know what the type will be.
  Node* cast = new CheckCastPPNode(control(), receiver, recv_xtype);
  (*casted_receiver) = _gvn.transform(cast);
  // (User must make the replace_in_map call.)

  return fail;
}


//------------------------------seems_never_null-------------------------------
// Use null_seen information if it is available from the profile.
// If we see an unexpected null at a type check we record it and force a
// recompile; the offending check will be recompiled to handle NULLs.
// If we see several offending BCIs, then all checks in the
// method will be recompiled.
bool GraphKit::seems_never_null(Node* obj, ciProfileData* data, bool& speculating) {
  speculating = !_gvn.type(obj)->speculative_maybe_null();
  Deoptimization::DeoptReason reason = Deoptimization::reason_null_check(speculating);
  if (UncommonNullCast               // Cutout for this technique
      && obj != null()               // And not the -Xcomp stupid case?
      && !too_many_traps(reason)
      ) {
    if (speculating) {
      return true;
    }
    if (data == NULL)
      // Edge case:  no mature data.  Be optimistic here.
      return true;
    // If the profile has not seen a null, assume it won't happen.
    assert(java_bc() == Bytecodes::_checkcast ||
           java_bc() == Bytecodes::_instanceof ||
           java_bc() == Bytecodes::_aastore, "MDO must collect null_seen bit here");
    return !data->as_BitData()->null_seen();
  }
  speculating = false;
  return false;
}

//------------------------maybe_cast_profiled_receiver-------------------------
// If the profile has seen exactly one type, narrow to exactly that type.
// Subsequent type checks will always fold up.
Node* GraphKit::maybe_cast_profiled_receiver(Node* not_null_obj,
                                             ciKlass* require_klass,
                                             ciKlass* spec_klass,
                                             bool safe_for_replace) {
  if (!UseTypeProfile || !TypeProfileCasts) return NULL;

  Deoptimization::DeoptReason reason = Deoptimization::reason_class_check(spec_klass != NULL);

  // Make sure we haven't already deoptimized from this tactic.
  if (too_many_traps(reason) || too_many_recompiles(reason))
    return NULL;

  // (No, this isn't a call, but it's enough like a virtual call
  // to use the same ciMethod accessor to get the profile info...)
  // If we have a speculative type use it instead of profiling (which
  // may not help us)
  ciKlass* exact_kls = spec_klass == NULL ? profile_has_unique_klass() : spec_klass;
  if (exact_kls != NULL) {// no cast failures here
    if (require_klass == NULL ||
        C->static_subtype_check(require_klass, exact_kls) == Compile::SSC_always_true) {
      // If we narrow the type to match what the type profile sees or
      // the speculative type, we can then remove the rest of the
      // cast.
      // This is a win, even if the exact_kls is very specific,
      // because downstream operations, such as method calls,
      // will often benefit from the sharper type.
      Node* exact_obj = not_null_obj; // will get updated in place...
      Node* slow_ctl  = type_check_receiver(exact_obj, exact_kls, 1.0,
                                            &exact_obj);
      { PreserveJVMState pjvms(this);
        set_control(slow_ctl);
        uncommon_trap_exact(reason, Deoptimization::Action_maybe_recompile);
      }
      if (safe_for_replace) {
        replace_in_map(not_null_obj, exact_obj);
      }
      return exact_obj;
    }
    // assert(ssc == Compile::SSC_always_true)... except maybe the profile lied to us.
  }

  return NULL;
}

/**
 * Cast obj to type and emit guard unless we had too many traps here
 * already
 *
 * @param obj       node being casted
 * @param type      type to cast the node to
 * @param not_null  true if we know node cannot be null
 */
Node* GraphKit::maybe_cast_profiled_obj(Node* obj,
                                        ciKlass* type,
                                        bool not_null) {
  if (stopped()) {
    return obj;
  }

  // type == NULL if profiling tells us this object is always null
  if (type != NULL) {
    Deoptimization::DeoptReason class_reason = Deoptimization::Reason_speculate_class_check;
    Deoptimization::DeoptReason null_reason = Deoptimization::Reason_speculate_null_check;

    if (!too_many_traps(null_reason) && !too_many_recompiles(null_reason) &&
        !too_many_traps(class_reason) &&
        !too_many_recompiles(class_reason)) {
      Node* not_null_obj = NULL;
      // not_null is true if we know the object is not null and
      // there's no need for a null check
      if (!not_null) {
        Node* null_ctl = top();
        not_null_obj = null_check_oop(obj, &null_ctl, true, true, true);
        assert(null_ctl->is_top(), "no null control here");
      } else {
        not_null_obj = obj;
      }

      Node* exact_obj = not_null_obj;
      ciKlass* exact_kls = type;
      Node* slow_ctl  = type_check_receiver(exact_obj, exact_kls, 1.0,
                                            &exact_obj);
      {
        PreserveJVMState pjvms(this);
        set_control(slow_ctl);
        uncommon_trap_exact(class_reason, Deoptimization::Action_maybe_recompile);
      }
      replace_in_map(not_null_obj, exact_obj);
      obj = exact_obj;
    }
  } else {
    if (!too_many_traps(Deoptimization::Reason_null_assert) &&
        !too_many_recompiles(Deoptimization::Reason_null_assert)) {
      Node* exact_obj = null_assert(obj);
      replace_in_map(obj, exact_obj);
      obj = exact_obj;
    }
  }
  return obj;
}

//-------------------------------gen_instanceof--------------------------------
// Generate an instance-of idiom.  Used by both the instance-of bytecode
// and the reflective instance-of call.
Node* GraphKit::gen_instanceof(Node* obj, Node* superklass, bool safe_for_replace) {
  kill_dead_locals();           // Benefit all the uncommon traps
  assert( !stopped(), "dead parse path should be checked in callers" );
  assert(!TypePtr::NULL_PTR->higher_equal(_gvn.type(superklass)->is_klassptr()),
         "must check for not-null not-dead klass in callers");

  // Make the merge point
  enum { _obj_path = 1, _fail_path, _null_path, PATH_LIMIT };
  RegionNode* region = new RegionNode(PATH_LIMIT);
  Node*       phi    = new PhiNode(region, TypeInt::BOOL);
  C->set_has_split_ifs(true); // Has chance for split-if optimization

  ciProfileData* data = NULL;
  if (java_bc() == Bytecodes::_instanceof) {  // Only for the bytecode
    data = method()->method_data()->bci_to_data(bci());
  }
  bool speculative_not_null = false;
  bool never_see_null = (ProfileDynamicTypes  // aggressive use of profile
                         && seems_never_null(obj, data, speculative_not_null));

  // Null check; get casted pointer; set region slot 3
  Node* null_ctl = top();
  Node* not_null_obj = null_check_oop(obj, &null_ctl, never_see_null, safe_for_replace, speculative_not_null);

  // If not_null_obj is dead, only null-path is taken
  if (stopped()) {              // Doing instance-of on a NULL?
    set_control(null_ctl);
    return intcon(0);
  }
  region->init_req(_null_path, null_ctl);
  phi   ->init_req(_null_path, intcon(0)); // Set null path value
  if (null_ctl == top()) {
    // Do this eagerly, so that pattern matches like is_diamond_phi
    // will work even during parsing.
    assert(_null_path == PATH_LIMIT-1, "delete last");
    region->del_req(_null_path);
    phi   ->del_req(_null_path);
  }

  // Do we know the type check always succeed?
  bool known_statically = false;
  if (_gvn.type(superklass)->singleton()) {
    ciKlass* superk = _gvn.type(superklass)->is_klassptr()->klass();
    ciKlass* subk = _gvn.type(obj)->is_oopptr()->klass();
    if (subk != NULL && subk->is_loaded()) {
      int static_res = C->static_subtype_check(superk, subk);
      known_statically = (static_res == Compile::SSC_always_true || static_res == Compile::SSC_always_false);
    }
  }

  if (!known_statically) {
    const TypeOopPtr* obj_type = _gvn.type(obj)->is_oopptr();
    // We may not have profiling here or it may not help us. If we
    // have a speculative type use it to perform an exact cast.
    ciKlass* spec_obj_type = obj_type->speculative_type();
    if (spec_obj_type != NULL || (ProfileDynamicTypes && data != NULL)) {
      Node* cast_obj = maybe_cast_profiled_receiver(not_null_obj, NULL, spec_obj_type, safe_for_replace);
      if (stopped()) {            // Profile disagrees with this path.
        set_control(null_ctl);    // Null is the only remaining possibility.
        return intcon(0);
      }
      if (cast_obj != NULL) {
        not_null_obj = cast_obj;
      }
    }
  }

  // Load the object's klass
  Node* obj_klass = load_object_klass(not_null_obj);

  // Generate the subtype check
  Node* not_subtype_ctrl = gen_subtype_check(obj_klass, superklass);

  // Plug in the success path to the general merge in slot 1.
  region->init_req(_obj_path, control());
  phi   ->init_req(_obj_path, intcon(1));

  // Plug in the failing path to the general merge in slot 2.
  region->init_req(_fail_path, not_subtype_ctrl);
  phi   ->init_req(_fail_path, intcon(0));

  // Return final merged results
  set_control( _gvn.transform(region) );
  record_for_igvn(region);

  // If we know the type check always succeeds then we don't use the
  // profiling data at this bytecode. Don't lose it, feed it to the
  // type system as a speculative type.
  if (safe_for_replace) {
    Node* casted_obj = record_profiled_receiver_for_speculation(obj);
    replace_in_map(obj, casted_obj);
  }

  return _gvn.transform(phi);
}

//-------------------------------gen_checkcast---------------------------------
// Generate a checkcast idiom.  Used by both the checkcast bytecode and the
// array store bytecode.  Stack must be as-if BEFORE doing the bytecode so the
// uncommon-trap paths work.  Adjust stack after this call.
// If failure_control is supplied and not null, it is filled in with
// the control edge for the cast failure.  Otherwise, an appropriate
// uncommon trap or exception is thrown.
Node* GraphKit::gen_checkcast(Node *obj, Node* superklass,
                              Node* *failure_control) {
  kill_dead_locals();           // Benefit all the uncommon traps
  const TypeKlassPtr *tk = _gvn.type(superklass)->is_klassptr();
  const Type *toop = TypeOopPtr::make_from_klass(tk->klass());

  // Fast cutout:  Check the case that the cast is vacuously true.
  // This detects the common cases where the test will short-circuit
  // away completely.  We do this before we perform the null check,
  // because if the test is going to turn into zero code, we don't
  // want a residual null check left around.  (Causes a slowdown,
  // for example, in some objArray manipulations, such as a[i]=a[j].)
  if (tk->singleton()) {
    const TypeOopPtr* objtp = _gvn.type(obj)->isa_oopptr();
    if (objtp != NULL && objtp->klass() != NULL) {
      switch (C->static_subtype_check(tk->klass(), objtp->klass())) {
      case Compile::SSC_always_true:
        // If we know the type check always succeed then we don't use
        // the profiling data at this bytecode. Don't lose it, feed it
        // to the type system as a speculative type.
        return record_profiled_receiver_for_speculation(obj);
      case Compile::SSC_always_false:
        // It needs a null check because a null will *pass* the cast check.
        // A non-null value will always produce an exception.
        return null_assert(obj);
      }
    }
  }

  ciProfileData* data = NULL;
  bool safe_for_replace = false;
  if (failure_control == NULL) {        // use MDO in regular case only
    assert(java_bc() == Bytecodes::_aastore ||
           java_bc() == Bytecodes::_checkcast,
           "interpreter profiles type checks only for these BCs");
    data = method()->method_data()->bci_to_data(bci());
    safe_for_replace = true;
  }

  // Make the merge point
  enum { _obj_path = 1, _null_path, PATH_LIMIT };
  RegionNode* region = new RegionNode(PATH_LIMIT);
  Node*       phi    = new PhiNode(region, toop);
  C->set_has_split_ifs(true); // Has chance for split-if optimization

  // Use null-cast information if it is available
  bool speculative_not_null = false;
  bool never_see_null = ((failure_control == NULL)  // regular case only
                         && seems_never_null(obj, data, speculative_not_null));

  // Null check; get casted pointer; set region slot 3
  Node* null_ctl = top();
  Node* not_null_obj = null_check_oop(obj, &null_ctl, never_see_null, safe_for_replace, speculative_not_null);

  // If not_null_obj is dead, only null-path is taken
  if (stopped()) {              // Doing instance-of on a NULL?
    set_control(null_ctl);
    return null();
  }
  region->init_req(_null_path, null_ctl);
  phi   ->init_req(_null_path, null());  // Set null path value
  if (null_ctl == top()) {
    // Do this eagerly, so that pattern matches like is_diamond_phi
    // will work even during parsing.
    assert(_null_path == PATH_LIMIT-1, "delete last");
    region->del_req(_null_path);
    phi   ->del_req(_null_path);
  }

  Node* cast_obj = NULL;
  if (tk->klass_is_exact()) {
    // The following optimization tries to statically cast the speculative type of the object
    // (for example obtained during profiling) to the type of the superklass and then do a
    // dynamic check that the type of the object is what we expect. To work correctly
    // for checkcast and aastore the type of superklass should be exact.
    const TypeOopPtr* obj_type = _gvn.type(obj)->is_oopptr();
    // We may not have profiling here or it may not help us. If we have
    // a speculative type use it to perform an exact cast.
    ciKlass* spec_obj_type = obj_type->speculative_type();
    if (spec_obj_type != NULL || data != NULL) {
      cast_obj = maybe_cast_profiled_receiver(not_null_obj, tk->klass(), spec_obj_type, safe_for_replace);
      if (cast_obj != NULL) {
        if (failure_control != NULL) // failure is now impossible
          (*failure_control) = top();
        // adjust the type of the phi to the exact klass:
        phi->raise_bottom_type(_gvn.type(cast_obj)->meet_speculative(TypePtr::NULL_PTR));
      }
    }
  }

  if (cast_obj == NULL) {
    // Load the object's klass
    Node* obj_klass = load_object_klass(not_null_obj);

    // Generate the subtype check
    Node* not_subtype_ctrl = gen_subtype_check( obj_klass, superklass );

    // Plug in success path into the merge
    cast_obj = _gvn.transform(new CheckCastPPNode(control(), not_null_obj, toop));
    // Failure path ends in uncommon trap (or may be dead - failure impossible)
    if (failure_control == NULL) {
      if (not_subtype_ctrl != top()) { // If failure is possible
        PreserveJVMState pjvms(this);
        set_control(not_subtype_ctrl);
        builtin_throw(Deoptimization::Reason_class_check, obj_klass);
      }
    } else {
      (*failure_control) = not_subtype_ctrl;
    }
  }

  region->init_req(_obj_path, control());
  phi   ->init_req(_obj_path, cast_obj);

  // A merge of NULL or Casted-NotNull obj
  Node* res = _gvn.transform(phi);

  // Note I do NOT always 'replace_in_map(obj,result)' here.
  //  if( tk->klass()->can_be_primary_super()  )
    // This means that if I successfully store an Object into an array-of-String
    // I 'forget' that the Object is really now known to be a String.  I have to
    // do this because we don't have true union types for interfaces - if I store
    // a Baz into an array-of-Interface and then tell the optimizer it's an
    // Interface, I forget that it's also a Baz and cannot do Baz-like field
    // references to it.  FIX THIS WHEN UNION TYPES APPEAR!
  //  replace_in_map( obj, res );

  // Return final merged results
  set_control( _gvn.transform(region) );
  record_for_igvn(region);

  return record_profiled_receiver_for_speculation(res);
}

//------------------------------next_monitor-----------------------------------
// What number should be given to the next monitor?
int GraphKit::next_monitor() {
  int current = jvms()->monitor_depth()* C->sync_stack_slots();
  int next = current + C->sync_stack_slots();
  // Keep the toplevel high water mark current:
  if (C->fixed_slots() < next)  C->set_fixed_slots(next);
  return current;
}

//------------------------------insert_mem_bar---------------------------------
// Memory barrier to avoid floating things around
// The membar serves as a pinch point between both control and all memory slices.
Node* GraphKit::insert_mem_bar(int opcode, Node* precedent) {
  MemBarNode* mb = MemBarNode::make(C, opcode, Compile::AliasIdxBot, precedent);
  mb->init_req(TypeFunc::Control, control());
  mb->init_req(TypeFunc::Memory,  reset_memory());
  Node* membar = _gvn.transform(mb);
  set_control(_gvn.transform(new ProjNode(membar, TypeFunc::Control)));
  set_all_memory_call(membar);
  return membar;
}

//-------------------------insert_mem_bar_volatile----------------------------
// Memory barrier to avoid floating things around
// The membar serves as a pinch point between both control and memory(alias_idx).
// If you want to make a pinch point on all memory slices, do not use this
// function (even with AliasIdxBot); use insert_mem_bar() instead.
Node* GraphKit::insert_mem_bar_volatile(int opcode, int alias_idx, Node* precedent) {
  // When Parse::do_put_xxx updates a volatile field, it appends a series
  // of MemBarVolatile nodes, one for *each* volatile field alias category.
  // The first membar is on the same memory slice as the field store opcode.
  // This forces the membar to follow the store.  (Bug 6500685 broke this.)
  // All the other membars (for other volatile slices, including AliasIdxBot,
  // which stands for all unknown volatile slices) are control-dependent
  // on the first membar.  This prevents later volatile loads or stores
  // from sliding up past the just-emitted store.

  MemBarNode* mb = MemBarNode::make(C, opcode, alias_idx, precedent);
  mb->set_req(TypeFunc::Control,control());
  if (alias_idx == Compile::AliasIdxBot) {
    mb->set_req(TypeFunc::Memory, merged_memory()->base_memory());
  } else {
    assert(!(opcode == Op_Initialize && alias_idx != Compile::AliasIdxRaw), "fix caller");
    mb->set_req(TypeFunc::Memory, memory(alias_idx));
  }
  Node* membar = _gvn.transform(mb);
  set_control(_gvn.transform(new ProjNode(membar, TypeFunc::Control)));
  if (alias_idx == Compile::AliasIdxBot) {
    merged_memory()->set_base_memory(_gvn.transform(new ProjNode(membar, TypeFunc::Memory)));
  } else {
    set_memory(_gvn.transform(new ProjNode(membar, TypeFunc::Memory)),alias_idx);
  }
  return membar;
}

//------------------------------shared_lock------------------------------------
// Emit locking code.
FastLockNode* GraphKit::shared_lock(Node* obj) {
  // bci is either a monitorenter bc or InvocationEntryBci
  // %%% SynchronizationEntryBCI is redundant; use InvocationEntryBci in interfaces
  assert(SynchronizationEntryBCI == InvocationEntryBci, "");

  if( !GenerateSynchronizationCode )
    return NULL;                // Not locking things?
  if (stopped())                // Dead monitor?
    return NULL;

  assert(dead_locals_are_killed(), "should kill locals before sync. point");

  obj = shenandoah_write_barrier(obj);

  // Box the stack location
  Node* box = _gvn.transform(new BoxLockNode(next_monitor()));
  Node* mem = reset_memory();

  FastLockNode * flock = _gvn.transform(new FastLockNode(0, obj, box) )->as_FastLock();
  if (UseBiasedLocking && PrintPreciseBiasedLockingStatistics) {
    // Create the counters for this fast lock.
    flock->create_lock_counter(sync_jvms()); // sync_jvms used to get current bci
  }

  // Create the rtm counters for this fast lock if needed.
  flock->create_rtm_lock_counter(sync_jvms()); // sync_jvms used to get current bci

  // Add monitor to debug info for the slow path.  If we block inside the
  // slow path and de-opt, we need the monitor hanging around
  map()->push_monitor( flock );

  const TypeFunc *tf = LockNode::lock_type();
  LockNode *lock = new LockNode(C, tf);

  lock->init_req( TypeFunc::Control, control() );
  lock->init_req( TypeFunc::Memory , mem );
  lock->init_req( TypeFunc::I_O    , top() )     ;   // does no i/o
  lock->init_req( TypeFunc::FramePtr, frameptr() );
  lock->init_req( TypeFunc::ReturnAdr, top() );

  lock->init_req(TypeFunc::Parms + 0, obj);
  lock->init_req(TypeFunc::Parms + 1, box);
  lock->init_req(TypeFunc::Parms + 2, flock);
  add_safepoint_edges(lock);

  lock = _gvn.transform( lock )->as_Lock();

  // lock has no side-effects, sets few values
  set_predefined_output_for_runtime_call(lock, mem, TypeRawPtr::BOTTOM);

  insert_mem_bar(Op_MemBarAcquireLock);

  // Add this to the worklist so that the lock can be eliminated
  record_for_igvn(lock);

#ifndef PRODUCT
  if (PrintLockStatistics) {
    // Update the counter for this lock.  Don't bother using an atomic
    // operation since we don't require absolute accuracy.
    lock->create_lock_counter(map()->jvms());
    increment_counter(lock->counter()->addr());
  }
#endif

  return flock;
}


//------------------------------shared_unlock----------------------------------
// Emit unlocking code.
void GraphKit::shared_unlock(Node* box, Node* obj) {
  // bci is either a monitorenter bc or InvocationEntryBci
  // %%% SynchronizationEntryBCI is redundant; use InvocationEntryBci in interfaces
  assert(SynchronizationEntryBCI == InvocationEntryBci, "");

  if( !GenerateSynchronizationCode )
    return;
  if (stopped()) {               // Dead monitor?
    map()->pop_monitor();        // Kill monitor from debug info
    return;
  }

  // Memory barrier to avoid floating things down past the locked region
  insert_mem_bar(Op_MemBarReleaseLock);

  const TypeFunc *tf = OptoRuntime::complete_monitor_exit_Type();
  UnlockNode *unlock = new UnlockNode(C, tf);
#ifdef ASSERT
  unlock->set_dbg_jvms(sync_jvms());
#endif
  uint raw_idx = Compile::AliasIdxRaw;
  unlock->init_req( TypeFunc::Control, control() );
  unlock->init_req( TypeFunc::Memory , memory(raw_idx) );
  unlock->init_req( TypeFunc::I_O    , top() )     ;   // does no i/o
  unlock->init_req( TypeFunc::FramePtr, frameptr() );
  unlock->init_req( TypeFunc::ReturnAdr, top() );

  unlock->init_req(TypeFunc::Parms + 0, obj);
  unlock->init_req(TypeFunc::Parms + 1, box);
  unlock = _gvn.transform(unlock)->as_Unlock();

  Node* mem = reset_memory();

  // unlock has no side-effects, sets few values
  set_predefined_output_for_runtime_call(unlock, mem, TypeRawPtr::BOTTOM);

  // Kill monitor from debug info
  map()->pop_monitor( );
}

//-------------------------------get_layout_helper-----------------------------
// If the given klass is a constant or known to be an array,
// fetch the constant layout helper value into constant_value
// and return (Node*)NULL.  Otherwise, load the non-constant
// layout helper value, and return the node which represents it.
// This two-faced routine is useful because allocation sites
// almost always feature constant types.
Node* GraphKit::get_layout_helper(Node* klass_node, jint& constant_value) {
  const TypeKlassPtr* inst_klass = _gvn.type(klass_node)->isa_klassptr();
  if (!StressReflectiveCode && inst_klass != NULL) {
    ciKlass* klass = inst_klass->klass();
    bool    xklass = inst_klass->klass_is_exact();
    if (xklass || klass->is_array_klass()) {
      jint lhelper = klass->layout_helper();
      if (lhelper != Klass::_lh_neutral_value) {
        constant_value = lhelper;
        return (Node*) NULL;
      }
    }
  }
  constant_value = Klass::_lh_neutral_value;  // put in a known value
  Node* lhp = basic_plus_adr(klass_node, klass_node, in_bytes(Klass::layout_helper_offset()));
  return make_load(NULL, lhp, TypeInt::INT, T_INT, MemNode::unordered);
}

// We just put in an allocate/initialize with a big raw-memory effect.
// Hook selected additional alias categories on the initialization.
static void hook_memory_on_init(GraphKit& kit, int alias_idx,
                                MergeMemNode* init_in_merge,
                                Node* init_out_raw) {
  DEBUG_ONLY(Node* init_in_raw = init_in_merge->base_memory());
  assert(init_in_merge->memory_at(alias_idx) == init_in_raw, "");

  Node* prevmem = kit.memory(alias_idx);
  init_in_merge->set_memory_at(alias_idx, prevmem);
  kit.set_memory(init_out_raw, alias_idx);
}

//---------------------------set_output_for_allocation-------------------------
Node* GraphKit::set_output_for_allocation(AllocateNode* alloc,
                                          const TypeOopPtr* oop_type,
                                          bool deoptimize_on_exception) {
  int rawidx = Compile::AliasIdxRaw;
  alloc->set_req( TypeFunc::FramePtr, frameptr() );
  add_safepoint_edges(alloc);
  Node* allocx = _gvn.transform(alloc);
  set_control( _gvn.transform(new ProjNode(allocx, TypeFunc::Control) ) );
  // create memory projection for i_o
  set_memory ( _gvn.transform( new ProjNode(allocx, TypeFunc::Memory, true) ), rawidx );
  make_slow_call_ex(allocx, env()->Throwable_klass(), true, deoptimize_on_exception);

  // create a memory projection as for the normal control path
  Node* malloc = _gvn.transform(new ProjNode(allocx, TypeFunc::Memory));
  set_memory(malloc, rawidx);

  // a normal slow-call doesn't change i_o, but an allocation does
  // we create a separate i_o projection for the normal control path
  set_i_o(_gvn.transform( new ProjNode(allocx, TypeFunc::I_O, false) ) );
  Node* rawoop = _gvn.transform( new ProjNode(allocx, TypeFunc::Parms) );

  // put in an initialization barrier
  InitializeNode* init = insert_mem_bar_volatile(Op_Initialize, rawidx,
                                                 rawoop)->as_Initialize();
  assert(alloc->initialization() == init,  "2-way macro link must work");
  assert(init ->allocation()     == alloc, "2-way macro link must work");
  {
    // Extract memory strands which may participate in the new object's
    // initialization, and source them from the new InitializeNode.
    // This will allow us to observe initializations when they occur,
    // and link them properly (as a group) to the InitializeNode.
    assert(init->in(InitializeNode::Memory) == malloc, "");
    MergeMemNode* minit_in = MergeMemNode::make(malloc);
    init->set_req(InitializeNode::Memory, minit_in);
    record_for_igvn(minit_in); // fold it up later, if possible
    Node* minit_out = memory(rawidx);
    assert(minit_out->is_Proj() && minit_out->in(0) == init, "");
    if (oop_type->isa_aryptr()) {
      const TypePtr* telemref = oop_type->add_offset(Type::OffsetBot);
      int            elemidx  = C->get_alias_index(telemref);
      hook_memory_on_init(*this, elemidx, minit_in, minit_out);
    } else if (oop_type->isa_instptr()) {
      ciInstanceKlass* ik = oop_type->klass()->as_instance_klass();
      for (int i = 0, len = ik->nof_nonstatic_fields(); i < len; i++) {
        ciField* field = ik->nonstatic_field_at(i);
        if (field->offset() >= TrackedInitializationLimit * HeapWordSize)
          continue;  // do not bother to track really large numbers of fields
        // Find (or create) the alias category for this field:
        int fieldidx = C->alias_type(field)->index();
        hook_memory_on_init(*this, fieldidx, minit_in, minit_out);
      }
    }
  }

  // Cast raw oop to the real thing...
  Node* javaoop = new CheckCastPPNode(control(), rawoop, oop_type);
  javaoop = _gvn.transform(javaoop);
  C->set_recent_alloc(control(), javaoop);
  assert(just_allocated_object(control()) == javaoop, "just allocated");

#ifdef ASSERT
  { // Verify that the AllocateNode::Ideal_allocation recognizers work:
    assert(AllocateNode::Ideal_allocation(rawoop, &_gvn) == alloc,
           "Ideal_allocation works");
    assert(AllocateNode::Ideal_allocation(javaoop, &_gvn) == alloc,
           "Ideal_allocation works");
    if (alloc->is_AllocateArray()) {
      assert(AllocateArrayNode::Ideal_array_allocation(rawoop, &_gvn) == alloc->as_AllocateArray(),
             "Ideal_allocation works");
      assert(AllocateArrayNode::Ideal_array_allocation(javaoop, &_gvn) == alloc->as_AllocateArray(),
             "Ideal_allocation works");
    } else {
      assert(alloc->in(AllocateNode::ALength)->is_top(), "no length, please");
    }
  }
#endif //ASSERT

  return javaoop;
}

//---------------------------new_instance--------------------------------------
// This routine takes a klass_node which may be constant (for a static type)
// or may be non-constant (for reflective code).  It will work equally well
// for either, and the graph will fold nicely if the optimizer later reduces
// the type to a constant.
// The optional arguments are for specialized use by intrinsics:
//  - If 'extra_slow_test' if not null is an extra condition for the slow-path.
//  - If 'return_size_val', report the the total object size to the caller.
//  - deoptimize_on_exception controls how Java exceptions are handled (rethrow vs deoptimize)
Node* GraphKit::new_instance(Node* klass_node,
                             Node* extra_slow_test,
                             Node* *return_size_val,
                             bool deoptimize_on_exception) {
  // Compute size in doublewords
  // The size is always an integral number of doublewords, represented
  // as a positive bytewise size stored in the klass's layout_helper.
  // The layout_helper also encodes (in a low bit) the need for a slow path.
  jint  layout_con = Klass::_lh_neutral_value;
  Node* layout_val = get_layout_helper(klass_node, layout_con);
  int   layout_is_con = (layout_val == NULL);

  if (extra_slow_test == NULL)  extra_slow_test = intcon(0);
  // Generate the initial go-slow test.  It's either ALWAYS (return a
  // Node for 1) or NEVER (return a NULL) or perhaps (in the reflective
  // case) a computed value derived from the layout_helper.
  Node* initial_slow_test = NULL;
  if (layout_is_con) {
    assert(!StressReflectiveCode, "stress mode does not use these paths");
    bool must_go_slow = Klass::layout_helper_needs_slow_path(layout_con);
    initial_slow_test = must_go_slow ? intcon(1) : extra_slow_test;
  } else {   // reflective case
    // This reflective path is used by Unsafe.allocateInstance.
    // (It may be stress-tested by specifying StressReflectiveCode.)
    // Basically, we want to get into the VM is there's an illegal argument.
    Node* bit = intcon(Klass::_lh_instance_slow_path_bit);
    initial_slow_test = _gvn.transform( new AndINode(layout_val, bit) );
    if (extra_slow_test != intcon(0)) {
      initial_slow_test = _gvn.transform( new OrINode(initial_slow_test, extra_slow_test) );
    }
    // (Macro-expander will further convert this to a Bool, if necessary.)
  }

  // Find the size in bytes.  This is easy; it's the layout_helper.
  // The size value must be valid even if the slow path is taken.
  Node* size = NULL;
  if (layout_is_con) {
    size = MakeConX(Klass::layout_helper_size_in_bytes(layout_con));
  } else {   // reflective case
    // This reflective path is used by clone and Unsafe.allocateInstance.
    size = ConvI2X(layout_val);

    // Clear the low bits to extract layout_helper_size_in_bytes:
    assert((int)Klass::_lh_instance_slow_path_bit < BytesPerLong, "clear bit");
    Node* mask = MakeConX(~ (intptr_t)right_n_bits(LogBytesPerLong));
    size = _gvn.transform( new AndXNode(size, mask) );
  }
  if (return_size_val != NULL) {
    (*return_size_val) = size;
  }

  // This is a precise notnull oop of the klass.
  // (Actually, it need not be precise if this is a reflective allocation.)
  // It's what we cast the result to.
  const TypeKlassPtr* tklass = _gvn.type(klass_node)->isa_klassptr();
  if (!tklass)  tklass = TypeKlassPtr::OBJECT;
  const TypeOopPtr* oop_type = tklass->as_instance_type();

  // Now generate allocation code

  // The entire memory state is needed for slow path of the allocation
  // since GC and deoptimization can happened.
  Node *mem = reset_memory();
  set_all_memory(mem); // Create new memory state

  AllocateNode* alloc = new AllocateNode(C, AllocateNode::alloc_type(Type::TOP),
                                         control(), mem, i_o(),
                                         size, klass_node,
                                         initial_slow_test);

  return set_output_for_allocation(alloc, oop_type, deoptimize_on_exception);
}

//-------------------------------new_array-------------------------------------
// helper for both newarray and anewarray
// The 'length' parameter is (obviously) the length of the array.
// See comments on new_instance for the meaning of the other arguments.
Node* GraphKit::new_array(Node* klass_node,     // array klass (maybe variable)
                          Node* length,         // number of array elements
                          int   nargs,          // number of arguments to push back for uncommon trap
                          Node* *return_size_val,
                          bool deoptimize_on_exception) {
  jint  layout_con = Klass::_lh_neutral_value;
  Node* layout_val = get_layout_helper(klass_node, layout_con);
  int   layout_is_con = (layout_val == NULL);

  if (!layout_is_con && !StressReflectiveCode &&
      !too_many_traps(Deoptimization::Reason_class_check)) {
    // This is a reflective array creation site.
    // Optimistically assume that it is a subtype of Object[],
    // so that we can fold up all the address arithmetic.
    layout_con = Klass::array_layout_helper(T_OBJECT);
    Node* cmp_lh = _gvn.transform( new CmpINode(layout_val, intcon(layout_con)) );
    Node* bol_lh = _gvn.transform( new BoolNode(cmp_lh, BoolTest::eq) );
    { BuildCutout unless(this, bol_lh, PROB_MAX);
      inc_sp(nargs);
      uncommon_trap(Deoptimization::Reason_class_check,
                    Deoptimization::Action_maybe_recompile);
    }
    layout_val = NULL;
    layout_is_con = true;
  }

  // Generate the initial go-slow test.  Make sure we do not overflow
  // if length is huge (near 2Gig) or negative!  We do not need
  // exact double-words here, just a close approximation of needed
  // double-words.  We can't add any offset or rounding bits, lest we
  // take a size -1 of bytes and make it positive.  Use an unsigned
  // compare, so negative sizes look hugely positive.
  int fast_size_limit = FastAllocateSizeLimit;
  if (layout_is_con) {
    assert(!StressReflectiveCode, "stress mode does not use these paths");
    // Increase the size limit if we have exact knowledge of array type.
    int log2_esize = Klass::layout_helper_log2_element_size(layout_con);
    fast_size_limit <<= (LogBytesPerLong - log2_esize);
  }

  Node* initial_slow_cmp  = _gvn.transform( new CmpUNode( length, intcon( fast_size_limit ) ) );
  Node* initial_slow_test = _gvn.transform( new BoolNode( initial_slow_cmp, BoolTest::gt ) );

  // --- Size Computation ---
  // array_size = round_to_heap(array_header + (length << elem_shift));
  // where round_to_heap(x) == align_to(x, MinObjAlignmentInBytes)
  // and align_to(x, y) == ((x + y-1) & ~(y-1))
  // The rounding mask is strength-reduced, if possible.
  int round_mask = MinObjAlignmentInBytes - 1;
  Node* header_size = NULL;
  int   header_size_min  = arrayOopDesc::base_offset_in_bytes(T_BYTE);
  // (T_BYTE has the weakest alignment and size restrictions...)
  if (layout_is_con) {
    int       hsize  = Klass::layout_helper_header_size(layout_con);
    int       eshift = Klass::layout_helper_log2_element_size(layout_con);
    BasicType etype  = Klass::layout_helper_element_type(layout_con);
    if ((round_mask & ~right_n_bits(eshift)) == 0)
      round_mask = 0;  // strength-reduce it if it goes away completely
    assert((hsize & right_n_bits(eshift)) == 0, "hsize is pre-rounded");
    assert(header_size_min <= hsize, "generic minimum is smallest");
    header_size_min = hsize;
    header_size = intcon(hsize + round_mask);
  } else {
    Node* hss   = intcon(Klass::_lh_header_size_shift);
    Node* hsm   = intcon(Klass::_lh_header_size_mask);
    Node* hsize = _gvn.transform( new URShiftINode(layout_val, hss) );
    hsize       = _gvn.transform( new AndINode(hsize, hsm) );
    Node* mask  = intcon(round_mask);
    header_size = _gvn.transform( new AddINode(hsize, mask) );
  }

  Node* elem_shift = NULL;
  if (layout_is_con) {
    int eshift = Klass::layout_helper_log2_element_size(layout_con);
    if (eshift != 0)
      elem_shift = intcon(eshift);
  } else {
    // There is no need to mask or shift this value.
    // The semantics of LShiftINode include an implicit mask to 0x1F.
    assert(Klass::_lh_log2_element_size_shift == 0, "use shift in place");
    elem_shift = layout_val;
  }

  // Transition to native address size for all offset calculations:
  Node* lengthx = ConvI2X(length);
  Node* headerx = ConvI2X(header_size);
#ifdef _LP64
  { const TypeInt* tilen = _gvn.find_int_type(length);
    if (tilen != NULL && tilen->_lo < 0) {
      // Add a manual constraint to a positive range.  Cf. array_element_address.
      jint size_max = fast_size_limit;
      if (size_max > tilen->_hi)  size_max = tilen->_hi;
      const TypeInt* tlcon = TypeInt::make(0, size_max, Type::WidenMin);

      // Only do a narrow I2L conversion if the range check passed.
      IfNode* iff = new IfNode(control(), initial_slow_test, PROB_MIN, COUNT_UNKNOWN);
      _gvn.transform(iff);
      RegionNode* region = new RegionNode(3);
      _gvn.set_type(region, Type::CONTROL);
      lengthx = new PhiNode(region, TypeLong::LONG);
      _gvn.set_type(lengthx, TypeLong::LONG);

      // Range check passed. Use ConvI2L node with narrow type.
      Node* passed = IfFalse(iff);
      region->init_req(1, passed);
      // Make I2L conversion control dependent to prevent it from
      // floating above the range check during loop optimizations.
      lengthx->init_req(1, C->constrained_convI2L(&_gvn, length, tlcon, passed));

      // Range check failed. Use ConvI2L with wide type because length may be invalid.
      region->init_req(2, IfTrue(iff));
      lengthx->init_req(2, ConvI2X(length));

      set_control(region);
      record_for_igvn(region);
      record_for_igvn(lengthx);
    }
  }
#endif

  // Combine header size (plus rounding) and body size.  Then round down.
  // This computation cannot overflow, because it is used only in two
  // places, one where the length is sharply limited, and the other
  // after a successful allocation.
  Node* abody = lengthx;
  if (elem_shift != NULL)
    abody     = _gvn.transform( new LShiftXNode(lengthx, elem_shift) );
  Node* size  = _gvn.transform( new AddXNode(headerx, abody) );
  if (round_mask != 0) {
    Node* mask = MakeConX(~round_mask);
    size       = _gvn.transform( new AndXNode(size, mask) );
  }
  // else if round_mask == 0, the size computation is self-rounding

  if (return_size_val != NULL) {
    // This is the size
    (*return_size_val) = size;
  }

  // Now generate allocation code

  // The entire memory state is needed for slow path of the allocation
  // since GC and deoptimization can happened.
  Node *mem = reset_memory();
  set_all_memory(mem); // Create new memory state

  if (initial_slow_test->is_Bool()) {
    // Hide it behind a CMoveI, or else PhaseIdealLoop::split_up will get sick.
    initial_slow_test = initial_slow_test->as_Bool()->as_int_value(&_gvn);
  }

  // Create the AllocateArrayNode and its result projections
  AllocateArrayNode* alloc
    = new AllocateArrayNode(C, AllocateArrayNode::alloc_type(TypeInt::INT),
                            control(), mem, i_o(),
                            size, klass_node,
                            initial_slow_test,
                            length);

  // Cast to correct type.  Note that the klass_node may be constant or not,
  // and in the latter case the actual array type will be inexact also.
  // (This happens via a non-constant argument to inline_native_newArray.)
  // In any case, the value of klass_node provides the desired array type.
  const TypeInt* length_type = _gvn.find_int_type(length);
  const TypeOopPtr* ary_type = _gvn.type(klass_node)->is_klassptr()->as_instance_type();
  if (ary_type->isa_aryptr() && length_type != NULL) {
    // Try to get a better type than POS for the size
    ary_type = ary_type->is_aryptr()->cast_to_size(length_type);
  }

  Node* javaoop = set_output_for_allocation(alloc, ary_type, deoptimize_on_exception);

  // Cast length on remaining path to be as narrow as possible
  if (map()->find_edge(length) >= 0) {
    Node* ccast = alloc->make_ideal_length(ary_type, &_gvn);
    if (ccast != length) {
      _gvn.set_type_bottom(ccast);
      record_for_igvn(ccast);
      replace_in_map(length, ccast);
    }
  }

  return javaoop;
}

// The following "Ideal_foo" functions are placed here because they recognize
// the graph shapes created by the functions immediately above.

//---------------------------Ideal_allocation----------------------------------
// Given an oop pointer or raw pointer, see if it feeds from an AllocateNode.
AllocateNode* AllocateNode::Ideal_allocation(Node* ptr, PhaseTransform* phase) {
  if (ptr == NULL) {     // reduce dumb test in callers
    return NULL;
  }

  // Attempt to see through Shenandoah barriers.
  ptr = ShenandoahBarrierNode::skip_through_barrier(ptr);

  if (ptr->is_CheckCastPP()) { // strip only one raw-to-oop cast
    ptr = ptr->in(1);
    if (ptr == NULL) return NULL;
  }
  // Return NULL for allocations with several casts:
  //   j.l.reflect.Array.newInstance(jobject, jint)
  //   Object.clone()
  // to keep more precise type from last cast.
  if (ptr->is_Proj()) {
    Node* allo = ptr->in(0);
    if (allo != NULL && allo->is_Allocate()) {
      return allo->as_Allocate();
    }
  }
  // Report failure to match.
  return NULL;
}

// Fancy version which also strips off an offset (and reports it to caller).
AllocateNode* AllocateNode::Ideal_allocation(Node* ptr, PhaseTransform* phase,
                                             intptr_t& offset) {
  Node* base = AddPNode::Ideal_base_and_offset(ptr, phase, offset);
  if (base == NULL)  return NULL;
  return Ideal_allocation(base, phase);
}

// Trace Initialize <- Proj[Parm] <- Allocate
AllocateNode* InitializeNode::allocation() {
  Node* rawoop = in(InitializeNode::RawAddress);
  if (rawoop->is_Proj()) {
    Node* alloc = rawoop->in(0);
    if (alloc->is_Allocate()) {
      return alloc->as_Allocate();
    }
  }
  return NULL;
}

// Trace Allocate -> Proj[Parm] -> Initialize
InitializeNode* AllocateNode::initialization() {
  ProjNode* rawoop = proj_out_or_null(AllocateNode::RawAddress);
  if (rawoop == NULL)  return NULL;
  for (DUIterator_Fast imax, i = rawoop->fast_outs(imax); i < imax; i++) {
    Node* init = rawoop->fast_out(i);
    if (init->is_Initialize()) {
      assert(init->as_Initialize()->allocation() == this, "2-way link");
      return init->as_Initialize();
    }
  }
  return NULL;
}

//----------------------------- loop predicates ---------------------------

//------------------------------add_predicate_impl----------------------------
bool GraphKit::add_predicate_impl(Deoptimization::DeoptReason reason, int nargs) {
  // Too many traps seen?
  if (too_many_traps(reason)) {
#ifdef ASSERT
    if (TraceLoopPredicate) {
      int tc = C->trap_count(reason);
      tty->print("too many traps=%s tcount=%d in ",
                    Deoptimization::trap_reason_name(reason), tc);
      method()->print(); // which method has too many predicate traps
      tty->cr();
    }
#endif
    // We cannot afford to take more traps here,
    // do not generate predicate.
    return false;
  }

  Node *cont    = _gvn.intcon(1);
  Node* opq     = _gvn.transform(new Opaque1Node(C, cont));
  Node *bol     = _gvn.transform(new Conv2BNode(opq));
  IfNode* iff   = create_and_map_if(control(), bol, PROB_MAX, COUNT_UNKNOWN);
  Node* iffalse = _gvn.transform(new IfFalseNode(iff));
  C->add_predicate_opaq(opq);
  {
    PreserveJVMState pjvms(this);
    set_control(iffalse);
    inc_sp(nargs);
    uncommon_trap(reason, Deoptimization::Action_maybe_recompile);
  }
  Node* iftrue = _gvn.transform(new IfTrueNode(iff));
  set_control(iftrue);
  return true;
}

//------------------------------add_predicate---------------------------------
void GraphKit::add_predicate(int nargs) {
  bool added = false;
  if (UseProfiledLoopPredicate) {
    added = add_predicate_impl(Deoptimization::Reason_profile_predicate, nargs);
  }
  if (!added && UseLoopPredicate) {
    add_predicate_impl(Deoptimization::Reason_predicate, nargs);
  }
  // loop's limit check predicate should be near the loop.
  add_predicate_impl(Deoptimization::Reason_loop_limit_check, nargs);
}

//----------------------------- store barriers ----------------------------
#define __ ideal.

bool GraphKit::use_ReduceInitialCardMarks() {
  BarrierSet *bs = Universe::heap()->barrier_set();
  return bs->is_a(BarrierSet::CardTableModRef)
         && barrier_set_cast<CardTableModRefBS>(bs)->can_elide_tlab_store_barriers()
         && ReduceInitialCardMarks;
}

void GraphKit::sync_kit(IdealKit& ideal) {
  set_all_memory(__ merged_memory());
  set_i_o(__ i_o());
  set_control(__ ctrl());
}

void GraphKit::final_sync(IdealKit& ideal) {
  // Final sync IdealKit and graphKit.
  sync_kit(ideal);
}

Node* GraphKit::byte_map_base_node() {
  // Get base of card map
  jbyte* card_table_base = ci_card_table_address();
  if (card_table_base != NULL) {
    return makecon(TypeRawPtr::make((address)card_table_base));
  } else {
    return null();
  }
}

// vanilla/CMS post barrier
// Insert a write-barrier store.  This is to let generational GC work; we have
// to flag all oop-stores before the next GC point.
void GraphKit::write_barrier_post(Node* oop_store,
                                  Node* obj,
                                  Node* adr,
                                  uint  adr_idx,
                                  Node* val,
                                  bool use_precise) {
  // No store check needed if we're storing a NULL or an old object
  // (latter case is probably a string constant). The concurrent
  // mark sweep garbage collector, however, needs to have all nonNull
  // oop updates flagged via card-marks.
  if (val != NULL && val->is_Con()) {
    // must be either an oop or NULL
    const Type* t = val->bottom_type();
    if (t == TypePtr::NULL_PTR || t == Type::TOP)
      // stores of null never (?) need barriers
      return;
  }

  if (use_ReduceInitialCardMarks()
      && obj == just_allocated_object(control())) {
    // We can skip marks on a freshly-allocated object in Eden.
    // Keep this code in sync with new_deferred_store_barrier() in runtime.cpp.
    // That routine informs GC to take appropriate compensating steps,
    // upon a slow-path allocation, so as to make this card-mark
    // elision safe.
    return;
  }

  if (!use_precise) {
    // All card marks for a (non-array) instance are in one place:
    adr = obj;
  }
  // (Else it's an array (or unknown), and we want more precise card marks.)
  assert(adr != NULL, "");

  IdealKit ideal(this, true);

  // Convert the pointer to an int prior to doing math on it
  Node* cast = __ CastPX(__ ctrl(), adr);

  // Divide by card size
  assert(Universe::heap()->barrier_set()->is_a(BarrierSet::CardTableModRef),
         "Only one we handle so far.");
  Node* card_offset = __ URShiftX( cast, __ ConI(CardTable::card_shift) );

  // Combine card table base and card offset
  Node* card_adr = __ AddP(__ top(), byte_map_base_node(), card_offset );

  // Get the alias_index for raw card-mark memory
  int adr_type = Compile::AliasIdxRaw;
  Node*   zero = __ ConI(0); // Dirty card value
  BasicType bt = T_BYTE;

  if (UseConcMarkSweepGC && UseCondCardMark) {
    insert_mem_bar(Op_MemBarVolatile);   // StoreLoad barrier
    __ sync_kit(this);
  }

  if (UseCondCardMark) {
    // The classic GC reference write barrier is typically implemented
    // as a store into the global card mark table.  Unfortunately
    // unconditional stores can result in false sharing and excessive
    // coherence traffic as well as false transactional aborts.
    // UseCondCardMark enables MP "polite" conditional card mark
    // stores.  In theory we could relax the load from ctrl() to
    // no_ctrl, but that doesn't buy much latitude.
    Node* card_val = __ load( __ ctrl(), card_adr, TypeInt::BYTE, bt, adr_type);
    __ if_then(card_val, BoolTest::ne, zero);
  }

  // Smash zero into card
  if( !UseConcMarkSweepGC ) {
    __ store(__ ctrl(), card_adr, zero, bt, adr_type, MemNode::unordered);
  } else {
    // Specialized path for CM store barrier
    __ storeCM(__ ctrl(), card_adr, zero, oop_store, adr_idx, bt, adr_type);
  }

  if (UseCondCardMark) {
    __ end_if();
  }

  // Final sync IdealKit and GraphKit.
  final_sync(ideal);
}
/*
 * Determine if the G1 pre-barrier can be removed. The pre-barrier is
 * required by SATB to make sure all objects live at the start of the
 * marking are kept alive, all reference updates need to any previous
 * reference stored before writing.
 *
 * If the previous value is NULL there is no need to save the old value.
 * References that are NULL are filtered during runtime by the barrier
 * code to avoid unnecessary queuing.
 *
 * However in the case of newly allocated objects it might be possible to
 * prove that the reference about to be overwritten is NULL during compile
 * time and avoid adding the barrier code completely.
 *
 * The compiler needs to determine that the object in which a field is about
 * to be written is newly allocated, and that no prior store to the same field
 * has happened since the allocation.
 *
 * Returns true if the pre-barrier can be removed
 */
bool GraphKit::g1_can_remove_pre_barrier(PhaseTransform* phase, Node* adr,
                                         BasicType bt, uint adr_idx) {
  intptr_t offset = 0;
  Node* base = AddPNode::Ideal_base_and_offset(adr, phase, offset);
  AllocateNode* alloc = AllocateNode::Ideal_allocation(base, phase);

  if (offset == Type::OffsetBot) {
    return false; // cannot unalias unless there are precise offsets
  }

  if (alloc == NULL) {
    return false; // No allocation found
  }

  intptr_t size_in_bytes = type2aelembytes(bt);

  Node* mem = memory(adr_idx); // start searching here...

  for (int cnt = 0; cnt < 50; cnt++) {

    if (mem->is_Store()) {

      Node* st_adr = mem->in(MemNode::Address);
      intptr_t st_offset = 0;
      Node* st_base = AddPNode::Ideal_base_and_offset(st_adr, phase, st_offset);

      if (st_base == NULL) {
        break; // inscrutable pointer
      }

      // Break we have found a store with same base and offset as ours so break
      if (st_base == base && st_offset == offset) {
        break;
      }

      if (st_offset != offset && st_offset != Type::OffsetBot) {
        const int MAX_STORE = BytesPerLong;
        if (st_offset >= offset + size_in_bytes ||
            st_offset <= offset - MAX_STORE ||
            st_offset <= offset - mem->as_Store()->memory_size()) {
          // Success:  The offsets are provably independent.
          // (You may ask, why not just test st_offset != offset and be done?
          // The answer is that stores of different sizes can co-exist
          // in the same sequence of RawMem effects.  We sometimes initialize
          // a whole 'tile' of array elements with a single jint or jlong.)
          mem = mem->in(MemNode::Memory);
          continue; // advance through independent store memory
        }
      }

      if (st_base != base
          && MemNode::detect_ptr_independence(base, alloc, st_base,
                                              AllocateNode::Ideal_allocation(st_base, phase),
                                              phase)) {
        // Success:  The bases are provably independent.
        mem = mem->in(MemNode::Memory);
        continue; // advance through independent store memory
      }
    } else if (mem->is_Proj() && mem->in(0)->is_Initialize()) {

      InitializeNode* st_init = mem->in(0)->as_Initialize();
      AllocateNode* st_alloc = st_init->allocation();

      // Make sure that we are looking at the same allocation site.
      // The alloc variable is guaranteed to not be null here from earlier check.
      if (alloc == st_alloc) {
        // Check that the initialization is storing NULL so that no previous store
        // has been moved up and directly write a reference
        Node* captured_store = st_init->find_captured_store(offset,
                                                            type2aelembytes(T_OBJECT),
                                                            phase);
        if (captured_store == NULL || captured_store == st_init->zero_memory()) {
          return true;
        }
      }
    }

    // Unless there is an explicit 'continue', we must bail out here,
    // because 'mem' is an inscrutable memory state (e.g., a call).
    break;
  }

  return false;
}

static void g1_write_barrier_pre_helper(const GraphKit& kit, Node* adr) {
  if (UseShenandoahGC && (ShenandoahSATBBarrier || ShenandoahConditionalSATBBarrier) && adr != NULL) {
    Node* c = kit.control();
    Node* call = c->in(1)->in(1)->in(1)->in(0);
    assert(call->is_g1_wb_pre_call(), "g1_wb_pre call expected");
    call->add_req(adr);
  }
}

// G1 pre/post barriers
void GraphKit::g1_write_barrier_pre(bool do_load,
                                    Node* obj,
                                    Node* adr,
                                    uint alias_idx,
                                    Node* val,
                                    const TypeOopPtr* val_type,
                                    Node* pre_val,
                                    BasicType bt) {

  // Some sanity checks
  // Note: val is unused in this routine.

  if (do_load) {
    // We need to generate the load of the previous value
    assert(obj != NULL, "must have a base");
    assert(adr != NULL, "where are loading from?");
    assert(pre_val == NULL, "loaded already?");
    assert(val_type != NULL, "need a type");

    if (use_ReduceInitialCardMarks()
        && g1_can_remove_pre_barrier(&_gvn, adr, bt, alias_idx)) {
      return;
    }

  } else {
    // In this case both val_type and alias_idx are unused.
    assert(pre_val != NULL, "must be loaded already");
    // Nothing to be done if pre_val is null.
    if (pre_val->bottom_type() == TypePtr::NULL_PTR) return;
    assert(pre_val->bottom_type()->basic_type() == T_OBJECT, "or we shouldn't be here");
  }
  assert(bt == T_OBJECT, "or we shouldn't be here");

  IdealKit ideal(this, true);

  Node* tls = __ thread(); // ThreadLocalStorage

  Node* no_ctrl = NULL;
  Node* no_base = __ top();
  Node* zero  = __ ConI(0);
  Node* zeroX = __ ConX(0);

  float likely  = PROB_LIKELY(0.999);
  float unlikely  = PROB_UNLIKELY(0.999);

  BasicType active_type = in_bytes(SATBMarkQueue::byte_width_of_active()) == 4 ? T_INT : T_BYTE;
  assert(in_bytes(SATBMarkQueue::byte_width_of_active()) == 4 || in_bytes(SATBMarkQueue::byte_width_of_active()) == 1, "flag width");

  // Offsets into the thread
  const int marking_offset = in_bytes(JavaThread::satb_mark_queue_offset() +  // 648
                                          SATBMarkQueue::byte_offset_of_active());
  const int index_offset   = in_bytes(JavaThread::satb_mark_queue_offset() +  // 656
                                          SATBMarkQueue::byte_offset_of_index());
  const int buffer_offset  = in_bytes(JavaThread::satb_mark_queue_offset() +  // 652
                                          SATBMarkQueue::byte_offset_of_buf());

  // Now the actual pointers into the thread
  Node* marking_adr = __ AddP(no_base, tls, __ ConX(marking_offset));
  Node* buffer_adr  = __ AddP(no_base, tls, __ ConX(buffer_offset));
  Node* index_adr   = __ AddP(no_base, tls, __ ConX(index_offset));

  // Now some of the values
  Node* marking;
  if (UseShenandoahGC) {
    Node* gc_state = __ AddP(no_base, tls, __ ConX(in_bytes(JavaThread::gc_state_offset())));
    Node* ld = __ load(__ ctrl(), gc_state, TypeInt::BYTE, T_BYTE, Compile::AliasIdxRaw);
    marking = __ AndI(ld, __ ConI(ShenandoahHeap::MARKING));
    assert(ShenandoahWriteBarrierNode::is_gc_state_load(ld), "Should match the shape");
  } else {
    assert(UseG1GC, "should be");
    marking = __ load(__ ctrl(), marking_adr, TypeInt::INT, active_type, Compile::AliasIdxRaw);
  }

  // if (!marking)
  __ if_then(marking, BoolTest::ne, zero, unlikely); {
    BasicType index_bt = TypeX_X->basic_type();
    assert(sizeof(size_t) == type2aelembytes(index_bt), "Loading G1 SATBMarkQueue::_index with wrong size.");
    Node* index   = __ load(__ ctrl(), index_adr, TypeX_X, index_bt, Compile::AliasIdxRaw);

    if (do_load) {
      // load original value
      // alias_idx correct??
      pre_val = __ load(__ ctrl(), adr, val_type, bt, alias_idx);
    }

    // if (pre_val != NULL)
    __ if_then(pre_val, BoolTest::ne, null()); {
      Node* buffer  = __ load(__ ctrl(), buffer_adr, TypeRawPtr::NOTNULL, T_ADDRESS, Compile::AliasIdxRaw);

      // is the queue for this thread full?
      __ if_then(index, BoolTest::ne, zeroX, likely); {

        // decrement the index
        Node* next_index = _gvn.transform(new SubXNode(index, __ ConX(sizeof(intptr_t))));

        // Now get the buffer location we will log the previous value into and store it
        Node *log_addr = __ AddP(no_base, buffer, next_index);
        __ store(__ ctrl(), log_addr, pre_val, T_OBJECT, Compile::AliasIdxRaw, MemNode::unordered);
        // update the index
        __ store(__ ctrl(), index_adr, next_index, index_bt, Compile::AliasIdxRaw, MemNode::unordered);

      } __ else_(); {

        // logging buffer is full, call the runtime
        const TypeFunc *tf = OptoRuntime::g1_wb_pre_Type();
        __ make_leaf_call(tf, CAST_FROM_FN_PTR(address, SharedRuntime::g1_wb_pre), "g1_wb_pre", pre_val, tls);
      } __ end_if();  // (!index)
    } __ end_if();  // (pre_val != NULL)
  } __ end_if();  // (!marking)

  // Final sync IdealKit and GraphKit.
  final_sync(ideal);
  g1_write_barrier_pre_helper(*this, adr);
}

void GraphKit::shenandoah_enqueue_barrier(Node* pre_val) {

  // Some sanity checks
  assert(pre_val != NULL, "must be loaded already");
  // Nothing to be done if pre_val is null.
  if (pre_val->bottom_type()->higher_equal(TypePtr::NULL_PTR)) return;
  assert(pre_val->bottom_type()->basic_type() == T_OBJECT, "or we shouldn't be here");

  IdealKit ideal(this, true);

  Node* tls = __ thread(); // ThreadLocalStorage

  Node* no_base = __ top();
  Node* zero  = __ ConI(0);
  Node* zeroX = __ ConX(0);

  float likely  = PROB_LIKELY(0.999);
  float unlikely  = PROB_UNLIKELY(0.999);

  // Offsets into the thread
  const int gc_state_offset = in_bytes(JavaThread::gc_state_offset());
  const int index_offset    = in_bytes(JavaThread::satb_mark_queue_offset() +  // 656
                                       SATBMarkQueue::byte_offset_of_index());
  const int buffer_offset   = in_bytes(JavaThread::satb_mark_queue_offset() +  // 652
                                       SATBMarkQueue::byte_offset_of_buf());

  // Now the actual pointers into the thread
  Node* gc_state_adr = __ AddP(no_base, tls, __ ConX(gc_state_offset));
  Node* buffer_adr   = __ AddP(no_base, tls, __ ConX(buffer_offset));
  Node* index_adr    = __ AddP(no_base, tls, __ ConX(index_offset));

  const Type* obj_type = pre_val->bottom_type();
  if (obj_type->meet(TypePtr::NULL_PTR) == obj_type->remove_speculative()) {
    // dunno if it's NULL or not.
  // if (pre_val != NULL)
  __ if_then(pre_val, BoolTest::ne, null()); {

    // Now some of the values
    Node* marking = __ load(__ ctrl(), gc_state_adr, TypeInt::BYTE, T_BYTE, Compile::AliasIdxRaw);
    // if (!marking)
    __ if_then(marking, BoolTest::ne, zero, unlikely); {
      BasicType index_bt = TypeX_X->basic_type();
      assert(sizeof(size_t) == type2aelembytes(index_bt), "Loading G1 SATBMarkQueue::_index with wrong size.");
      Node* index   = __ load(__ ctrl(), index_adr, TypeX_X, index_bt, Compile::AliasIdxRaw);

      // is the queue for this thread full?
      __ if_then(index, BoolTest::ne, zeroX, likely); {

        // decrement the index
        Node* next_index = _gvn.transform(new SubXNode(index, __ ConX(sizeof(intptr_t))));

        // Now get the buffer location we will log the previous value into and store it
        Node* buffer  = __ load(__ ctrl(), buffer_adr, TypeRawPtr::NOTNULL, T_ADDRESS, Compile::AliasIdxRaw);
        Node *log_addr = __ AddP(no_base, buffer, next_index);
        __ store(__ ctrl(), log_addr, pre_val, T_OBJECT, Compile::AliasIdxRaw, MemNode::unordered);
        // update the index
        __ store(__ ctrl(), index_adr, next_index, index_bt, Compile::AliasIdxRaw, MemNode::unordered);

      } __ else_(); {
        // logging buffer is full, call the runtime
        const TypeFunc *tf = OptoRuntime::g1_wb_pre_Type();
        __ make_leaf_call(tf, CAST_FROM_FN_PTR(address, SharedRuntime::g1_wb_pre), "g1_wb_pre", pre_val, tls);
      } __ end_if();  // (!index)
    } __ end_if();  // (!marking)
  } __ end_if();  // (pre_val != NULL)
  } else {
    // We know it is not null.
    // Now some of the values
    Node* marking = __ load(__ ctrl(), gc_state_adr, TypeInt::BOOL, T_BOOLEAN, Compile::AliasIdxRaw);

    // if (!marking)
    __ if_then(marking, BoolTest::ne, zero, unlikely); {
      BasicType index_bt = TypeX_X->basic_type();
      assert(sizeof(size_t) == type2aelembytes(index_bt), "Loading G1 SATBMarkQueue::_index with wrong size.");
      Node* index   = __ load(__ ctrl(), index_adr, TypeX_X, index_bt, Compile::AliasIdxRaw);

      // is the queue for this thread full?
      __ if_then(index, BoolTest::ne, zeroX, likely); {

        // decrement the index
        Node* next_index = _gvn.transform(new SubXNode(index, __ ConX(sizeof(intptr_t))));

        // Now get the buffer location we will log the previous value into and store it
        Node* buffer  = __ load(__ ctrl(), buffer_adr, TypeRawPtr::NOTNULL, T_ADDRESS, Compile::AliasIdxRaw);
        Node *log_addr = __ AddP(no_base, buffer, next_index);
        __ store(__ ctrl(), log_addr, pre_val, T_OBJECT, Compile::AliasIdxRaw, MemNode::unordered);
        // update the index
        __ store(__ ctrl(), index_adr, next_index, index_bt, Compile::AliasIdxRaw, MemNode::unordered);

      } __ else_(); {
        // logging buffer is full, call the runtime
        const TypeFunc *tf = OptoRuntime::g1_wb_pre_Type();
        __ make_leaf_call(tf, CAST_FROM_FN_PTR(address, SharedRuntime::g1_wb_pre), "g1_wb_pre", pre_val, tls);
      } __ end_if();  // (!index)
    } __ end_if();  // (!marking)
  }
  // Final sync IdealKit and GraphKit.
  final_sync(ideal);
}

void GraphKit::shenandoah_write_barrier_pre(bool do_load,
                                            Node* obj,
                                            Node* adr,
                                            uint alias_idx,
                                            Node* val,
                                            const TypeOopPtr* val_type,
                                            Node* pre_val,
                                            BasicType bt) {

  // Some sanity checks
  // Note: val is unused in this routine.

  if (val != NULL) {
    shenandoah_update_matrix(adr, val);
  }

  if (ShenandoahConditionalSATBBarrier) {
    enum { _set_path = 1, _not_set_path, PATH_LIMIT };
    RegionNode* region = new RegionNode(PATH_LIMIT);
    Node* prev_mem = memory(Compile::AliasIdxRaw);
    Node* memphi    = PhiNode::make(region, prev_mem, Type::MEMORY, TypeRawPtr::BOTTOM);

    Node* gc_state_addr_p = _gvn.transform(new CastX2PNode(MakeConX((intptr_t) ShenandoahHeap::gc_state_addr())));
    Node* gc_state_addr = _gvn.transform(new AddPNode(top(), gc_state_addr_p, MakeConX(0)));
    Node* gc_state = _gvn.transform(LoadNode::make(_gvn, control(), memory(Compile::AliasIdxRaw), gc_state_addr, TypeRawPtr::BOTTOM, TypeInt::INT, T_BYTE, MemNode::unordered));
    Node* add_set = _gvn.transform(new AddINode(gc_state, intcon(ShenandoahHeap::MARKING)));
    Node* cmp_set = _gvn.transform(new CmpINode(add_set, intcon(0)));
    Node* cmp_set_bool = _gvn.transform(new BoolNode(cmp_set, BoolTest::eq));
    IfNode* cmp_iff = create_and_map_if(control(), cmp_set_bool, PROB_MIN, COUNT_UNKNOWN);
    Node* if_not_set = _gvn.transform(new IfTrueNode(cmp_iff));
    Node* if_set = _gvn.transform(new IfFalseNode(cmp_iff));

    // Conc-mark not in progress. Skip SATB barrier.
    set_control(if_not_set);
    region->init_req(_not_set_path, control());
    memphi->init_req(_not_set_path, prev_mem);

    // Conc-mark in progress. Do the SATB barrier.
    set_control(if_set);
    g1_write_barrier_pre(do_load, obj, adr, alias_idx, val, val_type, pre_val, bt);
    region->init_req(_set_path, control());
    memphi->init_req(_set_path, memory(Compile::AliasIdxRaw));

    // Merge control flow and memory.
    set_control(_gvn.transform(region));
    record_for_igvn(region);
    set_memory(_gvn.transform(memphi), Compile::AliasIdxRaw);

  }
  if (ShenandoahSATBBarrier) {
    g1_write_barrier_pre(do_load, obj, adr, alias_idx, val, val_type, pre_val, bt);
  }
}

void GraphKit::shenandoah_update_matrix(Node* adr, Node* val) {
  if (!UseShenandoahMatrix) {
    return;
  }

  assert(val != NULL, "checked before");
  if (adr == NULL) {
    return; // Nothing to do
  }
  assert(adr != NULL, "must not happen");
  if (val->bottom_type()->higher_equal(TypePtr::NULL_PTR)) {
    // Nothing to do.
    return;
  }

  ShenandoahConnectionMatrix* matrix = ShenandoahHeap::heap()->connection_matrix();

  enum { _set_path = 1, _already_set_path, _val_null_path, PATH_LIMIT };
  RegionNode* region = new RegionNode(PATH_LIMIT);
  Node* prev_mem = memory(Compile::AliasIdxRaw);
  Node* memphi    = PhiNode::make(region, prev_mem, Type::MEMORY, TypeRawPtr::BOTTOM);
  Node* null_ctrl = top();
  Node* not_null_val = null_check_oop(val, &null_ctrl);

  // Null path: nothing to do.
  region->init_req(_val_null_path, null_ctrl);
  memphi->init_req(_val_null_path, prev_mem);

  // Not null path. Update the matrix.

  // This uses a fast calculation for the matrix address. For a description,
  // see src/share/vm/gc/shenandoah/shenandoahConnectionMatrix.inline.hpp,
  // ShenandoahConnectionMatrix::compute_address(const void* from, const void* to).
  address heap_base = ShenandoahHeap::heap()->base();
  jint stride = matrix->stride_jint();
  jint rs = ShenandoahHeapRegion::region_size_bytes_shift_jint();

  guarantee(stride < ShenandoahHeapRegion::region_size_bytes_jint(), "sanity");
  guarantee(is_aligned(heap_base, ShenandoahHeapRegion::region_size_bytes()), "sanity");

  Node* magic_con = MakeConX((jlong) matrix->matrix_addr() - ((jlong) heap_base >> rs) * (stride + 1));

  // Compute addr part
  Node* adr_idx = _gvn.transform(new CastP2XNode(control(), adr));
  adr_idx = _gvn.transform(new URShiftXNode(adr_idx, intcon(rs)));

  // Compute new_val part
  Node* val_idx = _gvn.transform(new CastP2XNode(control(), not_null_val));
  val_idx = _gvn.transform(new URShiftXNode(val_idx, intcon(rs)));
  val_idx = _gvn.transform(new MulXNode(val_idx, MakeConX(stride)));

  // Add everything up
  adr_idx = _gvn.transform(new AddXNode(adr_idx, val_idx));
  adr_idx = _gvn.transform(new CastX2PNode(adr_idx));
  Node* matrix_adr = _gvn.transform(new AddPNode(top(), adr_idx, magic_con));

  // Load current value
  const TypePtr* adr_type = TypeRawPtr::BOTTOM;
  Node* current = _gvn.transform(LoadNode::make(_gvn, control(), memory(Compile::AliasIdxRaw),
                                                matrix_adr, adr_type, TypeInt::INT, T_BYTE, MemNode::unordered));

  // Check if already set
  Node* cmp_set = _gvn.transform(new CmpINode(current, intcon(0)));
  Node* cmp_set_bool = _gvn.transform(new BoolNode(cmp_set, BoolTest::eq));
  IfNode* cmp_iff = create_and_map_if(control(), cmp_set_bool, PROB_MIN, COUNT_UNKNOWN);

  Node* if_not_set = _gvn.transform(new IfTrueNode(cmp_iff));
  Node* if_set = _gvn.transform(new IfFalseNode(cmp_iff));

  // Already set, exit
  set_control(if_set);
  region->init_req(_already_set_path, control());
  memphi->init_req(_already_set_path, prev_mem);

  // Not set: do the store, and finish up
  set_control(if_not_set);
  Node* store = _gvn.transform(StoreNode::make(_gvn, control(), memory(Compile::AliasIdxRaw),
                                               matrix_adr, adr_type, intcon(1), T_BYTE, MemNode::unordered));
  region->init_req(_set_path, control());
  memphi->init_req(_set_path, store);

  // Merge control flows and memory.
  set_control(_gvn.transform(region));
  record_for_igvn(region);
  set_memory(_gvn.transform(memphi), Compile::AliasIdxRaw);
}

/*
 * G1 similar to any GC with a Young Generation requires a way to keep track of
 * references from Old Generation to Young Generation to make sure all live
 * objects are found. G1 also requires to keep track of object references
 * between different regions to enable evacuation of old regions, which is done
 * as part of mixed collections. References are tracked in remembered sets and
 * is continuously updated as reference are written to with the help of the
 * post-barrier.
 *
 * To reduce the number of updates to the remembered set the post-barrier
 * filters updates to fields in objects located in the Young Generation,
 * the same region as the reference, when the NULL is being written or
 * if the card is already marked as dirty by an earlier write.
 *
 * Under certain circumstances it is possible to avoid generating the
 * post-barrier completely if it is possible during compile time to prove
 * the object is newly allocated and that no safepoint exists between the
 * allocation and the store.
 *
 * In the case of slow allocation the allocation code must handle the barrier
 * as part of the allocation in the case the allocated object is not located
 * in the nursery, this would happen for humongous objects. This is similar to
 * how CMS is required to handle this case, see the comments for the method
 * CardTableModRefBS::on_allocation_slowpath_exit and OptoRuntime::new_deferred_store_barrier.
 * A deferred card mark is required for these objects and handled in the above
 * mentioned methods.
 *
 * Returns true if the post barrier can be removed
 */
bool GraphKit::g1_can_remove_post_barrier(PhaseTransform* phase, Node* store,
                                          Node* adr) {
  intptr_t      offset = 0;
  Node*         base   = AddPNode::Ideal_base_and_offset(adr, phase, offset);
  AllocateNode* alloc  = AllocateNode::Ideal_allocation(base, phase);

  if (offset == Type::OffsetBot) {
    return false; // cannot unalias unless there are precise offsets
  }

  if (alloc == NULL) {
     return false; // No allocation found
  }

  // Start search from Store node
  Node* mem = store->in(MemNode::Control);
  if (mem->is_Proj() && mem->in(0)->is_Initialize()) {

    InitializeNode* st_init = mem->in(0)->as_Initialize();
    AllocateNode*  st_alloc = st_init->allocation();

    // Make sure we are looking at the same allocation
    if (alloc == st_alloc) {
      return true;
    }
  }

  return false;
}

//
// Update the card table and add card address to the queue
//
void GraphKit::g1_mark_card(IdealKit& ideal,
                            Node* card_adr,
                            Node* oop_store,
                            uint oop_alias_idx,
                            Node* index,
                            Node* index_adr,
                            Node* buffer,
                            const TypeFunc* tf) {

  Node* zero  = __ ConI(0);
  Node* zeroX = __ ConX(0);
  Node* no_base = __ top();
  BasicType card_bt = T_BYTE;
  // Smash zero into card. MUST BE ORDERED WRT TO STORE
  __ storeCM(__ ctrl(), card_adr, zero, oop_store, oop_alias_idx, card_bt, Compile::AliasIdxRaw);

  //  Now do the queue work
  __ if_then(index, BoolTest::ne, zeroX); {

    Node* next_index = _gvn.transform(new SubXNode(index, __ ConX(sizeof(intptr_t))));
    Node* log_addr = __ AddP(no_base, buffer, next_index);

    // Order, see storeCM.
    __ store(__ ctrl(), log_addr, card_adr, T_ADDRESS, Compile::AliasIdxRaw, MemNode::unordered);
    __ store(__ ctrl(), index_adr, next_index, TypeX_X->basic_type(), Compile::AliasIdxRaw, MemNode::unordered);

  } __ else_(); {
    __ make_leaf_call(tf, CAST_FROM_FN_PTR(address, SharedRuntime::g1_wb_post), "g1_wb_post", card_adr, __ thread());
  } __ end_if();

}

void GraphKit::g1_write_barrier_post(Node* oop_store,
                                     Node* obj,
                                     Node* adr,
                                     uint alias_idx,
                                     Node* val,
                                     BasicType bt,
                                     bool use_precise) {
  // If we are writing a NULL then we need no post barrier

  if (val != NULL && val->is_Con() && val->bottom_type() == TypePtr::NULL_PTR) {
    // Must be NULL
    const Type* t = val->bottom_type();
    assert(t == Type::TOP || t == TypePtr::NULL_PTR, "must be NULL");
    // No post barrier if writing NULLx
    return;
  }

  if (use_ReduceInitialCardMarks() && obj == just_allocated_object(control())) {
    // We can skip marks on a freshly-allocated object in Eden.
    // Keep this code in sync with new_deferred_store_barrier() in runtime.cpp.
    // That routine informs GC to take appropriate compensating steps,
    // upon a slow-path allocation, so as to make this card-mark
    // elision safe.
    return;
  }

  if (use_ReduceInitialCardMarks()
      && g1_can_remove_post_barrier(&_gvn, oop_store, adr)) {
    return;
  }

  if (!use_precise) {
    // All card marks for a (non-array) instance are in one place:
    adr = obj;
  }
  // (Else it's an array (or unknown), and we want more precise card marks.)
  assert(adr != NULL, "");

  IdealKit ideal(this, true);

  Node* tls = __ thread(); // ThreadLocalStorage

  Node* no_base = __ top();
  float likely  = PROB_LIKELY(0.999);
  float unlikely  = PROB_UNLIKELY(0.999);
  Node* young_card = __ ConI((jint)G1CardTable::g1_young_card_val());
  Node* dirty_card = __ ConI((jint)CardTable::dirty_card_val());
  Node* zeroX = __ ConX(0);

  // Get the alias_index for raw card-mark memory
  const TypePtr* card_type = TypeRawPtr::BOTTOM;

  const TypeFunc *tf = OptoRuntime::g1_wb_post_Type();

  // Offsets into the thread
  const int index_offset  = in_bytes(JavaThread::dirty_card_queue_offset() +
                                     DirtyCardQueue::byte_offset_of_index());
  const int buffer_offset = in_bytes(JavaThread::dirty_card_queue_offset() +
                                     DirtyCardQueue::byte_offset_of_buf());

  // Pointers into the thread

  Node* buffer_adr = __ AddP(no_base, tls, __ ConX(buffer_offset));
  Node* index_adr =  __ AddP(no_base, tls, __ ConX(index_offset));

  // Now some values
  // Use ctrl to avoid hoisting these values past a safepoint, which could
  // potentially reset these fields in the JavaThread.
  Node* index  = __ load(__ ctrl(), index_adr, TypeX_X, TypeX_X->basic_type(), Compile::AliasIdxRaw);
  Node* buffer = __ load(__ ctrl(), buffer_adr, TypeRawPtr::NOTNULL, T_ADDRESS, Compile::AliasIdxRaw);

  // Convert the store obj pointer to an int prior to doing math on it
  // Must use ctrl to prevent "integerized oop" existing across safepoint
  Node* cast =  __ CastPX(__ ctrl(), adr);

  // Divide pointer by card size
  Node* card_offset = __ URShiftX( cast, __ ConI(CardTable::card_shift) );

  // Combine card table base and card offset
  Node* card_adr = __ AddP(no_base, byte_map_base_node(), card_offset );

  // If we know the value being stored does it cross regions?

  if (val != NULL) {
    // Does the store cause us to cross regions?

    // Should be able to do an unsigned compare of region_size instead of
    // and extra shift. Do we have an unsigned compare??
    // Node* region_size = __ ConI(1 << HeapRegion::LogOfHRGrainBytes);
    Node* xor_res =  __ URShiftX ( __ XorX( cast,  __ CastPX(__ ctrl(), val)), __ ConI(HeapRegion::LogOfHRGrainBytes));

    // if (xor_res == 0) same region so skip
    __ if_then(xor_res, BoolTest::ne, zeroX); {

      // No barrier if we are storing a NULL
      __ if_then(val, BoolTest::ne, null(), unlikely); {

        // Ok must mark the card if not already dirty

        // load the original value of the card
        Node* card_val = __ load(__ ctrl(), card_adr, TypeInt::INT, T_BYTE, Compile::AliasIdxRaw);

        __ if_then(card_val, BoolTest::ne, young_card); {
          sync_kit(ideal);
          // Use Op_MemBarVolatile to achieve the effect of a StoreLoad barrier.
          insert_mem_bar(Op_MemBarVolatile, oop_store);
          __ sync_kit(this);

          Node* card_val_reload = __ load(__ ctrl(), card_adr, TypeInt::INT, T_BYTE, Compile::AliasIdxRaw);
          __ if_then(card_val_reload, BoolTest::ne, dirty_card); {
            g1_mark_card(ideal, card_adr, oop_store, alias_idx, index, index_adr, buffer, tf);
          } __ end_if();
        } __ end_if();
      } __ end_if();
    } __ end_if();
  } else {
    // The Object.clone() intrinsic uses this path if !ReduceInitialCardMarks.
    // We don't need a barrier here if the destination is a newly allocated object
    // in Eden. Otherwise, GC verification breaks because we assume that cards in Eden
    // are set to 'g1_young_gen' (see G1SATBCardTableModRefBS::verify_g1_young_region()).
    assert(!use_ReduceInitialCardMarks(), "can only happen with card marking");
    Node* card_val = __ load(__ ctrl(), card_adr, TypeInt::INT, T_BYTE, Compile::AliasIdxRaw);
    __ if_then(card_val, BoolTest::ne, young_card); {
      g1_mark_card(ideal, card_adr, oop_store, alias_idx, index, index_adr, buffer, tf);
    } __ end_if();
  }

  // Final sync IdealKit and GraphKit.
  final_sync(ideal);
}
#undef __


Node* GraphKit::load_String_length(Node* ctrl, Node* str) {
  Node* len = load_array_length(load_String_value(ctrl, str));
  Node* coder = load_String_coder(ctrl, str);
  // Divide length by 2 if coder is UTF16
  return _gvn.transform(new RShiftINode(len, coder));
}

Node* GraphKit::load_String_value(Node* ctrl, Node* str) {
  int value_offset = java_lang_String::value_offset_in_bytes();
  const TypeInstPtr* string_type = TypeInstPtr::make(TypePtr::NotNull, C->env()->String_klass(),
                                                     false, NULL, 0);
  const TypePtr* value_field_type = string_type->add_offset(value_offset);
  const TypeAryPtr* value_type = TypeAryPtr::make(TypePtr::NotNull,
                                                  TypeAry::make(TypeInt::BYTE, TypeInt::POS),
                                                  ciTypeArrayKlass::make(T_BYTE), true, 0);
  int value_field_idx = C->get_alias_index(value_field_type);

  if (!ShenandoahOptimizeInstanceFinals) {
    str = shenandoah_read_barrier(str);
  }

  Node* load = make_load(ctrl, basic_plus_adr(str, str, value_offset),
                         value_type, T_OBJECT, value_field_idx, MemNode::unordered);
  // String.value field is known to be @Stable.
  if (UseImplicitStableValues) {
    load = cast_array_to_stable(load, value_type);
  }
  return load;
}

Node* GraphKit::load_String_coder(Node* ctrl, Node* str) {
  if (!CompactStrings) {
    return intcon(java_lang_String::CODER_UTF16);
  }
  int coder_offset = java_lang_String::coder_offset_in_bytes();
  const TypeInstPtr* string_type = TypeInstPtr::make(TypePtr::NotNull, C->env()->String_klass(),
                                                     false, NULL, 0);
  const TypePtr* coder_field_type = string_type->add_offset(coder_offset);
  int coder_field_idx = C->get_alias_index(coder_field_type);

  if (!ShenandoahOptimizeInstanceFinals) {
    str = shenandoah_read_barrier(str);
  }

  return make_load(ctrl, basic_plus_adr(str, str, coder_offset),
                   TypeInt::BYTE, T_BYTE, coder_field_idx, MemNode::unordered);
}

void GraphKit::store_String_value(Node* ctrl, Node* str, Node* value) {
  int value_offset = java_lang_String::value_offset_in_bytes();
  const TypeInstPtr* string_type = TypeInstPtr::make(TypePtr::NotNull, C->env()->String_klass(),
                                                     false, NULL, 0);
  const TypePtr* value_field_type = string_type->add_offset(value_offset);

  str = shenandoah_write_barrier(str);

  store_oop_to_object(control(), str,  basic_plus_adr(str, value_offset), value_field_type,
      value, TypeAryPtr::BYTES, T_OBJECT, MemNode::unordered);
}

void GraphKit::store_String_coder(Node* ctrl, Node* str, Node* value) {
  int coder_offset = java_lang_String::coder_offset_in_bytes();
  const TypeInstPtr* string_type = TypeInstPtr::make(TypePtr::NotNull, C->env()->String_klass(),
                                                     false, NULL, 0);

  str = shenandoah_write_barrier(str);

  const TypePtr* coder_field_type = string_type->add_offset(coder_offset);
  int coder_field_idx = C->get_alias_index(coder_field_type);
  store_to_memory(control(), basic_plus_adr(str, coder_offset),
                  value, T_BYTE, coder_field_idx, MemNode::unordered);
}

// Capture src and dst memory state with a MergeMemNode
Node* GraphKit::capture_memory(const TypePtr* src_type, const TypePtr* dst_type) {
  if (src_type == dst_type) {
    // Types are equal, we don't need a MergeMemNode
    return memory(src_type);
  }
  MergeMemNode* merge = MergeMemNode::make(map()->memory());
  record_for_igvn(merge); // fold it up later, if possible
  int src_idx = C->get_alias_index(src_type);
  int dst_idx = C->get_alias_index(dst_type);
  merge->set_memory_at(src_idx, memory(src_idx));
  merge->set_memory_at(dst_idx, memory(dst_idx));
  return merge;
}

Node* GraphKit::compress_string(Node* src, const TypeAryPtr* src_type, Node* dst, Node* count) {
  assert(Matcher::match_rule_supported(Op_StrCompressedCopy), "Intrinsic not supported");
  assert(src_type == TypeAryPtr::BYTES || src_type == TypeAryPtr::CHARS, "invalid source type");
  // If input and output memory types differ, capture both states to preserve
  // the dependency between preceding and subsequent loads/stores.
  // For example, the following program:
  //  StoreB
  //  compress_string
  //  LoadB
  // has this memory graph (use->def):
  //  LoadB -> compress_string -> CharMem
  //             ... -> StoreB -> ByteMem
  // The intrinsic hides the dependency between LoadB and StoreB, causing
  // the load to read from memory not containing the result of the StoreB.
  // The correct memory graph should look like this:
  //  LoadB -> compress_string -> MergeMem(CharMem, StoreB(ByteMem))
  Node* mem = capture_memory(src_type, TypeAryPtr::BYTES);
  StrCompressedCopyNode* str = new StrCompressedCopyNode(control(), mem, src, dst, count);
  Node* res_mem = _gvn.transform(new SCMemProjNode(str));
  set_memory(res_mem, TypeAryPtr::BYTES);
  return str;
}

void GraphKit::inflate_string(Node* src, Node* dst, const TypeAryPtr* dst_type, Node* count) {
  assert(Matcher::match_rule_supported(Op_StrInflatedCopy), "Intrinsic not supported");
  assert(dst_type == TypeAryPtr::BYTES || dst_type == TypeAryPtr::CHARS, "invalid dest type");
  // Capture src and dst memory (see comment in 'compress_string').
  Node* mem = capture_memory(TypeAryPtr::BYTES, dst_type);
  StrInflatedCopyNode* str = new StrInflatedCopyNode(control(), mem, src, dst, count);
  set_memory(_gvn.transform(str), dst_type);
}

void GraphKit::inflate_string_slow(Node* src, Node* dst, Node* start, Node* count) {

  src = shenandoah_read_barrier(src);
  dst = shenandoah_write_barrier(dst);

  /**
   * int i_char = start;
   * for (int i_byte = 0; i_byte < count; i_byte++) {
   *   dst[i_char++] = (char)(src[i_byte] & 0xff);
   * }
   */
  add_predicate();
  RegionNode* head = new RegionNode(3);
  head->init_req(1, control());
  gvn().set_type(head, Type::CONTROL);
  record_for_igvn(head);

  Node* i_byte = new PhiNode(head, TypeInt::INT);
  i_byte->init_req(1, intcon(0));
  gvn().set_type(i_byte, TypeInt::INT);
  record_for_igvn(i_byte);

  Node* i_char = new PhiNode(head, TypeInt::INT);
  i_char->init_req(1, start);
  gvn().set_type(i_char, TypeInt::INT);
  record_for_igvn(i_char);

  Node* mem = PhiNode::make(head, memory(TypeAryPtr::BYTES), Type::MEMORY, TypeAryPtr::BYTES);
  gvn().set_type(mem, Type::MEMORY);
  record_for_igvn(mem);
  set_control(head);
  set_memory(mem, TypeAryPtr::BYTES);
  Node* ch = load_array_element(control(), src, i_byte, TypeAryPtr::BYTES);
  Node* st = store_to_memory(control(), array_element_address(dst, i_char, T_BYTE),
                             AndI(ch, intcon(0xff)), T_CHAR, TypeAryPtr::BYTES, MemNode::unordered,
                             false, false, true /* mismatched */);

  IfNode* iff = create_and_map_if(head, Bool(CmpI(i_byte, count), BoolTest::lt), PROB_FAIR, COUNT_UNKNOWN);
  head->init_req(2, IfTrue(iff));
  mem->init_req(2, st);
  i_byte->init_req(2, AddI(i_byte, intcon(1)));
  i_char->init_req(2, AddI(i_char, intcon(2)));

  set_control(IfFalse(iff));
  set_memory(st, TypeAryPtr::BYTES);
}

Node* GraphKit::make_constant_from_field(ciField* field, Node* obj) {
  if (!field->is_constant()) {
    return NULL; // Field not marked as constant.
  }
  ciInstance* holder = NULL;
  if (!field->is_static()) {
    ciObject* const_oop = obj->bottom_type()->is_oopptr()->const_oop();
    if (const_oop != NULL && const_oop->is_instance()) {
      holder = const_oop->as_instance();
    }
  }
  const Type* con_type = Type::make_constant_from_field(field, holder, field->layout_type(),
                                                        /*is_unsigned_load=*/false);
  if (con_type != NULL) {
    return makecon(con_type);
  }
  return NULL;
}

Node* GraphKit::cast_array_to_stable(Node* ary, const TypeAryPtr* ary_type) {
  // Reify the property as a CastPP node in Ideal graph to comply with monotonicity
  // assumption of CCP analysis.
  return _gvn.transform(new CastPPNode(ary, ary_type->cast_to_stable(true)));
}

Node* GraphKit::shenandoah_read_barrier(Node* obj) {
  if (UseShenandoahGC && ShenandoahReadBarrier) {
    return shenandoah_read_barrier_impl(obj, false, true, true);
  } else {
    return obj;
  }
}

Node* GraphKit::shenandoah_storeval_barrier(Node* obj) {
  if (UseShenandoahGC) {
    if (ShenandoahStoreValWriteBarrier || ShenandoahStoreValEnqueueBarrier) {
      obj = shenandoah_write_barrier(obj);
    }
    if (ShenandoahStoreValEnqueueBarrier && !ShenandoahMWF) {
      shenandoah_enqueue_barrier(obj);
    }
    if (ShenandoahStoreValReadBarrier) {
      obj = shenandoah_read_barrier_impl(obj, true, false, false);
    }
  }
  return obj;
}

Node* GraphKit::shenandoah_read_barrier_acmp(Node* obj) {
  return shenandoah_read_barrier_impl(obj, true, true, false);
}

Node* GraphKit::shenandoah_read_barrier_impl(Node* obj, bool use_ctrl, bool use_mem, bool allow_fromspace) {

  const Type* obj_type = obj->bottom_type();
  if (obj_type->higher_equal(TypePtr::NULL_PTR)) {
    return obj;
  }
  const TypePtr* adr_type = ShenandoahBarrierNode::brooks_pointer_type(obj_type);
  Node* mem = use_mem ? memory(adr_type) : immutable_memory();

  if (! ShenandoahBarrierNode::needs_barrier(&_gvn, NULL, obj, mem, allow_fromspace)) {
    // We know it is null, no barrier needed.
    return obj;
  }


  if (obj_type->meet(TypePtr::NULL_PTR) == obj_type->remove_speculative()) {

    // We don't know if it's null or not. Need null-check.
    enum { _not_null_path = 1, _null_path, PATH_LIMIT };
    RegionNode* region = new RegionNode(PATH_LIMIT);
    Node*       phi    = new PhiNode(region, obj_type);
    Node* null_ctrl = top();
    Node* not_null_obj = null_check_oop(obj, &null_ctrl);

    region->init_req(_null_path, null_ctrl);
    phi   ->init_req(_null_path, zerocon(T_OBJECT));

    Node* ctrl = use_ctrl ? control() : NULL;
    ShenandoahReadBarrierNode* rb = new ShenandoahReadBarrierNode(ctrl, mem, not_null_obj, allow_fromspace);
    Node* n = _gvn.transform(rb);

    region->init_req(_not_null_path, control());
    phi   ->init_req(_not_null_path, n);

    set_control(_gvn.transform(region));
    record_for_igvn(region);
    return _gvn.transform(phi);

  } else {
    // We know it is not null. Simple barrier is sufficient.
    Node* ctrl = use_ctrl ? control() : NULL;
    ShenandoahReadBarrierNode* rb = new ShenandoahReadBarrierNode(ctrl, mem, obj, allow_fromspace);
    Node* n = _gvn.transform(rb);
    record_for_igvn(n);
    return n;
  }
}

Node* GraphKit::shenandoah_write_barrier_helper(GraphKit& kit, Node* obj, const TypePtr* adr_type) {
  ShenandoahWriteBarrierNode* wb = new ShenandoahWriteBarrierNode(kit.C, kit.control(), kit.memory(adr_type), obj);
  Node* n = kit.gvn().transform(wb);
  if (n == wb) { // New barrier needs memory projection.
    Node* proj = kit.gvn().transform(new ShenandoahWBMemProjNode(n));
    kit.set_memory(proj, adr_type);
  }

  return n;
}

Node* GraphKit::shenandoah_write_barrier(Node* obj) {

  if (UseShenandoahGC && ShenandoahWriteBarrier) {
    obj = shenandoah_write_barrier_impl(obj);
    if (ShenandoahStoreValEnqueueBarrier && ShenandoahMWF) {
      shenandoah_enqueue_barrier(obj);
    }
    return obj;
  } else {
    return obj;
  }
}

Node* GraphKit::shenandoah_write_barrier_impl(Node* obj) {
  if (! ShenandoahBarrierNode::needs_barrier(&_gvn, NULL, obj, NULL, true)) {
    return obj;
  }
  const Type* obj_type = obj->bottom_type();
  const TypePtr* adr_type = ShenandoahBarrierNode::brooks_pointer_type(obj_type);
  if (obj_type->meet(TypePtr::NULL_PTR) == obj_type->remove_speculative()) {
    // We don't know if it's null or not. Need null-check.
    enum { _not_null_path = 1, _null_path, PATH_LIMIT };
    RegionNode* region = new RegionNode(PATH_LIMIT);
    Node*       phi    = new PhiNode(region, obj_type);
    Node*    memphi    = PhiNode::make(region, memory(adr_type), Type::MEMORY, C->alias_type(adr_type)->adr_type());

    Node* prev_mem = memory(adr_type);
    Node* null_ctrl = top();
    Node* not_null_obj = null_check_oop(obj, &null_ctrl);

    region->init_req(_null_path, null_ctrl);
    phi   ->init_req(_null_path, zerocon(T_OBJECT));
    memphi->init_req(_null_path, prev_mem);

    Node* n = shenandoah_write_barrier_helper(*this, not_null_obj, adr_type);

    region->init_req(_not_null_path, control());
    phi   ->init_req(_not_null_path, n);
    memphi->init_req(_not_null_path, memory(adr_type));

    set_control(_gvn.transform(region));
    record_for_igvn(region);
    set_memory(_gvn.transform(memphi), adr_type);

    Node* res_val = _gvn.transform(phi);
    // replace_in_map(obj, res_val);
    return res_val;
  } else {
    // We know it is not null. Simple barrier is sufficient.
    Node* n = shenandoah_write_barrier_helper(*this, obj, adr_type);
    // replace_in_map(obj, n);
    record_for_igvn(n);
    return n;
  }
}<|MERGE_RESOLUTION|>--- conflicted
+++ resolved
@@ -1571,17 +1571,11 @@
     case BarrierSet::G1SATBCTLogging:
       g1_write_barrier_pre(do_load, obj, adr, adr_idx, val, val_type, pre_val, bt);
       break;
-<<<<<<< HEAD
     case BarrierSet::Shenandoah:
       shenandoah_write_barrier_pre(do_load, obj, adr, adr_idx, val, val_type, pre_val, bt);
       break;
-    case BarrierSet::CardTableForRS:
-    case BarrierSet::CardTableExtension:
-    case BarrierSet::ModRef:
-=======
 
     case BarrierSet::CardTableModRef:
->>>>>>> e9709f82
       break;
 
     default      :
@@ -1625,13 +1619,9 @@
       write_barrier_post(store, obj, adr, adr_idx, val, use_precise);
       break;
 
-<<<<<<< HEAD
-    case BarrierSet::ModRef:
     case BarrierSet::Shenandoah:
       break;
 
-=======
->>>>>>> e9709f82
     default      :
       ShouldNotReachHere();
 
@@ -1665,9 +1655,7 @@
                     T_OBJECT);
       }
       break;
-    case BarrierSet::CardTableForRS:
-    case BarrierSet::CardTableExtension:
-    case BarrierSet::ModRef:
+    case BarrierSet::CardTableModRef:
       break;
     default      :
       ShouldNotReachHere();
