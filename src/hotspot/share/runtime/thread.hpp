--- conflicted
+++ resolved
@@ -2080,12 +2080,8 @@
   static bool includes(JavaThread* p);
   static JavaThread* first()                     { return _thread_list; }
   static void threads_do(ThreadClosure* tc);
-<<<<<<< HEAD
   static void java_threads_do(ThreadClosure* tc);
-  static void parallel_java_threads_do(ThreadClosure* tc);
-=======
   static void possibly_parallel_threads_do(bool is_par, ThreadClosure* tc);
->>>>>>> a4f55c27
 
   // Initializes the vm and creates the vm thread
   static jint create_vm(JavaVMInitArgs* args, bool* canTryAgain);
