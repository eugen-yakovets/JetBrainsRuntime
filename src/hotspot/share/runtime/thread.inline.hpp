/*
 * Copyright (c) 2012, 2017, Oracle and/or its affiliates. All rights reserved.
 * DO NOT ALTER OR REMOVE COPYRIGHT NOTICES OR THIS FILE HEADER.
 *
 * This code is free software; you can redistribute it and/or modify it
 * under the terms of the GNU General Public License version 2 only, as
 * published by the Free Software Foundation.
 *
 * This code is distributed in the hope that it will be useful, but WITHOUT
 * ANY WARRANTY; without even the implied warranty of MERCHANTABILITY or
 * FITNESS FOR A PARTICULAR PURPOSE.  See the GNU General Public License
 * version 2 for more details (a copy is included in the LICENSE file that
 * accompanied this code).
 *
 * You should have received a copy of the GNU General Public License version
 * 2 along with this work; if not, write to the Free Software Foundation,
 * Inc., 51 Franklin St, Fifth Floor, Boston, MA 02110-1301 USA.
 *
 * Please contact Oracle, 500 Oracle Parkway, Redwood Shores, CA 94065 USA
 * or visit www.oracle.com if you need additional information or have any
 * questions.
 *
 */

#ifndef SHARE_VM_RUNTIME_THREAD_INLINE_HPP
#define SHARE_VM_RUNTIME_THREAD_INLINE_HPP

#include "runtime/atomic.hpp"
#include "runtime/os.inline.hpp"
#include "runtime/thread.hpp"

inline void Thread::set_suspend_flag(SuspendFlags f) {
  assert(sizeof(jint) == sizeof(_suspend_flags), "size mismatch");
  uint32_t flags;
  do {
    flags = _suspend_flags;
  }
  while (Atomic::cmpxchg((jint)(flags | f),
                         (volatile jint*)&_suspend_flags,
                         (jint)flags) != (jint)flags);
}
inline void Thread::clear_suspend_flag(SuspendFlags f) {
  assert(sizeof(jint) == sizeof(_suspend_flags), "size mismatch");
  uint32_t flags;
  do {
    flags = _suspend_flags;
  }
  while (Atomic::cmpxchg((jint)(flags & ~f),
                         (volatile jint*)&_suspend_flags,
                         (jint)flags) != (jint)flags);
}

inline void Thread::set_has_async_exception() {
  set_suspend_flag(_has_async_exception);
}
inline void Thread::clear_has_async_exception() {
  clear_suspend_flag(_has_async_exception);
}
inline void Thread::set_critical_native_unlock() {
  set_suspend_flag(_critical_native_unlock);
}
inline void Thread::clear_critical_native_unlock() {
  clear_suspend_flag(_critical_native_unlock);
}
inline void Thread::set_trace_flag() {
  set_suspend_flag(_trace_flag);
}
inline void Thread::clear_trace_flag() {
  clear_suspend_flag(_trace_flag);
}

inline jlong Thread::cooked_allocated_bytes() {
  jlong allocated_bytes = OrderAccess::load_acquire(&_allocated_bytes);
  if (UseTLAB) {
    size_t used_bytes = tlab().used_bytes();
    if (used_bytes <= ThreadLocalAllocBuffer::max_size_in_bytes()) {
      // Comparing used_bytes with the maximum allowed size will ensure
      // that we don't add the used bytes from a semi-initialized TLAB
      // ending up with incorrect values. There is still a race between
      // incrementing _allocated_bytes and clearing the TLAB, that might
      // cause double counting in rare cases.
      return allocated_bytes + used_bytes;
    }
  }
  return allocated_bytes;
}

inline ThreadsList* Thread::cmpxchg_threads_hazard_ptr(ThreadsList* exchange_value, ThreadsList* compare_value) {
  return (ThreadsList*)Atomic::cmpxchg(exchange_value, &_threads_hazard_ptr, compare_value);
}

inline ThreadsList* Thread::get_threads_hazard_ptr() {
  return (ThreadsList*)OrderAccess::load_acquire(&_threads_hazard_ptr);
}

inline void Thread::set_threads_hazard_ptr(ThreadsList* new_list) {
  OrderAccess::release_store_fence(&_threads_hazard_ptr, new_list);
}

inline void JavaThread::set_ext_suspended() {
  set_suspend_flag (_ext_suspended);
}
inline void JavaThread::clear_ext_suspended() {
  clear_suspend_flag(_ext_suspended);
}

inline void JavaThread::set_external_suspend() {
  set_suspend_flag(_external_suspend);
}
inline void JavaThread::clear_external_suspend() {
  clear_suspend_flag(_external_suspend);
}

inline void JavaThread::set_deopt_suspend() {
  set_suspend_flag(_deopt_suspend);
}
inline void JavaThread::clear_deopt_suspend() {
  clear_suspend_flag(_deopt_suspend);
}

inline void JavaThread::set_pending_async_exception(oop e) {
  _pending_async_exception = e;
  _special_runtime_exit_condition = _async_exception;
  set_has_async_exception();
}

#if defined(PPC64) || defined (AARCH64)
inline JavaThreadState JavaThread::thread_state() const    {
  return (JavaThreadState) OrderAccess::load_acquire((volatile jint*)&_thread_state);
}

inline void JavaThread::set_thread_state(JavaThreadState s) {
  OrderAccess::release_store((volatile jint*)&_thread_state, (jint)s);
}
#endif

inline void JavaThread::set_done_attaching_via_jni() {
  _jni_attach_state = _attached_via_jni;
  OrderAccess::fence();
}

inline bool JavaThread::stack_guard_zone_unused() {
  return _stack_guard_state == stack_guard_unused;
}

inline bool JavaThread::stack_yellow_reserved_zone_disabled() {
  return _stack_guard_state == stack_guard_yellow_reserved_disabled;
}

inline bool JavaThread::stack_reserved_zone_disabled() {
  return _stack_guard_state == stack_guard_reserved_disabled;
}

inline size_t JavaThread::stack_available(address cur_sp) {
  // This code assumes java stacks grow down
  address low_addr; // Limit on the address for deepest stack depth
  if (_stack_guard_state == stack_guard_unused) {
    low_addr = stack_end();
  } else {
    low_addr = stack_reserved_zone_base();
  }
  return cur_sp > low_addr ? cur_sp - low_addr : 0;
}

inline bool JavaThread::stack_guards_enabled() {
#ifdef ASSERT
  if (os::uses_stack_guard_pages() &&
      !(DisablePrimordialThreadGuardPages && os::is_primordial_thread())) {
    assert(_stack_guard_state != stack_guard_unused, "guard pages must be in use");
  }
#endif
  return _stack_guard_state == stack_guard_enabled;
}

<<<<<<< HEAD
char JavaThread::gc_state() const {
  return _gc_state;
=======
// The release make sure this store is done after storing the handshake
// operation or global state
inline void JavaThread::set_polling_page(void* poll_value) {
  OrderAccess::release_store(polling_page_addr(), poll_value);
}

// The aqcquire make sure reading of polling page is done before
// the reading the handshake operation or the global state
inline volatile void* JavaThread::get_polling_page() {
  return OrderAccess::load_acquire(polling_page_addr());
}

inline bool JavaThread::is_exiting() const {
  // Use load-acquire so that setting of _terminated by
  // JavaThread::exit() is seen more quickly.
  TerminatedTypes l_terminated = (TerminatedTypes)
      OrderAccess::load_acquire((volatile jint *) &_terminated);
  return l_terminated == _thread_exiting || check_is_terminated(l_terminated);
}

inline bool JavaThread::is_terminated() const {
  // Use load-acquire so that setting of _terminated by
  // JavaThread::exit() is seen more quickly.
  TerminatedTypes l_terminated = (TerminatedTypes)
      OrderAccess::load_acquire((volatile jint *) &_terminated);
  return check_is_terminated(l_terminated);
}

inline void JavaThread::set_terminated(TerminatedTypes t) {
  // use release-store so the setting of _terminated is seen more quickly
  OrderAccess::release_store((volatile jint *) &_terminated, (jint) t);
}

// special for Threads::remove() which is static:
inline void JavaThread::set_terminated_value() {
  // use release-store so the setting of _terminated is seen more quickly
  OrderAccess::release_store((volatile jint *) &_terminated, (jint) _thread_terminated);
>>>>>>> e17cf3fc
}

#endif // SHARE_VM_RUNTIME_THREAD_INLINE_HPP<|MERGE_RESOLUTION|>--- conflicted
+++ resolved
@@ -172,10 +172,10 @@
   return _stack_guard_state == stack_guard_enabled;
 }
 
-<<<<<<< HEAD
 char JavaThread::gc_state() const {
   return _gc_state;
-=======
+}
+
 // The release make sure this store is done after storing the handshake
 // operation or global state
 inline void JavaThread::set_polling_page(void* poll_value) {
@@ -213,7 +213,6 @@
 inline void JavaThread::set_terminated_value() {
   // use release-store so the setting of _terminated is seen more quickly
   OrderAccess::release_store((volatile jint *) &_terminated, (jint) _thread_terminated);
->>>>>>> e17cf3fc
 }
 
 #endif // SHARE_VM_RUNTIME_THREAD_INLINE_HPP