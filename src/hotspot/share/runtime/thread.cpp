--- conflicted
+++ resolved
@@ -2034,30 +2034,10 @@
     JvmtiExport::cleanup_thread(this);
   }
 
-<<<<<<< HEAD
-  // We must flush any deferred card marks before removing a thread from
-  // the list of active threads.
-  Universe::heap()->flush_deferred_store_barrier(this);
-  assert(deferred_card_mark().is_empty(), "Should have been flushed");
-
-#if INCLUDE_ALL_GCS
-  // We must flush the G1-related buffers before removing a thread
-  // from the list of active threads. We must do this after any deferred
-  // card marks have been flushed (above) so that any entries that are
-  // added to the thread's dirty card queue as a result are not lost.
-  if (UseG1GC || (UseShenandoahGC && (ShenandoahSATBBarrier || ShenandoahConditionalSATBBarrier || ShenandoahKeepAliveBarrier || ShenandoahStoreValEnqueueBarrier))) {
-    flush_barrier_queues();
-  }
-  if (UseShenandoahGC && UseTLAB && gclab().is_initialized()) {
-    gclab().make_parsable(true);
-  }
-#endif // INCLUDE_ALL_GCS
-=======
   // We must flush any deferred card marks and other various GC barrier
   // related buffers (e.g. G1 SATB buffer and G1 dirty card queue buffer)
   // before removing a thread from the list of active threads.
   BarrierSet::barrier_set()->on_thread_detach(this);
->>>>>>> e9709f82
 
   log_info(os, thread)("JavaThread %s (tid: " UINTX_FORMAT ").",
     exit_type == JavaThread::normal_exit ? "exiting" : "detaching",
@@ -2086,41 +2066,6 @@
   }
 }
 
-<<<<<<< HEAD
-#if INCLUDE_ALL_GCS
-// Flush G1-related queues.
-void JavaThread::flush_barrier_queues() {
-  satb_mark_queue().flush();
-  dirty_card_queue().flush();
-}
-
-void JavaThread::initialize_queues() {
-  assert(!SafepointSynchronize::is_at_safepoint(),
-         "we should not be at a safepoint");
-
-  SATBMarkQueue& satb_queue = satb_mark_queue();
-  SATBMarkQueueSet& satb_queue_set = satb_mark_queue_set();
-  // The SATB queue should have been constructed with its active
-  // field set to false.
-  assert(!satb_queue.is_active(), "SATB queue should not be active");
-  assert(satb_queue.is_empty(), "SATB queue should be empty");
-  // If we are creating the thread during a marking cycle, we should
-  // set the active field of the SATB queue to true.
-  if (satb_queue_set.is_active()) {
-    satb_queue.set_active(true);
-  }
-
-  DirtyCardQueue& dirty_queue = dirty_card_queue();
-  // The dirty card queue should have been constructed with its
-  // active field set to true.
-  assert(dirty_queue.is_active(), "dirty card queue should be active");
-
-  _gc_state = _gc_state_global;
-}
-#endif // INCLUDE_ALL_GCS
-
-=======
->>>>>>> e9709f82
 void JavaThread::cleanup_failed_attach_current_thread() {
   if (active_handles() != NULL) {
     JNIHandleBlock* block = active_handles();
@@ -2141,18 +2086,7 @@
     tlab().make_parsable(true);  // retire TLAB, if any
   }
 
-<<<<<<< HEAD
-#if INCLUDE_ALL_GCS
-  if (UseG1GC || (UseShenandoahGC && (ShenandoahSATBBarrier || ShenandoahConditionalSATBBarrier || ShenandoahKeepAliveBarrier || ShenandoahStoreValEnqueueBarrier))) {
-    flush_barrier_queues();
-  }
-  if (UseShenandoahGC && UseTLAB && gclab().is_initialized()) {
-    gclab().make_parsable(true);
-  }
-#endif // INCLUDE_ALL_GCS
-=======
   BarrierSet::barrier_set()->on_thread_detach(this);
->>>>>>> e9709f82
 
   Threads::remove(this);
   this->smr_delete();
