--- conflicted
+++ resolved
@@ -4362,35 +4362,23 @@
 }
 #endif // ASSERT
 
-<<<<<<< HEAD
-void Threads::possibly_parallel_oops_do(bool is_par, OopClosure* f, CodeBlobClosure* cf, CodeBlobClosure* nmethods_cl) {
-  int cp = Threads::thread_claim_parity();
-  ALL_JAVA_THREADS(p) {
-    if (p->claim_oops_do(is_par, cp)) {
-      p->oops_do(f, cf);
-      if (nmethods_cl != NULL && ! p->is_Code_cache_sweeper_thread()) {
-        p->nmethods_do(nmethods_cl);
-      }
-    }
-  }
-  VMThread* vmt = VMThread::vm_thread();
-  if (vmt->claim_oops_do(is_par, cp)) {
-    vmt->oops_do(f, cf);
-=======
 class ParallelOopsDoThreadClosure : public ThreadClosure {
 private:
   OopClosure* _f;
   CodeBlobClosure* _cf;
+  CodeBlobClosure* _nmethods_cl;
 public:
-  ParallelOopsDoThreadClosure(OopClosure* f, CodeBlobClosure* cf) : _f(f), _cf(cf) {}
+  ParallelOopsDoThreadClosure(OopClosure* f, CodeBlobClosure* cf, CodeBlobClosure* nmethods_cl) : _f(f), _cf(cf), _nmethods_cl(nmethods_cl) {}
   void do_thread(Thread* t) {
     t->oops_do(_f, _cf);
->>>>>>> a4f55c27
+    if (_nmethods_cl != NULL && t->is_Java_thread() && !t->is_Code_cache_sweeper_thread()) {
+      ((JavaThread*)t)->nmethods_do(_nmethods_cl);
+    }
   }
 };
 
-void Threads::possibly_parallel_oops_do(bool is_par, OopClosure* f, CodeBlobClosure* cf) {
-  ParallelOopsDoThreadClosure tc(f, cf);
+void Threads::possibly_parallel_oops_do(bool is_par, OopClosure* f, CodeBlobClosure* cf, CodeBlobClosure* nmethods_cl) {
+  ParallelOopsDoThreadClosure tc(f, cf, nmethods_cl);
   possibly_parallel_threads_do(is_par, &tc);
 }
 
