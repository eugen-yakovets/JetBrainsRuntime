--- conflicted
+++ resolved
@@ -31,15 +31,6 @@
 
 oop objArrayOopDesc::atomic_compare_exchange_oop(int index, oop exchange_value,
                                                  oop compare_value) {
-<<<<<<< HEAD
-  ptrdiff_t offset;
-  if (UseCompressedOops) {
-    offset = obj_at_offset<narrowOop>(index);
-  } else {
-    offset = obj_at_offset<oop>(index);
-  }
-  return HeapAccess<>::oop_atomic_cmpxchg_at(exchange_value, this, offset, compare_value);
-=======
   ptrdiff_t offs;
   if (UseCompressedOops) {
     offs = objArrayOopDesc::obj_at_offset<narrowOop>(index);
@@ -47,7 +38,6 @@
     offs = objArrayOopDesc::obj_at_offset<oop>(index);
   }
   return HeapAccess<IN_HEAP_ARRAY>::oop_atomic_cmpxchg_at(exchange_value, as_oop(), offs, compare_value);
->>>>>>> 7d987653
 }
 
 Klass* objArrayOopDesc::element_klass() {
