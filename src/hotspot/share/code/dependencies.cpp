--- conflicted
+++ resolved
@@ -1844,21 +1844,12 @@
 
   if (changes == NULL) {
     // Validate all CallSites
-<<<<<<< HEAD
-    if (! oopDesc::equals(java_lang_invoke_CallSite::target(call_site), method_handle))
-      return call_site->klass();  // assertion failed
-  } else {
-    // Validate the given CallSite
-    if (oopDesc::equals(call_site, changes->call_site()) && ! oopDesc::equals(java_lang_invoke_CallSite::target(call_site), changes->method_handle())) {
-      assert(! oopDesc::equals(method_handle, changes->method_handle()), "must be");
-=======
     if (!oopDesc::equals(java_lang_invoke_CallSite::target(call_site), method_handle))
       return call_site->klass();  // assertion failed
   } else {
     // Validate the given CallSite
     if (oopDesc::equals(call_site, changes->call_site()) && !oopDesc::equals(java_lang_invoke_CallSite::target(call_site), changes->method_handle())) {
       assert(!oopDesc::equals(method_handle, changes->method_handle()), "must be");
->>>>>>> 7d987653
       return call_site->klass();  // assertion failed
     }
   }
