/*
 * Copyright (c) 2018, Oracle and/or its affiliates. All rights reserved.
 * DO NOT ALTER OR REMOVE COPYRIGHT NOTICES OR THIS FILE HEADER.
 *
 * This code is free software; you can redistribute it and/or modify it
 * under the terms of the GNU General Public License version 2 only, as
 * published by the Free Software Foundation.
 *
 * This code is distributed in the hope that it will be useful, but WITHOUT
 * ANY WARRANTY; without even the implied warranty of MERCHANTABILITY or
 * FITNESS FOR A PARTICULAR PURPOSE.  See the GNU General Public License
 * version 2 for more details (a copy is included in the LICENSE file that
 * accompanied this code).
 *
 * You should have received a copy of the GNU General Public License version
 * 2 along with this work; if not, write to the Free Software Foundation,
 * Inc., 51 Franklin St, Fifth Floor, Boston, MA 02110-1301 USA.
 *
 * Please contact Oracle, 500 Oracle Parkway, Redwood Shores, CA 94065 USA
 * or visit www.oracle.com if you need additional information or have any
 * questions.
 *
 */

#include "precompiled.hpp"
#include "gc/shared/gcConfig.hpp"
#include "runtime/globals_extension.hpp"
#include "runtime/java.hpp"
#include "runtime/os.hpp"
#include "utilities/macros.hpp"
#if INCLUDE_CMSGC
#include "gc/cms/cmsArguments.hpp"
#endif
#if INCLUDE_G1GC
#include "gc/g1/g1Arguments.hpp"
<<<<<<< HEAD
#include "gc/shenandoah/shenandoahArguments.hpp"
#endif // INCLUDE_ALL_GCS
=======
#endif
#if INCLUDE_PARALLELGC
#include "gc/parallel/parallelArguments.hpp"
#endif
#if INCLUDE_SERIALGC
#include "gc/serial/serialArguments.hpp"
#endif
>>>>>>> d5418758

struct SupportedGC {
  bool&               _flag;
  CollectedHeap::Name _name;
  GCArguments&        _arguments;
  const char*         _hs_err_name;

  SupportedGC(bool& flag, CollectedHeap::Name name, GCArguments& arguments, const char* hs_err_name) :
      _flag(flag), _name(name), _arguments(arguments), _hs_err_name(hs_err_name) {}
};

<<<<<<< HEAD
static SerialArguments   serialArguments;
#if INCLUDE_ALL_GCS
static ParallelArguments parallelArguments;
static CMSArguments      cmsArguments;
static G1Arguments       g1Arguments;
static ShenandoahArguments shenandoahArguments;
#endif // INCLUDE_ALL_GCS
=======
     CMSGC_ONLY(static CMSArguments      cmsArguments;)
      G1GC_ONLY(static G1Arguments       g1Arguments;)
PARALLELGC_ONLY(static ParallelArguments parallelArguments;)
  SERIALGC_ONLY(static SerialArguments   serialArguments;)
>>>>>>> d5418758

// Table of supported GCs, for translating between command
// line flag, CollectedHeap::Name and GCArguments instance.
static const SupportedGC SupportedGCs[] = {
<<<<<<< HEAD
  SupportedGC(UseSerialGC,        CollectedHeap::Serial,   serialArguments,   "serial gc"),
#if INCLUDE_ALL_GCS
  SupportedGC(UseParallelGC,      CollectedHeap::Parallel, parallelArguments, "parallel gc"),
  SupportedGC(UseParallelOldGC,   CollectedHeap::Parallel, parallelArguments, "parallel gc"),
  SupportedGC(UseConcMarkSweepGC, CollectedHeap::CMS,      cmsArguments,      "concurrent mark sweep gc"),
  SupportedGC(UseG1GC,            CollectedHeap::G1,       g1Arguments,       "g1 gc"),
  SupportedGC(UseShenandoahGC,    CollectedHeap::Shenandoah, shenandoahArguments, "shenandoah gc"),
#endif // INCLUDE_ALL_GCS
=======
       CMSGC_ONLY_ARG(SupportedGC(UseConcMarkSweepGC, CollectedHeap::CMS,      cmsArguments,      "concurrent mark sweep gc"))
        G1GC_ONLY_ARG(SupportedGC(UseG1GC,            CollectedHeap::G1,       g1Arguments,       "g1 gc"))
  PARALLELGC_ONLY_ARG(SupportedGC(UseParallelGC,      CollectedHeap::Parallel, parallelArguments, "parallel gc"))
  PARALLELGC_ONLY_ARG(SupportedGC(UseParallelOldGC,   CollectedHeap::Parallel, parallelArguments, "parallel gc"))
    SERIALGC_ONLY_ARG(SupportedGC(UseSerialGC,        CollectedHeap::Serial,   serialArguments,   "serial gc"))
>>>>>>> d5418758
};

#define FOR_EACH_SUPPORTED_GC(var) \
  for (const SupportedGC* var = &SupportedGCs[0]; var < &SupportedGCs[ARRAY_SIZE(SupportedGCs)]; var++)

GCArguments* GCConfig::_arguments = NULL;
bool GCConfig::_gc_selected_ergonomically = false;

void GCConfig::select_gc_ergonomically() {
  if (os::is_server_class_machine()) {
#if INCLUDE_G1GC
    FLAG_SET_ERGO_IF_DEFAULT(bool, UseG1GC, true);
#elif INCLUDE_PARALLELGC
    FLAG_SET_ERGO_IF_DEFAULT(bool, UseParallelGC, true);
#elif INCLUDE_SERIALGC
    FLAG_SET_ERGO_IF_DEFAULT(bool, UseSerialGC, true);
#endif
  } else {
#if INCLUDE_SERIALGC
    FLAG_SET_ERGO_IF_DEFAULT(bool, UseSerialGC, true);
#endif
  }
<<<<<<< HEAD
#else
  UNSUPPORTED_OPTION(UseG1GC);
  UNSUPPORTED_OPTION(UseShenandoahGC);
  UNSUPPORTED_OPTION(UseParallelGC);
  UNSUPPORTED_OPTION(UseParallelOldGC);
  UNSUPPORTED_OPTION(UseConcMarkSweepGC);
  FLAG_SET_ERGO_IF_DEFAULT(bool, UseSerialGC, true);
#endif // INCLUDE_ALL_GCS
=======

  NOT_CMSGC(     UNSUPPORTED_OPTION(UseConcMarkSweepGC));
  NOT_G1GC(      UNSUPPORTED_OPTION(UseG1GC);)
  NOT_PARALLELGC(UNSUPPORTED_OPTION(UseParallelGC);)
  NOT_PARALLELGC(UNSUPPORTED_OPTION(UseParallelOldGC));
  NOT_SERIALGC(  UNSUPPORTED_OPTION(UseSerialGC);)
>>>>>>> d5418758
}

bool GCConfig::is_no_gc_selected() {
  FOR_EACH_SUPPORTED_GC(gc) {
    if (gc->_flag) {
      return false;
    }
  }

  return true;
}

bool GCConfig::is_exactly_one_gc_selected() {
  CollectedHeap::Name selected = CollectedHeap::None;

  FOR_EACH_SUPPORTED_GC(gc) {
    if (gc->_flag) {
      if (gc->_name == selected || selected == CollectedHeap::None) {
        // Selected
        selected = gc->_name;
      } else {
        // More than one selected
        return false;
      }
    }
  }

  return selected != CollectedHeap::None;
}

GCArguments* GCConfig::select_gc() {
  if (is_no_gc_selected()) {
    // Try select GC ergonomically
    select_gc_ergonomically();

    if (is_no_gc_selected()) {
      // Failed to select GC ergonomically
      vm_exit_during_initialization("Garbage collector not selected "
                                    "(default collector explicitly disabled)", NULL);
    }

    // Succeeded to select GC ergonomically
    _gc_selected_ergonomically = true;
  }

  if (!is_exactly_one_gc_selected()) {
    // More than one GC selected
    vm_exit_during_initialization("Multiple garbage collectors selected", NULL);
  }

#if INCLUDE_PARALLELGC && !INCLUDE_SERIALGC
  if (FLAG_IS_CMDLINE(UseParallelOldGC) && !UseParallelOldGC) {
    vm_exit_during_initialization("This JVM build only supports UseParallelOldGC as the full GC");
  }
#endif

  // Exactly one GC selected
  FOR_EACH_SUPPORTED_GC(gc) {
    if (gc->_flag) {
      return &gc->_arguments;
    }
  }

  fatal("Should have found the selected GC");

  return NULL;
}

void GCConfig::initialize() {
  assert(_arguments == NULL, "Already initialized");
  _arguments = select_gc();
}

bool GCConfig::is_gc_supported(CollectedHeap::Name name) {
  FOR_EACH_SUPPORTED_GC(gc) {
    if (gc->_name == name) {
      // Supported
      return true;
    }
  }

  // Not supported
  return false;
}

bool GCConfig::is_gc_selected(CollectedHeap::Name name) {
  FOR_EACH_SUPPORTED_GC(gc) {
    if (gc->_name == name && gc->_flag) {
      // Selected
      return true;
    }
  }

  // Not selected
  return false;
}

bool GCConfig::is_gc_selected_ergonomically() {
  return _gc_selected_ergonomically;
}

const char* GCConfig::hs_err_name() {
  if (is_exactly_one_gc_selected()) {
    // Exacly one GC selected
    FOR_EACH_SUPPORTED_GC(gc) {
      if (gc->_flag) {
        return gc->_hs_err_name;
      }
    }
  }

  // Zero or more than one GC selected
  return "unknown gc";
}

GCArguments* GCConfig::arguments() {
  assert(_arguments != NULL, "Not initialized");
  return _arguments;
}<|MERGE_RESOLUTION|>--- conflicted
+++ resolved
@@ -33,18 +33,16 @@
 #endif
 #if INCLUDE_G1GC
 #include "gc/g1/g1Arguments.hpp"
-<<<<<<< HEAD
-#include "gc/shenandoah/shenandoahArguments.hpp"
-#endif // INCLUDE_ALL_GCS
-=======
 #endif
 #if INCLUDE_PARALLELGC
 #include "gc/parallel/parallelArguments.hpp"
 #endif
+#if INCLUDE_SHENANDOAHGC
+#include "gc/shenandoah/shenandoahArguments.hpp"
+#endif
 #if INCLUDE_SERIALGC
 #include "gc/serial/serialArguments.hpp"
 #endif
->>>>>>> d5418758
 
 struct SupportedGC {
   bool&               _flag;
@@ -56,40 +54,21 @@
       _flag(flag), _name(name), _arguments(arguments), _hs_err_name(hs_err_name) {}
 };
 
-<<<<<<< HEAD
-static SerialArguments   serialArguments;
-#if INCLUDE_ALL_GCS
-static ParallelArguments parallelArguments;
-static CMSArguments      cmsArguments;
-static G1Arguments       g1Arguments;
-static ShenandoahArguments shenandoahArguments;
-#endif // INCLUDE_ALL_GCS
-=======
-     CMSGC_ONLY(static CMSArguments      cmsArguments;)
-      G1GC_ONLY(static G1Arguments       g1Arguments;)
-PARALLELGC_ONLY(static ParallelArguments parallelArguments;)
-  SERIALGC_ONLY(static SerialArguments   serialArguments;)
->>>>>>> d5418758
+       CMSGC_ONLY(static CMSArguments        cmsArguments;)
+        G1GC_ONLY(static G1Arguments         g1Arguments;)
+  PARALLELGC_ONLY(static ParallelArguments   parallelArguments;)
+SHENANDOAHGC_ONLY(static ShenandoahArguments shenandoahArguments;)
+    SERIALGC_ONLY(static SerialArguments     serialArguments;)
 
 // Table of supported GCs, for translating between command
 // line flag, CollectedHeap::Name and GCArguments instance.
 static const SupportedGC SupportedGCs[] = {
-<<<<<<< HEAD
-  SupportedGC(UseSerialGC,        CollectedHeap::Serial,   serialArguments,   "serial gc"),
-#if INCLUDE_ALL_GCS
-  SupportedGC(UseParallelGC,      CollectedHeap::Parallel, parallelArguments, "parallel gc"),
-  SupportedGC(UseParallelOldGC,   CollectedHeap::Parallel, parallelArguments, "parallel gc"),
-  SupportedGC(UseConcMarkSweepGC, CollectedHeap::CMS,      cmsArguments,      "concurrent mark sweep gc"),
-  SupportedGC(UseG1GC,            CollectedHeap::G1,       g1Arguments,       "g1 gc"),
-  SupportedGC(UseShenandoahGC,    CollectedHeap::Shenandoah, shenandoahArguments, "shenandoah gc"),
-#endif // INCLUDE_ALL_GCS
-=======
        CMSGC_ONLY_ARG(SupportedGC(UseConcMarkSweepGC, CollectedHeap::CMS,      cmsArguments,      "concurrent mark sweep gc"))
         G1GC_ONLY_ARG(SupportedGC(UseG1GC,            CollectedHeap::G1,       g1Arguments,       "g1 gc"))
   PARALLELGC_ONLY_ARG(SupportedGC(UseParallelGC,      CollectedHeap::Parallel, parallelArguments, "parallel gc"))
   PARALLELGC_ONLY_ARG(SupportedGC(UseParallelOldGC,   CollectedHeap::Parallel, parallelArguments, "parallel gc"))
+SHENANDOAHGC_ONLY_ARG(SupportedGC(UseShenandoahGC,    CollectedHeap::Shenandoah, shenandoahArguments, "shenandoah gc"))
     SERIALGC_ONLY_ARG(SupportedGC(UseSerialGC,        CollectedHeap::Serial,   serialArguments,   "serial gc"))
->>>>>>> d5418758
 };
 
 #define FOR_EACH_SUPPORTED_GC(var) \
@@ -112,23 +91,13 @@
     FLAG_SET_ERGO_IF_DEFAULT(bool, UseSerialGC, true);
 #endif
   }
-<<<<<<< HEAD
-#else
-  UNSUPPORTED_OPTION(UseG1GC);
-  UNSUPPORTED_OPTION(UseShenandoahGC);
-  UNSUPPORTED_OPTION(UseParallelGC);
-  UNSUPPORTED_OPTION(UseParallelOldGC);
-  UNSUPPORTED_OPTION(UseConcMarkSweepGC);
-  FLAG_SET_ERGO_IF_DEFAULT(bool, UseSerialGC, true);
-#endif // INCLUDE_ALL_GCS
-=======
-
-  NOT_CMSGC(     UNSUPPORTED_OPTION(UseConcMarkSweepGC));
-  NOT_G1GC(      UNSUPPORTED_OPTION(UseG1GC);)
-  NOT_PARALLELGC(UNSUPPORTED_OPTION(UseParallelGC);)
-  NOT_PARALLELGC(UNSUPPORTED_OPTION(UseParallelOldGC));
-  NOT_SERIALGC(  UNSUPPORTED_OPTION(UseSerialGC);)
->>>>>>> d5418758
+
+  NOT_CMSGC(       UNSUPPORTED_OPTION(UseConcMarkSweepGC));
+  NOT_G1GC(        UNSUPPORTED_OPTION(UseG1GC);)
+  NOT_PARALLELGC(  UNSUPPORTED_OPTION(UseParallelGC);)
+  NOT_PARALLELGC(  UNSUPPORTED_OPTION(UseParallelOldGC));
+  NOT_SHENANDOAHGC(UNSUPPORTED_OPTION(UseShenandoahGC));
+  NOT_SERIALGC(    UNSUPPORTED_OPTION(UseSerialGC);)
 }
 
 bool GCConfig::is_no_gc_selected() {
