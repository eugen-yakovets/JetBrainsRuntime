--- conflicted
+++ resolved
@@ -293,33 +293,19 @@
     assert(java_lang_ref_Reference::next(obj) == NULL,
            "Reference not active; should not be discovered");
     // Self-loop next, so as to make Ref not active.
-<<<<<<< HEAD
     if (UseShenandoahGC && UseShenandoahMatrix) {
       java_lang_ref_Reference::set_next(obj, obj);
     } else {
       java_lang_ref_Reference::set_next_raw(obj, obj);
     }
     if (! oopDesc::safe_equals(next_d, obj)) {
-      oopDesc::bs()->write_ref_field(java_lang_ref_Reference::discovered_addr(obj), next_d);
-=======
-    java_lang_ref_Reference::set_next_raw(obj, obj);
-    if (next_d != obj) {
       HeapAccess<AS_NO_KEEPALIVE>::oop_store_at(obj, java_lang_ref_Reference::discovered_offset, next_d);
->>>>>>> e17cf3fc
     } else {
       // This is the last object.
       // Swap refs_list into pending list and set obj's
       // discovered to what we read from the pending list.
       oop old = Universe::swap_reference_pending_list(refs_list.head());
-<<<<<<< HEAD
-      java_lang_ref_Reference::set_discovered_raw(obj, old); // old may be NULL
-#ifdef ASSERT
-      old = oopDesc::bs()->read_barrier(old);
-#endif
-      oopDesc::bs()->write_ref_field(java_lang_ref_Reference::discovered_addr(obj), old);
-=======
       HeapAccess<AS_NO_KEEPALIVE>::oop_store_at(obj, java_lang_ref_Reference::discovered_offset, old);
->>>>>>> e17cf3fc
     }
   }
 }
@@ -935,13 +921,8 @@
   // The last ref must have its discovered field pointing to itself.
   oop next_discovered = (current_head != NULL) ? current_head : obj;
 
-<<<<<<< HEAD
-  oop retest = oopDesc::atomic_compare_exchange_oop(next_discovered, discovered_addr,
-                                                    NULL, UseShenandoahGC && UseShenandoahMatrix);
-=======
   oop retest = RawAccess<>::oop_atomic_cmpxchg(next_discovered, discovered_addr, oop(NULL));
 
->>>>>>> e17cf3fc
   if (retest == NULL) {
     // This thread just won the right to enqueue the object.
     // We have separate lists for enqueueing, so no synchronization
@@ -1004,7 +985,7 @@
   if (!_discovering_refs || !RegisterReferences) {
     return false;
   }
-  DEBUG_ONLY(oopDesc::bs()->verify_safe_oop(obj);)
+  assert(BarrierSet::barrier_set()->is_safe(obj), "sanity");
   // We only discover active references.
   oop next = java_lang_ref_Reference::next(obj);
   if (next != NULL) {   // Ref is no longer active
