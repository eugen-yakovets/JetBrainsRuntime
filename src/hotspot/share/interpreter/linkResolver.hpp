--- conflicted
+++ resolved
@@ -146,10 +146,7 @@
 
  public:
   enum class AccessCheck { required, skip };
-<<<<<<< HEAD
-=======
   enum class LoaderConstraintCheck { required, skip };
->>>>>>> 43339420
 
   LinkInfo(const constantPoolHandle& pool, int index, const methodHandle& current_method, TRAPS);
   LinkInfo(const constantPoolHandle& pool, int index, TRAPS);
@@ -157,19 +154,6 @@
   // Condensed information from other call sites within the vm.
   LinkInfo(Klass* resolved_klass, Symbol* name, Symbol* signature, Klass* current_klass,
            AccessCheck check_access = AccessCheck::required,
-<<<<<<< HEAD
-           constantTag tag = JVM_CONSTANT_Invalid) :
-    _name(name),
-    _signature(signature), _resolved_klass(resolved_klass), _current_klass(current_klass), _current_method(methodHandle()),
-    _check_access(check_access == AccessCheck::required), _tag(tag) {}
-
-  LinkInfo(Klass* resolved_klass, Symbol* name, Symbol* signature, const methodHandle& current_method,
-           AccessCheck check_access = AccessCheck::required,
-           constantTag tag = JVM_CONSTANT_Invalid) :
-    _name(name),
-    _signature(signature), _resolved_klass(resolved_klass), _current_klass(current_method->method_holder()), _current_method(current_method),
-    _check_access(check_access == AccessCheck::required), _tag(tag) {}
-=======
            LoaderConstraintCheck check_loader_constraints = LoaderConstraintCheck::required,
            constantTag tag = JVM_CONSTANT_Invalid) :
     _name(name),
@@ -186,7 +170,6 @@
     _check_access(check_access == AccessCheck::required),
     _check_loader_constraints(check_loader_constraints == LoaderConstraintCheck::required), _tag(tag) {}
 
->>>>>>> 43339420
 
   // Case where we just find the method and don't check access against the current class
   LinkInfo(Klass* resolved_klass, Symbol*name, Symbol* signature) :
