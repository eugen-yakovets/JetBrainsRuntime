--- conflicted
+++ resolved
@@ -317,11 +317,7 @@
         return compilationProblemsPerAction;
     }
 
-<<<<<<< HEAD
-    final Object mbean() {
-=======
     Object getMBean() {
->>>>>>> 22002d9e
         return mBean;
     }
 }