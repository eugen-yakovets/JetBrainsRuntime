/*
 * Copyright (c) 2012, 2019, Oracle and/or its affiliates. All rights reserved.
 * DO NOT ALTER OR REMOVE COPYRIGHT NOTICES OR THIS FILE HEADER.
 *
 * This code is free software; you can redistribute it and/or modify it
 * under the terms of the GNU General Public License version 2 only, as
 * published by the Free Software Foundation.  Oracle designates this
 * particular file as subject to the "Classpath" exception as provided
 * by Oracle in the LICENSE file that accompanied this code.
 *
 * This code is distributed in the hope that it will be useful, but WITHOUT
 * ANY WARRANTY; without even the implied warranty of MERCHANTABILITY or
 * FITNESS FOR A PARTICULAR PURPOSE.  See the GNU General Public License
 * version 2 for more details (a copy is included in the LICENSE file that
 * accompanied this code).
 *
 * You should have received a copy of the GNU General Public License version
 * 2 along with this work; if not, write to the Free Software Foundation,
 * Inc., 51 Franklin St, Fifth Floor, Boston, MA 02110-1301 USA.
 *
 * Please contact Oracle, 500 Oracle Parkway, Redwood Shores, CA 94065 USA
 * or visit www.oracle.com if you need additional information or have any
 * questions.
 */

package sun.awt;

import java.awt.AWTPermission;
import java.awt.DisplayMode;
import java.awt.GraphicsConfiguration;
import java.awt.GraphicsDevice;
import java.awt.Insets;
import java.awt.Rectangle;
import java.awt.Window;
import java.awt.geom.Rectangle2D;
import java.util.Objects;

import sun.java2d.SunGraphicsEnvironment;
import sun.java2d.macos.MacOSFlags;
import sun.java2d.metal.MTLGraphicsConfig;
import sun.java2d.opengl.CGLGraphicsConfig;

public final class CGraphicsDevice extends GraphicsDevice
        implements DisplayChangedListener {

    /**
     * CoreGraphics display ID. This identifier can become non-valid at any time
     * therefore methods, which is using this id should be ready to it.
     */
    private volatile int displayID;
    private volatile double xResolution;
    private volatile double yResolution;
    private volatile Rectangle bounds;
    private volatile int scale;

    private final GraphicsConfiguration config;

    private static AWTPermission fullScreenExclusivePermission;

    // Save/restore DisplayMode for the Full Screen mode
    private DisplayMode originalMode;

    public CGraphicsDevice(final int displayID) {
        this.displayID = displayID;
<<<<<<< HEAD
        config = MacOSFlags.isMetalEnabled() ?
                MTLGraphicsConfig.getConfig(this, displayID, 0) :
                CGLGraphicsConfig.getConfig(this, displayID, 0);
=======
        config = CGLGraphicsConfig.getConfig(this, displayID, 0);
        // initializes default device state, might be redundant step since we
        // call "displayChanged()" later anyway, but we do not want to leave the
        // device in an inconsistent state after construction
        displayChanged();
>>>>>>> 3ff0ed3b
    }

    /**
     * Return a list of all configurations.
     */
    @Override
    public GraphicsConfiguration[] getConfigurations() {
        return new GraphicsConfiguration[]{config};
    }

    /**
     * Return the default configuration.
     */
    @Override
    public GraphicsConfiguration getDefaultConfiguration() {
        return config;
    }

    /**
     * Return a human-readable screen description.
     */
    @Override
    public String getIDstring() {
        return "Display " + displayID;
    }

    /**
     * Returns the type of the graphics device.
     * @see #TYPE_RASTER_SCREEN
     * @see #TYPE_PRINTER
     * @see #TYPE_IMAGE_BUFFER
     */
    @Override
    public int getType() {
        return TYPE_RASTER_SCREEN;
    }

    public double getXResolution() {
        return xResolution;
    }

    public double getYResolution() {
        return yResolution;
    }

    Rectangle getBounds() {
        return bounds.getBounds();
    }

    public Insets getScreenInsets() {
        // the insets are queried synchronously and are not cached
        // since there are no Quartz or Cocoa means to receive notifications
        // on insets changes (e.g. when the Dock is resized):
        // the existing CGDisplayReconfigurationCallBack is not notified
        // as well as the NSApplicationDidChangeScreenParametersNotification
        // is fired on the Dock location changes only
        return nativeGetScreenInsets(displayID);
    }

    public int getScaleFactor() {
        return scale;
    }

    public void invalidate(final int defaultDisplayID) {
        displayID = defaultDisplayID;
    }

    @Override
    public void displayChanged() {
        xResolution = nativeGetXResolution(displayID);
        yResolution = nativeGetYResolution(displayID);
        bounds = nativeGetBounds(displayID).getBounds(); //does integer rounding
        initScaleFactor();
        //TODO configs/fullscreenWindow/modes?
    }

    @Override
    public void paletteChanged() {
        // devices do not need to react to this event.
    }

    /**
     * Enters full-screen mode, or returns to windowed mode.
     */
    @Override
    public synchronized void setFullScreenWindow(Window w) {
        Window old = getFullScreenWindow();
        if (w == old) {
            return;
        }

        boolean fsSupported = isFullScreenSupported();

        if (fsSupported && old != null) {
            // enter windowed mode and restore original display mode
            exitFullScreenExclusive(old);
            if (originalMode != null) {
                setDisplayMode(originalMode);
                originalMode = null;
            }
        }

        super.setFullScreenWindow(w);

        if (fsSupported && w != null) {
            if (isDisplayChangeSupported()) {
                originalMode = getDisplayMode();
            }
            // enter fullscreen mode
            enterFullScreenExclusive(w);
        }
    }

    /**
     * Returns true if this GraphicsDevice supports
     * full-screen exclusive mode and false otherwise.
     */
    @Override
    public boolean isFullScreenSupported() {
        return isFSExclusiveModeAllowed();
    }

    private static boolean isFSExclusiveModeAllowed() {
        SecurityManager security = System.getSecurityManager();
        if (security != null) {
            if (fullScreenExclusivePermission == null) {
                fullScreenExclusivePermission =
                    new AWTPermission("fullScreenExclusive");
            }
            try {
                security.checkPermission(fullScreenExclusivePermission);
            } catch (SecurityException e) {
                return false;
            }
        }
        return true;
    }

    private static void enterFullScreenExclusive(Window w) {
        FullScreenCapable peer = AWTAccessor.getComponentAccessor().getPeer(w);
        if (peer != null) {
            peer.enterFullScreenMode();
        }
    }

    private static void exitFullScreenExclusive(Window w) {
        FullScreenCapable peer = AWTAccessor.getComponentAccessor().getPeer(w);
        if (peer != null) {
            peer.exitFullScreenMode();
        }
    }

    @Override
    public boolean isDisplayChangeSupported() {
        return true;
    }

    @Override
    public void setDisplayMode(final DisplayMode dm) {
        if (dm == null) {
            throw new IllegalArgumentException("Invalid display mode");
        }
        if (!Objects.equals(dm, getDisplayMode())) {
            nativeSetDisplayMode(displayID, dm.getWidth(), dm.getHeight(),
                    dm.getBitDepth(), dm.getRefreshRate());
            if (isFullScreenSupported() && getFullScreenWindow() != null) {
                getFullScreenWindow().setSize(dm.getWidth(), dm.getHeight());
            }
        }
    }

    @Override
    public DisplayMode getDisplayMode() {
        return nativeGetDisplayMode(displayID);
    }

    @Override
    public DisplayMode[] getDisplayModes() {
        return nativeGetDisplayModes(displayID);
    }

    private void initScaleFactor() {
        if (SunGraphicsEnvironment.isUIScaleEnabled()) {
            double debugScale = SunGraphicsEnvironment.getDebugScale();
            scale = (int) (debugScale >= 1
                    ? Math.round(debugScale)
                    : nativeGetScaleFactor(displayID));
        } else {
            scale = 1;
        }
    }

    private static native double nativeGetScaleFactor(int displayID);

    private static native void nativeSetDisplayMode(int displayID, int w, int h, int bpp, int refrate);

    private static native DisplayMode nativeGetDisplayMode(int displayID);

    private static native DisplayMode[] nativeGetDisplayModes(int displayID);

    private static native double nativeGetXResolution(int displayID);

    private static native double nativeGetYResolution(int displayID);

    private static native Insets nativeGetScreenInsets(int displayID);

    private static native Rectangle2D nativeGetBounds(int displayID);
}<|MERGE_RESOLUTION|>--- conflicted
+++ resolved
@@ -62,17 +62,13 @@
 
     public CGraphicsDevice(final int displayID) {
         this.displayID = displayID;
-<<<<<<< HEAD
         config = MacOSFlags.isMetalEnabled() ?
                 MTLGraphicsConfig.getConfig(this, displayID, 0) :
                 CGLGraphicsConfig.getConfig(this, displayID, 0);
-=======
-        config = CGLGraphicsConfig.getConfig(this, displayID, 0);
         // initializes default device state, might be redundant step since we
         // call "displayChanged()" later anyway, but we do not want to leave the
         // device in an inconsistent state after construction
         displayChanged();
->>>>>>> 3ff0ed3b
     }
 
     /**
