/*
 * Copyright (c) 2011, 2019, Oracle and/or its affiliates. All rights reserved.
 * DO NOT ALTER OR REMOVE COPYRIGHT NOTICES OR THIS FILE HEADER.
 *
 * This code is free software; you can redistribute it and/or modify it
 * under the terms of the GNU General Public License version 2 only, as
 * published by the Free Software Foundation.  Oracle designates this
 * particular file as subject to the "Classpath" exception as provided
 * by Oracle in the LICENSE file that accompanied this code.
 *
 * This code is distributed in the hope that it will be useful, but WITHOUT
 * ANY WARRANTY; without even the implied warranty of MERCHANTABILITY or
 * FITNESS FOR A PARTICULAR PURPOSE.  See the GNU General Public License
 * version 2 for more details (a copy is included in the LICENSE file that
 * accompanied this code).
 *
 * You should have received a copy of the GNU General Public License version
 * 2 along with this work; if not, write to the Free Software Foundation,
 * Inc., 51 Franklin St, Fifth Floor, Boston, MA 02110-1301 USA.
 *
 * Please contact Oracle, 500 Oracle Parkway, Redwood Shores, CA 94065 USA
 * or visit www.oracle.com if you need additional information or have any
 * questions.
 */

package sun.lwawt.macosx;

import java.awt.AWTError;
import java.awt.CheckboxMenuItem;
import java.awt.Color;
import java.awt.Component;
import java.awt.Cursor;
import java.awt.Desktop;
import java.awt.Dialog;
import java.awt.Dimension;
import java.awt.Event;
import java.awt.EventQueue;
import java.awt.FileDialog;
import java.awt.Frame;
import java.awt.GraphicsConfiguration;
import java.awt.GraphicsDevice;
import java.awt.GraphicsEnvironment;
import java.awt.HeadlessException;
import java.awt.Image;
import java.awt.Insets;
import java.awt.Menu;
import java.awt.MenuBar;
import java.awt.MenuItem;
import java.awt.Point;
import java.awt.PopupMenu;
import java.awt.RenderingHints;
import java.awt.Robot;
import java.awt.SystemTray;
import java.awt.Taskbar;
import java.awt.Toolkit;
import java.awt.TrayIcon;
import java.awt.Window;
import java.awt.datatransfer.Clipboard;
import java.awt.dnd.DragGestureEvent;
import java.awt.dnd.DragGestureListener;
import java.awt.dnd.DragGestureRecognizer;
import java.awt.dnd.DragSource;
import java.awt.dnd.DropTarget;
import java.awt.dnd.InvalidDnDOperationException;
import java.awt.dnd.MouseDragGestureRecognizer;
import java.awt.dnd.peer.DragSourceContextPeer;
import java.awt.event.InputEvent;
import java.awt.event.InvocationEvent;
import java.awt.event.KeyEvent;
import java.awt.font.TextAttribute;
import java.awt.im.InputMethodHighlight;
import java.awt.im.spi.InputMethodDescriptor;
import java.awt.peer.CheckboxMenuItemPeer;
import java.awt.peer.DesktopPeer;
import java.awt.peer.DialogPeer;
import java.awt.peer.FileDialogPeer;
import java.awt.peer.FontPeer;
import java.awt.peer.MenuBarPeer;
import java.awt.peer.MenuItemPeer;
import java.awt.peer.MenuPeer;
import java.awt.peer.PopupMenuPeer;
import java.awt.peer.RobotPeer;
import java.awt.peer.SystemTrayPeer;
import java.awt.peer.TaskbarPeer;
import java.awt.peer.TrayIconPeer;
import java.lang.reflect.InvocationTargetException;
import java.lang.reflect.UndeclaredThrowableException;
import java.net.MalformedURLException;
import java.net.URL;
import java.security.AccessController;
import java.security.PrivilegedAction;
import java.util.HashMap;
import java.util.Locale;
import java.util.Map;
import java.util.MissingResourceException;
import java.util.Objects;
import java.util.ResourceBundle;
import java.util.concurrent.Callable;

import javax.swing.UIManager;

import com.apple.laf.AquaMenuBarUI;
import sun.awt.AWTAccessor;
import sun.awt.AppContext;
import sun.awt.CGraphicsConfig;
import sun.awt.CGraphicsDevice;
import sun.awt.LightweightFrame;
import sun.awt.PlatformGraphicsInfo;
import sun.awt.SunToolkit;
import sun.awt.datatransfer.DataTransferer;
import sun.awt.util.ThreadGroupUtils;
import sun.java2d.macos.MacOSFlags;
import sun.java2d.metal.MTLRenderQueue;
import sun.java2d.opengl.OGLRenderQueue;
import sun.lwawt.LWComponentPeer;
import sun.lwawt.LWCursorManager;
import sun.lwawt.LWToolkit;
import sun.lwawt.LWWindowPeer;
import sun.lwawt.LWWindowPeer.PeerType;
import sun.lwawt.PlatformComponent;
import sun.lwawt.PlatformDropTarget;
import sun.lwawt.PlatformWindow;
import sun.lwawt.SecurityWarningWindow;

@SuppressWarnings("serial") // JDK implementation class
final class NamedCursor extends Cursor {
    NamedCursor(String name) {
        super(name);
    }
}

/**
 * Mac OS X Cocoa-based AWT Toolkit.
 */
public final class LWCToolkit extends LWToolkit {
    // While it is possible to enumerate all mouse devices
    // and query them for the number of buttons, the code
    // that does it is rather complex. Instead, we opt for
    // the easy way and just support up to 5 mouse buttons,
    // like Windows.
    private static final int BUTTONS = 5;

    private static native void initIDs();
    private static native void initAppkit(ThreadGroup appKitThreadGroup, boolean headless);
    private static CInputMethodDescriptor sInputMethodDescriptor;

    static {
        System.err.flush();

        ResourceBundle platformResources = java.security.AccessController.doPrivileged(
                new java.security.PrivilegedAction<ResourceBundle>() {
                    @Override
                    public ResourceBundle run() {
                        ResourceBundle platformResources = null;
                        try {
                            platformResources = ResourceBundle.getBundle("sun.awt.resources.awtosx");
                        } catch (MissingResourceException e) {
                            // No resource file; defaults will be used.
                        }

                        System.loadLibrary("awt");
                        System.loadLibrary("fontmanager");

                        return platformResources;
                    }
                });

        if (!GraphicsEnvironment.isHeadless() &&
            !PlatformGraphicsInfo.isInAquaSession())
        {
            throw new AWTError("WindowServer is not available");
        }

        AWTAccessor.getToolkitAccessor().setPlatformResources(platformResources);

        if (!GraphicsEnvironment.isHeadless()) {
            initIDs();
        }
        inAWT = AccessController.doPrivileged(new PrivilegedAction<Boolean>() {
            @Override
            public Boolean run() {
                return !Boolean.parseBoolean(System.getProperty("javafx.embed.singleThread", "false"));
            }
        });
    }

    /*
     * If true  we operate in normal mode and nested runloop is executed in JavaRunLoopMode
     * If false we operate in singleThreaded FX/AWT interop mode and nested loop uses NSDefaultRunLoopMode
     */
    private static final boolean inAWT;

    public LWCToolkit() {
        final String extraButtons = "sun.awt.enableExtraMouseButtons";
        AccessController.doPrivileged((PrivilegedAction<Void>) () -> {
            areExtraMouseButtonsEnabled =
                 Boolean.parseBoolean(System.getProperty(extraButtons, "true"));
            //set system property if not yet assigned
            System.setProperty(extraButtons, ""+areExtraMouseButtonsEnabled);
            initAppkit(ThreadGroupUtils.getRootThreadGroup(),
                       GraphicsEnvironment.isHeadless());
            return null;
        });
    }

    /*
     * System colors with default initial values, overwritten by toolkit if system values differ and are available.
     */
    private static final int NUM_APPLE_COLORS = 3;
    public static final int KEYBOARD_FOCUS_COLOR = 0;
    public static final int INACTIVE_SELECTION_BACKGROUND_COLOR = 1;
    public static final int INACTIVE_SELECTION_FOREGROUND_COLOR = 2;
    private static int[] appleColors = {
            0xFF808080, // keyboardFocusColor = Color.gray;
            0xFFC0C0C0, // secondarySelectedControlColor
            0xFF303030, // controlDarkShadowColor
    };

    private native void loadNativeColors(final int[] systemColors, final int[] appleColors);

    @Override
    protected void loadSystemColors(final int[] systemColors) {
        if (systemColors == null) return;
        loadNativeColors(systemColors, appleColors);
    }

    @SuppressWarnings("serial") // JDK implementation class
    private static class AppleSpecificColor extends Color {
        private final int index;
        AppleSpecificColor(int index) {
            super(appleColors[index]);
            this.index = index;
        }

        @Override
        public int getRGB() {
            return appleColors[index];
        }
    }

    /**
     * Returns Apple specific colors that we may expose going forward.
     */
    public static Color getAppleColor(int color) {
        return new AppleSpecificColor(color);
    }

    // This is only called from native code.
    static void systemColorsChanged() {
        EventQueue.invokeLater(() -> {
            AccessController.doPrivileged( (PrivilegedAction<Object>) () -> {
                AWTAccessor.getSystemColorAccessor().updateSystemColors();
                return null;
            });
        });
    }

    public static LWCToolkit getLWCToolkit() {
        return (LWCToolkit)Toolkit.getDefaultToolkit();
    }

    @Override
    protected PlatformWindow createPlatformWindow(PeerType peerType) {
        if (peerType == PeerType.EMBEDDED_FRAME) {
            return new CPlatformEmbeddedFrame();
        } else if (peerType == PeerType.VIEW_EMBEDDED_FRAME) {
            return new CViewPlatformEmbeddedFrame();
        } else if (peerType == PeerType.LW_FRAME) {
            return new CPlatformLWWindow();
        } else {
            assert (peerType == PeerType.SIMPLEWINDOW
                    || peerType == PeerType.DIALOG
                    || peerType == PeerType.FRAME);
            return new CPlatformWindow();
        }
    }

    LWWindowPeer createEmbeddedFrame(CEmbeddedFrame target) {
        PlatformComponent platformComponent = createPlatformComponent();
        PlatformWindow platformWindow = createPlatformWindow(PeerType.EMBEDDED_FRAME);
        return createDelegatedPeer(target, platformComponent, platformWindow, PeerType.EMBEDDED_FRAME);
    }

    LWWindowPeer createEmbeddedFrame(CViewEmbeddedFrame target) {
        PlatformComponent platformComponent = createPlatformComponent();
        PlatformWindow platformWindow = createPlatformWindow(PeerType.VIEW_EMBEDDED_FRAME);
        return createDelegatedPeer(target, platformComponent, platformWindow, PeerType.VIEW_EMBEDDED_FRAME);
    }

    private CPrinterDialogPeer createCPrinterDialog(CPrinterDialog target) {
        PlatformComponent platformComponent = createPlatformComponent();
        PlatformWindow platformWindow = createPlatformWindow(PeerType.DIALOG);
        CPrinterDialogPeer peer = new CPrinterDialogPeer(target, platformComponent, platformWindow);
        targetCreatedPeer(target, peer);
        return peer;
    }

    @Override
    public DialogPeer createDialog(Dialog target) {
        if (target instanceof CPrinterDialog) {
            return createCPrinterDialog((CPrinterDialog)target);
        }
        return super.createDialog(target);
    }

    @Override
    protected SecurityWarningWindow createSecurityWarning(Window ownerWindow,
                                                          LWWindowPeer ownerPeer) {
        return new CWarningWindow(ownerWindow, ownerPeer);
    }

    @Override
    protected PlatformComponent createPlatformComponent() {
        return new CPlatformComponent();
    }

    @Override
    protected PlatformComponent createLwPlatformComponent() {
        return new CPlatformLWComponent();
    }

    @Override
    protected FileDialogPeer createFileDialogPeer(FileDialog target) {
        return new CFileDialog(target);
    }

    @Override
    public MenuPeer createMenu(Menu target) {
        MenuPeer peer = new CMenu(target);
        targetCreatedPeer(target, peer);
        return peer;
    }

    @Override
    public MenuBarPeer createMenuBar(MenuBar target) {
        MenuBarPeer peer = new CMenuBar(target);
        targetCreatedPeer(target, peer);
        return peer;
    }

    @Override
    public MenuItemPeer createMenuItem(MenuItem target) {
        MenuItemPeer peer = new CMenuItem(target);
        targetCreatedPeer(target, peer);
        return peer;
    }

    @Override
    public CheckboxMenuItemPeer createCheckboxMenuItem(CheckboxMenuItem target) {
        CheckboxMenuItemPeer peer = new CCheckboxMenuItem(target);
        targetCreatedPeer(target, peer);
        return peer;
    }

    @Override
    public PopupMenuPeer createPopupMenu(PopupMenu target) {
        PopupMenuPeer peer = new CPopupMenu(target);
        targetCreatedPeer(target, peer);
        return peer;
    }

    @Override
    public SystemTrayPeer createSystemTray(SystemTray target) {
        return new CSystemTray();
    }

    @Override
    public TrayIconPeer createTrayIcon(TrayIcon target) {
        TrayIconPeer peer = new CTrayIcon(target);
        targetCreatedPeer(target, peer);
        return peer;
    }

    @Override
    public DesktopPeer createDesktopPeer(Desktop target) {
        return new CDesktopPeer();
    }

    @Override
    public TaskbarPeer createTaskbarPeer(Taskbar target) {
        return new CTaskbarPeer();
    }

    @Override
    public LWCursorManager getCursorManager() {
        return CCursorManager.getInstance();
    }

    @Override
    public Cursor createCustomCursor(final Image cursor, final Point hotSpot,
                                     final String name)
            throws IndexOutOfBoundsException, HeadlessException {
        return new CCustomCursor(cursor, hotSpot, name);
    }

    @Override
    public Dimension getBestCursorSize(final int preferredWidth,
                                       final int preferredHeight)
            throws HeadlessException {
        return CCustomCursor.getBestCursorSize(preferredWidth, preferredHeight);
    }

    @Override
    protected void platformCleanup() {
        // TODO Auto-generated method stub
    }

    @Override
    protected void platformInit() {
        // TODO Auto-generated method stub
    }

    @Override
    protected void platformRunMessage() {
        // TODO Auto-generated method stub
    }

    @Override
    protected void platformShutdown() {
        // TODO Auto-generated method stub
    }

    class OSXPlatformFont extends sun.awt.PlatformFont
    {
        OSXPlatformFont(String name, int style)
        {
            super(name, style);
        }
        @Override
        protected char getMissingGlyphCharacter()
        {
            // Follow up for real implementation
            return (char)0xfff8; // see http://developer.apple.com/fonts/LastResortFont/
        }
    }
    @Override
    public FontPeer getFontPeer(String name, int style) {
        return new OSXPlatformFont(name, style);
    }

    @Override
    protected void initializeDesktopProperties() {
        super.initializeDesktopProperties();
        Map <Object, Object> fontHints = new HashMap<>();
        fontHints.put(RenderingHints.KEY_TEXT_ANTIALIASING, RenderingHints.VALUE_TEXT_ANTIALIAS_LCD_HRGB);
        desktopProperties.put(SunToolkit.DESKTOPFONTHINTS, fontHints);
        desktopProperties.put("awt.mouse.numButtons", BUTTONS);
        desktopProperties.put("awt.multiClickInterval", getMultiClickTime());

        // These DnD properties must be set, otherwise Swing ends up spewing NPEs
        // all over the place. The values came straight off of MToolkit.
        desktopProperties.put("DnD.Autoscroll.initialDelay", Integer.valueOf(50));
        desktopProperties.put("DnD.Autoscroll.interval", Integer.valueOf(50));
        desktopProperties.put("DnD.Autoscroll.cursorHysteresis", Integer.valueOf(5));

        desktopProperties.put("DnD.isDragImageSupported", Boolean.TRUE);

        // Register DnD cursors
        desktopProperties.put("DnD.Cursor.CopyDrop", new NamedCursor("DnD.Cursor.CopyDrop"));
        desktopProperties.put("DnD.Cursor.MoveDrop", new NamedCursor("DnD.Cursor.MoveDrop"));
        desktopProperties.put("DnD.Cursor.LinkDrop", new NamedCursor("DnD.Cursor.LinkDrop"));
        desktopProperties.put("DnD.Cursor.CopyNoDrop", new NamedCursor("DnD.Cursor.CopyNoDrop"));
        desktopProperties.put("DnD.Cursor.MoveNoDrop", new NamedCursor("DnD.Cursor.MoveNoDrop"));
        desktopProperties.put("DnD.Cursor.LinkNoDrop", new NamedCursor("DnD.Cursor.LinkNoDrop"));
    }

    @Override
    protected boolean syncNativeQueue(long timeout) {
        return nativeSyncQueue(timeout);
    }

    @Override
    public native void beep();

    @Override
    public int getScreenResolution() throws HeadlessException {
        return (int) ((CGraphicsDevice) GraphicsEnvironment
                .getLocalGraphicsEnvironment().getDefaultScreenDevice())
                .getXResolution();
    }

    @Override
    public Insets getScreenInsets(final GraphicsConfiguration gc) {
        return ((CGraphicsConfig) gc).getDevice().getScreenInsets();
    }

    @Override
    public void sync() {
        // flush the OGL pipeline (this is a no-op if OGL is not enabled)
        if (MacOSFlags.isMetalEnabled()) {
            MTLRenderQueue.sync();
        } else {
            OGLRenderQueue.sync();
        }
        // setNeedsDisplay() selector was sent to the appropriate CALayer so now
        // we have to flush the native selectors queue.
        flushNativeSelectors();
    }

    @Override
    public RobotPeer createRobot(Robot target, GraphicsDevice screen) {
        return new CRobot(target, (CGraphicsDevice)screen);
    }

    private native boolean isCapsLockOn();

    /*
     * NOTE: Among the keys this method is supposed to check,
     * only Caps Lock works as a true locking key with OS X.
     * There is no Scroll Lock key on modern Apple keyboards,
     * and with a PC keyboard plugged in Scroll Lock is simply
     * ignored: no LED lights up if you press it.
     * The key located at the same position on Apple keyboards
     * as Num Lock on PC keyboards is called Clear, doesn't lock
     * anything and is used for entirely different purpose.
     */
    @Override
    public boolean getLockingKeyState(int keyCode) throws UnsupportedOperationException {
        switch (keyCode) {
            case KeyEvent.VK_NUM_LOCK:
            case KeyEvent.VK_SCROLL_LOCK:
            case KeyEvent.VK_KANA_LOCK:
                throw new UnsupportedOperationException("Toolkit.getLockingKeyState");

            case KeyEvent.VK_CAPS_LOCK:
                return isCapsLockOn();

            default:
                throw new IllegalArgumentException("invalid key for Toolkit.getLockingKeyState");
        }
    }

    //Is it allowed to generate events assigned to extra mouse buttons.
    //Set to true by default.
    private static boolean areExtraMouseButtonsEnabled = true;

    @Override
    public boolean areExtraMouseButtonsEnabled() throws HeadlessException {
        return areExtraMouseButtonsEnabled;
    }

    @Override
    public int getNumberOfButtons(){
        return BUTTONS;
    }

    /**
     * Returns the double-click time interval in ms.
     */
    private static native int getMultiClickTime();

    @Override
    public boolean isTraySupported() {
        return true;
    }

    @Override
    public DataTransferer getDataTransferer() {
        return CDataTransferer.getInstanceImpl();
    }

    @Override
    public boolean isAlwaysOnTopSupported() {
        return true;
    }

    private static final String APPKIT_THREAD_NAME = "AppKit Thread";

    // Intended to be called from the LWCToolkit.m only.
    private static void installToolkitThreadInJava() {
        Thread.currentThread().setName(APPKIT_THREAD_NAME);
        AccessController.doPrivileged((PrivilegedAction<Void>) () -> {
            Thread.currentThread().setContextClassLoader(null);
            return null;
        });
    }

    @Override
    public boolean isWindowOpacitySupported() {
        return true;
    }

    @Override
    public boolean isFrameStateSupported(int state) throws HeadlessException {
        switch (state) {
            case Frame.NORMAL:
            case Frame.ICONIFIED:
            case Frame.MAXIMIZED_BOTH:
                return true;
            default:
                return false;
        }
    }

    @Override
    @Deprecated(since = "10")
    public int getMenuShortcutKeyMask() {
        return Event.META_MASK;
    }

    @Override
    public int getMenuShortcutKeyMaskEx() {
        return InputEvent.META_DOWN_MASK;
    }

    @Override
    public Image getImage(final String filename) {
        final Image nsImage = checkForNSImage(filename);
        if (nsImage != null) {
            return nsImage;
        }

        if (imageCached(filename)) {
            return super.getImage(filename);
        }

        String filename2x = getScaledImageName(filename);
        return (imageExists(filename2x))
                ? getImageWithResolutionVariant(filename, filename2x)
                : super.getImage(filename);
    }

    @Override
    public Image getImage(URL url) {

        if (imageCached(url)) {
            return super.getImage(url);
        }

        URL url2x = getScaledImageURL(url);
        return (imageExists(url2x))
                ? getImageWithResolutionVariant(url, url2x) : super.getImage(url);
    }

    private static final String nsImagePrefix = "NSImage://";
    private Image checkForNSImage(final String imageName) {
        if (imageName == null) return null;
        if (!imageName.startsWith(nsImagePrefix)) return null;
        return CImage.getCreator().createImageFromName(imageName.substring(nsImagePrefix.length()));
    }

    // Thread-safe Object.equals() called from native
    public static boolean doEquals(final Object a, final Object b, Component c) {
        if (a == b) return true;

        final boolean[] ret = new boolean[1];

        try {  invokeAndWait(new Runnable() { @Override
        public void run() { synchronized(ret) {
            ret[0] = a.equals(b);
        }}}, c); } catch (Exception e) { e.printStackTrace(); }

        synchronized(ret) { return ret[0]; }
    }

    public static <T> T invokeAndWait(final Callable<T> callable,
                                      Component component) throws Exception {
        final CallableWrapper<T> wrapper = new CallableWrapper<>(callable);
        invokeAndWait(wrapper, component);
        return wrapper.getResult();
    }

    static final class CallableWrapper<T> implements Runnable {
        final Callable<T> callable;
        T object;
        Exception e;

        CallableWrapper(final Callable<T> callable) {
            this.callable = callable;
        }

        @Override
        public void run() {
            try {
                object = callable.call();
            } catch (final Exception e) {
                this.e = e;
            }
        }

        public T getResult() throws Exception {
            if (e != null) throw e;
            return object;
        }
    }

    /**
     * Kicks an event over to the appropriate event queue and waits for it to
     * finish To avoid deadlocking, we manually run the NSRunLoop while waiting
     * Any selector invoked using ThreadUtilities performOnMainThread will be
     * processed in doAWTRunLoop The InvocationEvent will call
     * LWCToolkit.stopAWTRunLoop() when finished, which will stop our manual
     * run loop. Does not dispatch native events while in the loop
     */
    public static void invokeAndWait(Runnable runnable, Component component)
            throws InvocationTargetException {
        Objects.requireNonNull(component, "Null component provided to invokeAndWait");

        long mediator = createAWTRunLoopMediator();
        InvocationEvent invocationEvent =
                new InvocationEvent(component,
                        runnable,
                        () -> {
                            if (mediator != 0) {
                                stopAWTRunLoop(mediator);
                            }
                        },
                        true);

        AppContext appContext = SunToolkit.targetToAppContext(component);
        SunToolkit.postEvent(appContext, invocationEvent);
        // 3746956 - flush events from PostEventQueue to prevent them from getting stuck and causing a deadlock
        SunToolkit.flushPendingEvents(appContext);
        doAWTRunLoop(mediator, false);

        checkException(invocationEvent);
    }

    public static void invokeLater(Runnable event, Component component)
            throws InvocationTargetException {
        Objects.requireNonNull(component, "Null component provided to invokeLater");

        InvocationEvent invocationEvent = new InvocationEvent(component, event);

        AppContext appContext = SunToolkit.targetToAppContext(component);
        SunToolkit.postEvent(SunToolkit.targetToAppContext(component), invocationEvent);
        // 3746956 - flush events from PostEventQueue to prevent them from getting stuck and causing a deadlock
        SunToolkit.flushPendingEvents(appContext);

        checkException(invocationEvent);
    }

    /**
     * Checks if exception occurred while {@code InvocationEvent} was processed and rethrows it as
     * an {@code InvocationTargetException}
     *
     * @param event the event to check for an exception
     * @throws InvocationTargetException if exception occurred when event was processed
     */
    private static void checkException(InvocationEvent event) throws InvocationTargetException {
        Throwable eventException = event.getException();
        if (eventException == null) return;

        if (eventException instanceof UndeclaredThrowableException) {
            eventException = ((UndeclaredThrowableException)eventException).getUndeclaredThrowable();
        }
        throw new InvocationTargetException(eventException);
    }

    /**
     * Schedules a {@code Runnable} execution on the Appkit thread after a delay
     * @param r a {@code Runnable} to execute
     * @param delay a delay in milliseconds
     */
    static native void performOnMainThreadAfterDelay(Runnable r, long delay);

// DnD support

    @Override
    public DragSourceContextPeer createDragSourceContextPeer(
            DragGestureEvent dge) throws InvalidDnDOperationException {
        final LightweightFrame f = SunToolkit.getLightweightFrame(dge.getComponent());
        if (f != null) {
            return f.createDragSourceContextPeer(dge);
        }

        return CDragSourceContextPeer.createDragSourceContextPeer(dge);
    }

    @Override
    @SuppressWarnings("unchecked")
    public <T extends DragGestureRecognizer> T createDragGestureRecognizer(
            Class<T> abstractRecognizerClass, DragSource ds, Component c,
            int srcActions, DragGestureListener dgl) {
        final LightweightFrame f = SunToolkit.getLightweightFrame(c);
        if (f != null) {
            return f.createDragGestureRecognizer(abstractRecognizerClass, ds, c, srcActions, dgl);
        }

        DragGestureRecognizer dgr = null;

        // Create a new mouse drag gesture recognizer if we have a class match:
        if (MouseDragGestureRecognizer.class.equals(abstractRecognizerClass))
            dgr = new CMouseDragGestureRecognizer(ds, c, srcActions, dgl);

        return (T)dgr;
    }

    @Override
    protected PlatformDropTarget createDropTarget(DropTarget dropTarget,
                                                  Component component,
                                                  LWComponentPeer<?, ?> peer) {
        return new CDropTarget(dropTarget, component, peer);
    }

    // InputMethodSupport Method
    /**
     * Returns the default keyboard locale of the underlying operating system
     */
    @Override
    public Locale getDefaultKeyboardLocale() {
        Locale locale = CInputMethod.getNativeLocale();

        if (locale == null) {
            return super.getDefaultKeyboardLocale();
        }

        return locale;
    }

    public static boolean isLocaleUSInternationalPC(Locale locale) {
        return (locale != null ?
            locale.toString().equals("_US_UserDefined_15000") : false);
    }

    public static boolean isCharModifierKeyInUSInternationalPC(char ch) {
        // 5 characters: APOSTROPHE, QUOTATION MARK, ACCENT GRAVE, SMALL TILDE,
        // CIRCUMFLEX ACCENT
        final char[] modifierKeys = {'\'', '"', '`', '\u02DC', '\u02C6'};
        for (char modKey : modifierKeys) {
            if (modKey == ch) {
                return true;
            }
        }
        return false;
    }

    @Override
    public InputMethodDescriptor getInputMethodAdapterDescriptor() {
        if (sInputMethodDescriptor == null)
            sInputMethodDescriptor = new CInputMethodDescriptor();

        return sInputMethodDescriptor;
    }

    /**
     * Returns a map of visual attributes for thelevel description
     * of the given input method highlight, or null if no mapping is found.
     * The style field of the input method highlight is ignored. The map
     * returned is unmodifiable.
     * @param highlight input method highlight
     * @return style attribute map, or null
     * @since 1.3
     */
    @Override
    public Map<TextAttribute, ?> mapInputMethodHighlight(InputMethodHighlight highlight) {
        return CInputMethod.mapInputMethodHighlight(highlight);
    }

    /**
     * Returns key modifiers used by Swing to set up a focus accelerator key
     * stroke.
     */
    @Override
    @SuppressWarnings("deprecation")
    public int getFocusAcceleratorKeyMask() {
        return InputEvent.CTRL_MASK | InputEvent.ALT_MASK;
    }

    /**
     * Tests whether specified key modifiers mask can be used to enter a
     * printable character.
     */
    @Override
    @SuppressWarnings("deprecation")
    public boolean isPrintableCharacterModifiersMask(int mods) {
        return ((mods & (InputEvent.META_MASK | InputEvent.CTRL_MASK)) == 0);
    }

    /**
     * Returns whether popup is allowed to be shown above the task bar.
     */
    @Override
    public boolean canPopupOverlapTaskBar() {
        return false;
    }

<<<<<<< HEAD
    private static Boolean sunAwtDisableCALayers = null;

    /**
     * Returns the value of "sun.awt.disableCALayers" property. Default
     * value is {@code false}.
     */
    public static synchronized boolean getSunAwtDisableCALayers() {
        if (sunAwtDisableCALayers == null) {
            sunAwtDisableCALayers = AccessController.doPrivileged(
                    new GetBooleanAction("sun.awt.disableCALayers"));
        }
        return sunAwtDisableCALayers;
    }

=======
>>>>>>> 8cb106fb
    /*
     * Returns true if the application (one of its windows) owns keyboard focus.
     */
    native boolean isApplicationActive();

    /**
     * Returns true if AWT toolkit is embedded, false otherwise.
     *
     * @return true if AWT toolkit is embedded, false otherwise
     */
    public static native boolean isEmbedded();

    /*
     * Activates application ignoring other apps.
     */
    public native void activateApplicationIgnoringOtherApps();

    /************************
     * Native methods section
     ************************/

    static native long createAWTRunLoopMediator();
    /**
     * Method to run a nested run-loop. The nested loop is spinned in the javaRunLoop mode, so selectors sent
     * by [JNFRunLoop performOnMainThreadWaiting] are processed.
     * @param mediator a native pointer to the mediator object created by createAWTRunLoopMediator
     * @param processEvents if true - dispatches event while in the nested loop. Used in DnD.
     *                      Additional attention is needed when using this feature as we short-circuit normal event
     *                      processing which could break Appkit.
     *                      (One known example is when the window is resized with the mouse)
     *
     *                      if false - all events come after exit form the nested loop
     */
    static void doAWTRunLoop(long mediator, boolean processEvents) {
        doAWTRunLoopImpl(mediator, processEvents, inAWT);
    }
    private static native void doAWTRunLoopImpl(long mediator, boolean processEvents, boolean inAWT);
    static native void stopAWTRunLoop(long mediator);

    private native boolean nativeSyncQueue(long timeout);

    /**
     * Just spin a single empty block synchronously.
     */
    static native void flushNativeSelectors();

    @Override
    public Clipboard createPlatformClipboard() {
        return new CClipboard("System");
    }

    @Override
    public boolean isModalExclusionTypeSupported(Dialog.ModalExclusionType exclusionType) {
        return (exclusionType == null) ||
                (exclusionType == Dialog.ModalExclusionType.NO_EXCLUDE) ||
                (exclusionType == Dialog.ModalExclusionType.APPLICATION_EXCLUDE) ||
                (exclusionType == Dialog.ModalExclusionType.TOOLKIT_EXCLUDE);
    }

    @Override
    public boolean isModalityTypeSupported(Dialog.ModalityType modalityType) {
        //TODO: FileDialog blocks excluded windows...
        //TODO: Test: 2 file dialogs, separate AppContexts: a) Dialog 1 blocked, shouldn't be. Frame 4 blocked (shouldn't be).
        return (modalityType == null) ||
                (modalityType == Dialog.ModalityType.MODELESS) ||
                (modalityType == Dialog.ModalityType.DOCUMENT_MODAL) ||
                (modalityType == Dialog.ModalityType.APPLICATION_MODAL) ||
                (modalityType == Dialog.ModalityType.TOOLKIT_MODAL);
    }

    @Override
    public boolean isWindowShapingSupported() {
        return true;
    }

    @Override
    public boolean isWindowTranslucencySupported() {
        return true;
    }

    @Override
    public boolean isTranslucencyCapable(GraphicsConfiguration gc) {
        return true;
    }

    @Override
    public boolean isSwingBackbufferTranslucencySupported() {
        return true;
    }

    @Override
    public boolean enableInputMethodsForTextComponent() {
        return true;
    }

    private static URL getScaledImageURL(URL url) {
        try {
            String scaledImagePath = getScaledImageName(url.getPath());
            return scaledImagePath == null ? null : new URL(url.getProtocol(),
                    url.getHost(), url.getPort(), scaledImagePath);
        } catch (MalformedURLException e) {
            return null;
        }
    }

    private static String getScaledImageName(String path) {
        if (!isValidPath(path)) {
            return null;
        }

        int slash = path.lastIndexOf('/');
        String name = (slash < 0) ? path : path.substring(slash + 1);

        if (name.contains("@2x")) {
            return null;
        }

        int dot = name.lastIndexOf('.');
        String name2x = (dot < 0) ? name + "@2x"
                : name.substring(0, dot) + "@2x" + name.substring(dot);
        return (slash < 0) ? name2x : path.substring(0, slash + 1) + name2x;
    }

    private static boolean isValidPath(String path) {
        return path != null &&
                !path.isEmpty() &&
                !path.endsWith("/") &&
                !path.endsWith(".");
    }

    @Override
    protected PlatformWindow getPlatformWindowUnderMouse() {
        return CPlatformWindow.nativeGetTopmostPlatformWindowUnderMouse();
    }

    @Override
    public void updateScreenMenuBarUI() {
        if (AquaMenuBarUI.getScreenMenuBarProperty())  {
            UIManager.put("MenuBarUI", "com.apple.laf.AquaMenuBarUI");
        } else {
            UIManager.put("MenuBarUI", null);
        }
    }
}<|MERGE_RESOLUTION|>--- conflicted
+++ resolved
@@ -149,21 +149,21 @@
 
         ResourceBundle platformResources = java.security.AccessController.doPrivileged(
                 new java.security.PrivilegedAction<ResourceBundle>() {
-                    @Override
-                    public ResourceBundle run() {
-                        ResourceBundle platformResources = null;
-                        try {
-                            platformResources = ResourceBundle.getBundle("sun.awt.resources.awtosx");
-                        } catch (MissingResourceException e) {
-                            // No resource file; defaults will be used.
-                        }
-
-                        System.loadLibrary("awt");
-                        System.loadLibrary("fontmanager");
-
-                        return platformResources;
-                    }
-                });
+            @Override
+            public ResourceBundle run() {
+                ResourceBundle platformResources = null;
+                try {
+                    platformResources = ResourceBundle.getBundle("sun.awt.resources.awtosx");
+                } catch (MissingResourceException e) {
+                    // No resource file; defaults will be used.
+                }
+
+                System.loadLibrary("awt");
+                System.loadLibrary("fontmanager");
+
+                return platformResources;
+            }
+        });
 
         if (!GraphicsEnvironment.isHeadless() &&
             !PlatformGraphicsInfo.isInAquaSession())
@@ -211,9 +211,9 @@
     public static final int INACTIVE_SELECTION_BACKGROUND_COLOR = 1;
     public static final int INACTIVE_SELECTION_FOREGROUND_COLOR = 2;
     private static int[] appleColors = {
-            0xFF808080, // keyboardFocusColor = Color.gray;
-            0xFFC0C0C0, // secondarySelectedControlColor
-            0xFF303030, // controlDarkShadowColor
+        0xFF808080, // keyboardFocusColor = Color.gray;
+        0xFFC0C0C0, // secondarySelectedControlColor
+        0xFF303030, // controlDarkShadowColor
     };
 
     private native void loadNativeColors(final int[] systemColors, final int[] appleColors);
@@ -646,7 +646,7 @@
         final boolean[] ret = new boolean[1];
 
         try {  invokeAndWait(new Runnable() { @Override
-        public void run() { synchronized(ret) {
+                                              public void run() { synchronized(ret) {
             ret[0] = a.equals(b);
         }}}, c); } catch (Exception e) { e.printStackTrace(); }
 
@@ -875,23 +875,6 @@
         return false;
     }
 
-<<<<<<< HEAD
-    private static Boolean sunAwtDisableCALayers = null;
-
-    /**
-     * Returns the value of "sun.awt.disableCALayers" property. Default
-     * value is {@code false}.
-     */
-    public static synchronized boolean getSunAwtDisableCALayers() {
-        if (sunAwtDisableCALayers == null) {
-            sunAwtDisableCALayers = AccessController.doPrivileged(
-                    new GetBooleanAction("sun.awt.disableCALayers"));
-        }
-        return sunAwtDisableCALayers;
-    }
-
-=======
->>>>>>> 8cb106fb
     /*
      * Returns true if the application (one of its windows) owns keyboard focus.
      */
@@ -946,9 +929,9 @@
     @Override
     public boolean isModalExclusionTypeSupported(Dialog.ModalExclusionType exclusionType) {
         return (exclusionType == null) ||
-                (exclusionType == Dialog.ModalExclusionType.NO_EXCLUDE) ||
-                (exclusionType == Dialog.ModalExclusionType.APPLICATION_EXCLUDE) ||
-                (exclusionType == Dialog.ModalExclusionType.TOOLKIT_EXCLUDE);
+            (exclusionType == Dialog.ModalExclusionType.NO_EXCLUDE) ||
+            (exclusionType == Dialog.ModalExclusionType.APPLICATION_EXCLUDE) ||
+            (exclusionType == Dialog.ModalExclusionType.TOOLKIT_EXCLUDE);
     }
 
     @Override
@@ -956,10 +939,10 @@
         //TODO: FileDialog blocks excluded windows...
         //TODO: Test: 2 file dialogs, separate AppContexts: a) Dialog 1 blocked, shouldn't be. Frame 4 blocked (shouldn't be).
         return (modalityType == null) ||
-                (modalityType == Dialog.ModalityType.MODELESS) ||
-                (modalityType == Dialog.ModalityType.DOCUMENT_MODAL) ||
-                (modalityType == Dialog.ModalityType.APPLICATION_MODAL) ||
-                (modalityType == Dialog.ModalityType.TOOLKIT_MODAL);
+            (modalityType == Dialog.ModalityType.MODELESS) ||
+            (modalityType == Dialog.ModalityType.DOCUMENT_MODAL) ||
+            (modalityType == Dialog.ModalityType.APPLICATION_MODAL) ||
+            (modalityType == Dialog.ModalityType.TOOLKIT_MODAL);
     }
 
     @Override
