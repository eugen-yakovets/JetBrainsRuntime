--- conflicted
+++ resolved
@@ -110,11 +110,7 @@
     private static final Set<CryptoPrimitive> SIG_PRIMITIVE_SET = Collections
             .unmodifiableSet(EnumSet.of(CryptoPrimitive.SIGNATURE));
 
-<<<<<<< HEAD
-    private static boolean permsDetected;
-=======
     private static boolean extraAttrsDetected;
->>>>>>> 43339420
 
     static final String VERSION = "1.0";
 
@@ -786,13 +782,8 @@
                     JarEntry je = e.nextElement();
                     String name = je.getName();
 
-<<<<<<< HEAD
-                    if (!permsDetected && JUZFA.getPosixPerms(je) != -1) {
-                        permsDetected = true;
-=======
                     if (!extraAttrsDetected && JUZFA.getExtraAttributes(je) != -1) {
                         extraAttrsDetected = true;
->>>>>>> 43339420
                     }
                     hasSignature = hasSignature
                             || SignatureFileVerifier.isBlockOrSF(name);
@@ -1256,13 +1247,8 @@
             }
         }
 
-<<<<<<< HEAD
-        if (permsDetected) {
-            warnings.add(rb.getString("posix.attributes.detected"));
-=======
         if (extraAttrsDetected) {
             warnings.add(rb.getString("extra.attributes.detected"));
->>>>>>> 43339420
         }
 
         if ((strict) && (!errors.isEmpty())) {
@@ -1791,13 +1777,8 @@
         String failedMessage = null;
 
         try {
-<<<<<<< HEAD
-            Event.setReportListener(Event.ReporterCategory.POSIXPERMS,
-                    (t, o) -> permsDetected = true);
-=======
             Event.setReportListener(Event.ReporterCategory.ZIPFILEATTRS,
                     (t, o) -> extraAttrsDetected = true);
->>>>>>> 43339420
             builder.build().sign(zipFile, fos);
         } catch (JarSignerException e) {
             failedCause = e.getCause();
@@ -1832,11 +1813,7 @@
                 fos.close();
             }
 
-<<<<<<< HEAD
-            Event.clearReportListener(Event.ReporterCategory.POSIXPERMS);
-=======
             Event.clearReportListener(Event.ReporterCategory.ZIPFILEATTRS);
->>>>>>> 43339420
         }
 
         if (failedCause != null) {
