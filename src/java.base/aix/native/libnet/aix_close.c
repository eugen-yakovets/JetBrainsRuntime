--- conflicted
+++ resolved
@@ -1,10 +1,6 @@
 /*
  * Copyright (c) 2001, 2020, Oracle and/or its affiliates. All rights reserved.
-<<<<<<< HEAD
- * Copyright (c) 2016, 2019, SAP SE and/or its affiliates. All rights reserved.
-=======
  * Copyright (c) 2016, 2019 SAP SE and/or its affiliates. All rights reserved.
->>>>>>> 43339420
  * DO NOT ALTER OR REMOVE COPYRIGHT NOTICES OR THIS FILE HEADER.
  *
  * This code is free software; you can redistribute it and/or modify it
