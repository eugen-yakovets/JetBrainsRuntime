/*
 * Copyright (c) 2014, 2015, Oracle and/or its affiliates. All rights reserved.
 * DO NOT ALTER OR REMOVE COPYRIGHT NOTICES OR THIS FILE HEADER.
 *
 * This code is free software; you can redistribute it and/or modify it
 * under the terms of the GNU General Public License version 2 only, as
 * published by the Free Software Foundation.
 *
 * This code is distributed in the hope that it will be useful, but WITHOUT
 * ANY WARRANTY; without even the implied warranty of MERCHANTABILITY or
 * FITNESS FOR A PARTICULAR PURPOSE.  See the GNU General Public License
 * version 2 for more details (a copy is included in the LICENSE file that
 * accompanied this code).
 *
 * You should have received a copy of the GNU General Public License version
 * 2 along with this work; if not, write to the Free Software Foundation,
 * Inc., 51 Franklin St, Fifth Floor, Boston, MA 02110-1301 USA.
 *
 * Please contact Oracle, 500 Oracle Parkway, Redwood Shores, CA 94065 USA
 * or visit www.oracle.com if you need additional information or have any
 * questions.
 */

import java.lang.reflect.Executable;
import java.lang.reflect.Method;
import java.util.Objects;
import java.util.concurrent.Callable;
import compiler.whitebox.CompilerWhiteBoxTest;
import compiler.whitebox.SimpleTestCase;

/**
 * @test LevelTransitionTest
<<<<<<< HEAD
 * @library /testlibrary /test/lib /compiler/whitebox
=======
 * @library /testlibrary /../../test/lib /
>>>>>>> 805ca0ee
 * @modules java.base/sun.misc
 *          java.management
 * @ignore 8067651
 * @build TransitionsTestExecutor LevelTransitionTest
 * @run main ClassFileInstaller sun.hotspot.WhiteBox sun.hotspot.WhiteBox$WhiteBoxPermission
 * @run main/othervm/timeout=240 -Xmixed -Xbootclasspath/a:. -XX:+UnlockDiagnosticVMOptions
 *                   -XX:+WhiteBoxAPI -XX:+TieredCompilation
 *                   -XX:CompileCommand=compileonly,compiler.whitebox.SimpleTestCase$Helper::*
 *                   -XX:CompileCommand=compileonly,ExtendedTestCase$CompileMethodHolder::*
 *                   TransitionsTestExecutor LevelTransitionTest
 * @summary Test the correctness of compilation level transitions for different methods
 */
public class LevelTransitionTest extends TieredLevelsTest {
    /** Shows if method was profiled by being executed on levels 2 or 3 */
    protected boolean isMethodProfiled;
    private int transitionCount;

    public static void main(String[] args) throws Throwable {
        assert (!CompilerWhiteBoxTest.skipOnTieredCompilation(false));

        CompilerWhiteBoxTest.main(LevelTransitionTest::new, args);
        // run extended test cases
        for (TestCase testCase : ExtendedTestCase.values()) {
            new LevelTransitionTest(testCase).runTest();
        }
    }

    protected LevelTransitionTest(TestCase testCase) {
        super(testCase);
        isMethodProfiled = testCase.isOsr(); // OSR methods were already profiled by warmup
        transitionCount = 0;
    }

    @Override
    protected void test() throws Exception {
        checkTransitions();
        deoptimize();
        printInfo();
        if (testCase.isOsr()) {
            // deoptimization makes the following transitions be unstable
            // methods go to level 3 before 4 because of uncommon_trap and reprofile
            return;
        }
        checkTransitions();
    }

    /**
     * Makes and verifies transitions between compilation levels
     */
    protected void checkTransitions() {
        checkNotCompiled();
        boolean finish = false;
        while (!finish) {
            System.out.printf("Level transition #%d%n", ++transitionCount);
            int newLevel;
            int current = getCompLevel();
            int expected = getNextLevel(current);
            if (current == expected) {
                // if we are on expected level, just execute it more
                // to ensure that the level won't change
                System.out.printf("Method %s is already on expected level %d%n", method, expected);
                compile();
                newLevel = getCompLevel();
                finish = true;
            } else {
                newLevel = changeCompLevel();
                finish = false;
            }
            System.out.printf("Method %s is compiled on level %d. Expected level is %d%n", method, newLevel, expected);
            checkLevel(expected, newLevel);
            printInfo();
        };
    }

    /**
     * Gets next expected level for the test case on each transition.
     *
     * @param currentLevel a level the test case is compiled on
     * @return expected compilation level
     */
    protected int getNextLevel(int currentLevel) {
        int nextLevel = currentLevel;
        switch (currentLevel) {
            case CompilerWhiteBoxTest.COMP_LEVEL_NONE:
                nextLevel = isMethodProfiled ? CompilerWhiteBoxTest.COMP_LEVEL_FULL_OPTIMIZATION
                        : CompilerWhiteBoxTest.COMP_LEVEL_FULL_PROFILE;
                break;
            case CompilerWhiteBoxTest.COMP_LEVEL_LIMITED_PROFILE:
            case CompilerWhiteBoxTest.COMP_LEVEL_FULL_PROFILE:
                nextLevel = CompilerWhiteBoxTest.COMP_LEVEL_FULL_OPTIMIZATION;
                isMethodProfiled = true;
                break;
        }
        nextLevel = isTrivial() ? CompilerWhiteBoxTest.COMP_LEVEL_SIMPLE : nextLevel;
        return Math.min(nextLevel, CompilerWhiteBoxTest.TIERED_STOP_AT_LEVEL);
    }

    /**
     * Determines if tested method should be handled as trivial
     *
     * @return {@code true} for trivial methods, {@code false} otherwise
     */
    protected boolean isTrivial() {
        return testCase == ExtendedTestCase.ACCESSOR_TEST
                || testCase == SimpleTestCase.METHOD_TEST
                || testCase == SimpleTestCase.STATIC_TEST
                || (testCase == ExtendedTestCase.TRIVIAL_CODE_TEST && isMethodProfiled);
    }

    /**
     * Invokes {@linkplain #method} until its compilation level is changed.
     * Note that if the level won't change, it will be an endless loop
     *
     * @return compilation level the {@linkplain #method} was compiled on
     */
    protected int changeCompLevel() {
        int currentLevel = getCompLevel();
        int newLevel = currentLevel;
        int result = 0;
        while (currentLevel == newLevel) {
            result = compile(1);
            if (WHITE_BOX.isMethodCompiled(method, testCase.isOsr())) {
                newLevel = getCompLevel();
            }
        }
        return newLevel;
    }

    protected static class Helper {
        /**
         * Gets method from a specified class using its name
         *
         * @param aClass type method belongs to
         * @param name   the name of the method
         * @return {@link Method} that represents corresponding class method
         */
        public static Method getMethod(Class<?> aClass, String name) {
            Method method;
            try {
                method = aClass.getDeclaredMethod(name);
            } catch (NoSuchMethodException e) {
                throw new Error("TESTBUG: Unable to get method " + name, e);
            }
            return method;
        }

        /**
         * Gets {@link Callable} that invokes given method from the given object
         *
         * @param object the object the specified method is invoked from
         * @param name   the name of the method
         */
        public static Callable<Integer> getCallable(Object object, String name) {
            Method method = getMethod(object.getClass(), name);
            return () -> {
                try {
                    return Objects.hashCode(method.invoke(object));
                } catch (ReflectiveOperationException e) {
                    throw new Error("TESTBUG: Invocation failure", e);
                }
            };
        }
    }
}

enum ExtendedTestCase implements CompilerWhiteBoxTest.TestCase {
    ACCESSOR_TEST("accessor"),
    NONTRIVIAL_METHOD_TEST("nonTrivialMethod"),
    TRIVIAL_CODE_TEST("trivialCode");

    private final Executable executable;
    private final Callable<Integer> callable;

    @Override
    public Executable getExecutable() {
        return executable;
    }

    @Override
    public Callable<Integer> getCallable() {
        return callable;
    }

    @Override
    public boolean isOsr() {
        return false;
    }

    private ExtendedTestCase(String methodName) {
        this.executable = LevelTransitionTest.Helper.getMethod(CompileMethodHolder.class, methodName);
        this.callable = LevelTransitionTest.Helper.getCallable(new CompileMethodHolder(), methodName);
    }

    private static class CompileMethodHolder {
        private final int iter = 10;
        private int field = 42;

        /** Non-trivial method for threshold policy: contains loops */
        public int nonTrivialMethod() {
            int acc = 0;
            for (int i = 0; i < iter; i++) {
                acc += i;
            }
            return acc;
        }

        /** Field accessor method */
        public int accessor() {
            return field;
        }

        /** Method considered as trivial by amount of code */
        public int trivialCode() {
            int var = 0xBAAD_C0DE;
            var *= field;
            return var;
        }
    }
}<|MERGE_RESOLUTION|>--- conflicted
+++ resolved
@@ -30,11 +30,7 @@
 
 /**
  * @test LevelTransitionTest
-<<<<<<< HEAD
- * @library /testlibrary /test/lib /compiler/whitebox
-=======
- * @library /testlibrary /../../test/lib /
->>>>>>> 805ca0ee
+ * @library /testlibrary /test/lib /compiler/whitebox /
  * @modules java.base/sun.misc
  *          java.management
  * @ignore 8067651
